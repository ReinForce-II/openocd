--- conflicted
+++ resolved
@@ -9092,17 +9092,6 @@
 CSRs.
 @end deffn
 
-<<<<<<< HEAD
-@deffn Command {riscv expose_csrs} n0[-m0][,n1[-m1]]...
-The RISC-V Debug Specification allows targets to expose custom registers
-through abstract commands. (See Section 3.5.1.1 in that document.) This command
-configures a list of inclusive ranges of those registers to expose. Number 0
-indicates the first custom register, whose abstract command number is 0xc000.
-This command must be executed before `init`.
-@end deffn
-
-=======
->>>>>>> 05e0d633
 @deffn Command {riscv set_command_timeout_sec} [seconds]
 Set the wall-clock timeout (in seconds) for individual commands. The default
 should work fine for all but the slowest targets (eg. simulators).
