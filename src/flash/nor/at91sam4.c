--- conflicted
+++ resolved
@@ -2550,11 +2550,7 @@
 		sam4_explain_chipid_cidr(pPrivate->pChip);
 		return ERROR_FAIL;
 	} else {
-<<<<<<< HEAD
-		LOG_INFO("SAM4 Found chip %s, CIDR 0x%08x", pDetails->name, pDetails->chipid_cidr);
-=======
 		LOG_DEBUG("SAM4 Found chip %s, CIDR 0x%08x", pDetails->name, pDetails->chipid_cidr);
->>>>>>> 05e0d633
 	}
 
 	/* DANGER: THERE ARE DRAGONS HERE */
@@ -2646,11 +2642,7 @@
 	for (x = 0; x < SAM4_MAX_FLASH_BANKS; x++) {
 		if (bank->base == pPrivate->pChip->details.bank[x].base_address) {
 			bank->size = pPrivate->pChip->details.bank[x].size_bytes;
-<<<<<<< HEAD
-			LOG_INFO("SAM4 Set flash bank to %08X - %08X, idx %d", bank->base, bank->base + bank->size, x);
-=======
 			LOG_DEBUG("SAM4 Set flash bank to %08X - %08X, idx %d", bank->base, bank->base + bank->size, x);
->>>>>>> 05e0d633
 			break;
 		}
 	}
