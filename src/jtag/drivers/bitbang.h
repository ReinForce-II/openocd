--- conflicted
+++ resolved
@@ -24,24 +24,6 @@
 
 #include <jtag/swd.h>
 
-<<<<<<< HEAD
-struct bitbang_interface {
-	/* low level callbacks (for bitbang)
-	 */
-
-#if BUILD_RISCV == 1
-	/* Either read() or sample()/read_sample() must be implemented. */
-
-	/* Sample TDO and return 0 or 1. */
-#endif
-	int (*read)(void);
-
-#if BUILD_RISCV == 1
-	/* The sample functions allow an interface to batch a number of writes and
-	 * sample requests together. Not waiting for a value to come back can
-	 * greatly increase throughput. */
-	/* The number of TDO samples that can be buffered up before the caller has
-=======
 typedef enum {
 	BB_LOW,
 	BB_HIGH,
@@ -60,7 +42,6 @@
 	bb_value_t (*read)(void);
 
 	/** The number of TDO samples that can be buffered up before the caller has
->>>>>>> dabaf170
 	 * to call read_sample. */
 	size_t buf_size;
 	/** Sample TDO and put the result in a buffer. */
@@ -68,18 +49,10 @@
 	/** Return the next unread value from the buffer. */
 	bb_value_t (*read_sample)(void);
 
-<<<<<<< HEAD
-	/* Set TCK, TMS, and TDI to the given values. */
-#endif
-	void (*write)(int tck, int tms, int tdi);
-	void (*reset)(int trst, int srst);
-	void (*blink)(int on);
-=======
 	/** Set TCK, TMS, and TDI to the given values. */
 	int (*write)(int tck, int tms, int tdi);
 	int (*reset)(int trst, int srst);
 	int (*blink)(int on);
->>>>>>> dabaf170
 	int (*swdio_read)(void);
 	void (*swdio_drive)(bool on);
 };
