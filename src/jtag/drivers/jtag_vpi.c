--- conflicted
+++ resolved
@@ -318,15 +318,7 @@
 	if (retval != ERROR_OK)
 		return retval;
 
-<<<<<<< HEAD
-#if BUILD_RISCV == 1
-	retval = jtag_vpi_queue_tdi(NULL, cycles, NO_TAP_SHIFT);
-#else
 	retval = jtag_vpi_queue_tdi(NULL, cycles, TAP_SHIFT);
-#endif
-=======
-	retval = jtag_vpi_queue_tdi(NULL, cycles, TAP_SHIFT);
->>>>>>> 5d9f4864
 	if (retval != ERROR_OK)
 		return retval;
 
