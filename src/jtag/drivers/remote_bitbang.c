/***************************************************************************
 *   Copyright (C) 2011 by Richard Uhler                                   *
 *   ruhler@mit.edu                                                        *
 *                                                                         *
 *   This program is free software; you can redistribute it and/or modify  *
 *   it under the terms of the GNU General Public License as published by  *
 *   the Free Software Foundation; either version 2 of the License, or     *
 *   (at your option) any later version.                                   *
 *                                                                         *
 *   This program is distributed in the hope that it will be useful,       *
 *   but WITHOUT ANY WARRANTY; without even the implied warranty of        *
 *   MERCHANTABILITY or FITNESS FOR A PARTICULAR PURPOSE.  See the         *
 *   GNU General Public License for more details.                          *
 *                                                                         *
 *   You should have received a copy of the GNU General Public License     *
 *   along with this program.  If not, see <http://www.gnu.org/licenses/>. *
 ***************************************************************************/

#ifdef HAVE_CONFIG_H
#include "config.h"
#endif

#ifndef _WIN32
#include <sys/un.h>
#include <netdb.h>
#endif
#include <jtag/interface.h>
#include "bitbang.h"

/* arbitrary limit on host name length: */
#define REMOTE_BITBANG_HOST_MAX 255

static char *remote_bitbang_host;
static char *remote_bitbang_port;

<<<<<<< HEAD
#if BUILD_RISCV == 1
static FILE *remote_bitbang_in;
static FILE *remote_bitbang_out;
=======
static FILE *remote_bitbang_file;
>>>>>>> dabaf170
static int remote_bitbang_fd;

/* Circular buffer. When start == end, the buffer is empty. */
static char remote_bitbang_buf[64];
static unsigned remote_bitbang_start;
static unsigned remote_bitbang_end;

static int remote_bitbang_buf_full(void)
{
	return remote_bitbang_end ==
		((remote_bitbang_start + sizeof(remote_bitbang_buf) - 1) %
		 sizeof(remote_bitbang_buf));
}

/* Read any incoming data, placing it into the buffer. */
static int remote_bitbang_fill_buf(void)
{
	socket_nonblock(remote_bitbang_fd);
	while (!remote_bitbang_buf_full()) {
		unsigned contiguous_available_space;
		if (remote_bitbang_end >= remote_bitbang_start) {
			contiguous_available_space = sizeof(remote_bitbang_buf) -
				remote_bitbang_end;
			if (remote_bitbang_start == 0)
				contiguous_available_space -= 1;
		} else {
			contiguous_available_space = remote_bitbang_start -
				remote_bitbang_end - 1;
		}
		ssize_t count = read(remote_bitbang_fd,
				remote_bitbang_buf + remote_bitbang_end,
				contiguous_available_space);
		if (count > 0) {
			remote_bitbang_end += count;
			if (remote_bitbang_end == sizeof(remote_bitbang_buf))
				remote_bitbang_end = 0;
		} else if (count == 0) {
			return ERROR_OK;
		} else if (count < 0) {
			if (errno == EAGAIN) {
				return ERROR_OK;
			} else {
				LOG_ERROR("remote_bitbang_fill_buf: %s (%d)",
						strerror(errno), errno);
				return ERROR_FAIL;
			}
		}
	}

	return ERROR_OK;
}
#else
FILE *remote_bitbang_in;
FILE *remote_bitbang_out;
#endif

static int remote_bitbang_putc(int c)
{
	if (EOF == fputc(c, remote_bitbang_file)) {
		LOG_ERROR("remote_bitbang_putc: %s", strerror(errno));
		return ERROR_FAIL;
	}
	return ERROR_OK;
}

static int remote_bitbang_quit(void)
{
	if (EOF == fputc('Q', remote_bitbang_file)) {
		LOG_ERROR("fputs: %s", strerror(errno));
		return ERROR_FAIL;
	}

	if (EOF == fflush(remote_bitbang_file)) {
		LOG_ERROR("fflush: %s", strerror(errno));
		return ERROR_FAIL;
	}

	/* We only need to close one of the FILE*s, because they both use the same */
	/* underlying file descriptor. */
	if (EOF == fclose(remote_bitbang_file)) {
		LOG_ERROR("fclose: %s", strerror(errno));
		return ERROR_FAIL;
	}

	free(remote_bitbang_host);
	free(remote_bitbang_port);

	LOG_INFO("remote_bitbang interface quit");
	return ERROR_OK;
}

<<<<<<< HEAD
#if BUILD_RISCV == 1
static int char_to_int(int c)
=======
static bb_value_t char_to_int(int c)
>>>>>>> dabaf170
{
	switch (c) {
		case '0':
			return BB_LOW;
		case '1':
			return BB_HIGH;
		default:
			remote_bitbang_quit();
			LOG_ERROR("remote_bitbang: invalid read response: %c(%i)", c, c);
			return BB_ERROR;
	}
}

/* Get the next read response. */
static bb_value_t remote_bitbang_rread(void)
{
	if (EOF == fflush(remote_bitbang_file)) {
		remote_bitbang_quit();
		LOG_ERROR("fflush: %s", strerror(errno));
		return BB_ERROR;
	}

	/* Enable blocking access. */
	socket_block(remote_bitbang_fd);
	char c;
	ssize_t count = read(remote_bitbang_fd, &c, 1);
	if (count == 1) {
		return char_to_int(c);
	} else {
		remote_bitbang_quit();
		LOG_ERROR("read: count=%d, error=%s", (int) count, strerror(errno));
		return BB_ERROR;
	}
}

static int remote_bitbang_sample(void)
{
	if (remote_bitbang_fill_buf() != ERROR_OK)
		return ERROR_FAIL;
	assert(!remote_bitbang_buf_full());
	return remote_bitbang_putc('R');
}

static bb_value_t remote_bitbang_read_sample(void)
{
	if (remote_bitbang_start != remote_bitbang_end) {
		int c = remote_bitbang_buf[remote_bitbang_start];
		remote_bitbang_start =
			(remote_bitbang_start + 1) % sizeof(remote_bitbang_buf);
		return char_to_int(c);
	}
	return remote_bitbang_rread();
}
#else
/* Get the next read response. */
static int remote_bitbang_rread(void)
{
	if (EOF == fflush(remote_bitbang_out)) {
		remote_bitbang_quit();
		REMOTE_BITBANG_RAISE_ERROR("fflush: %s", strerror(errno));
	}

	int c = fgetc(remote_bitbang_in);
	switch (c) {
		case '0':
			return 0;
		case '1':
			return 1;
		default:
			remote_bitbang_quit();
			REMOTE_BITBANG_RAISE_ERROR(
					"remote_bitbang: invalid read response: %c(%i)", c, c);
	}
}

static int remote_bitbang_read(void)
{
	remote_bitbang_putc('R');
	return remote_bitbang_rread();
}
#endif

static int remote_bitbang_write(int tck, int tms, int tdi)
{
	char c = '0' + ((tck ? 0x4 : 0x0) | (tms ? 0x2 : 0x0) | (tdi ? 0x1 : 0x0));
	return remote_bitbang_putc(c);
}

static int remote_bitbang_reset(int trst, int srst)
{
	char c = 'r' + ((trst ? 0x2 : 0x0) | (srst ? 0x1 : 0x0));
	return remote_bitbang_putc(c);
}

static int remote_bitbang_blink(int on)
{
	char c = on ? 'B' : 'b';
	return remote_bitbang_putc(c);
}

static struct bitbang_interface remote_bitbang_bitbang = {
#if BUILD_RISCV == 1
	.buf_size = sizeof(remote_bitbang_buf) - 1,
	.sample = &remote_bitbang_sample,
	.read_sample = &remote_bitbang_read_sample,
#else
	.read = &remote_bitbang_read,
#endif
	.write = &remote_bitbang_write,
	.reset = &remote_bitbang_reset,
	.blink = &remote_bitbang_blink,
};

static int remote_bitbang_init_tcp(void)
{
	struct addrinfo hints = { .ai_family = AF_UNSPEC, .ai_socktype = SOCK_STREAM };
	struct addrinfo *result, *rp;
#if BUILD_RISCV == 1
	int fd = 0;
#else
	int fd;
#endif

	LOG_INFO("Connecting to %s:%s",
			remote_bitbang_host ? remote_bitbang_host : "localhost",
			remote_bitbang_port);

	/* Obtain address(es) matching host/port */
	int s = getaddrinfo(remote_bitbang_host, remote_bitbang_port, &hints, &result);
	if (s != 0) {
		LOG_ERROR("getaddrinfo: %s\n", gai_strerror(s));
		return ERROR_FAIL;
	}

	/* getaddrinfo() returns a list of address structures.
	 Try each address until we successfully connect(2).
	 If socket(2) (or connect(2)) fails, we (close the socket
	 and) try the next address. */

	for (rp = result; rp != NULL ; rp = rp->ai_next) {
		fd = socket(rp->ai_family, rp->ai_socktype, rp->ai_protocol);
		if (fd == -1)
			continue;

		if (connect(fd, rp->ai_addr, rp->ai_addrlen) != -1)
			break; /* Success */

		close(fd);
	}

	freeaddrinfo(result); /* No longer needed */

	if (rp == NULL) { /* No address succeeded */
		LOG_ERROR("Failed to connect: %s", strerror(errno));
		return ERROR_FAIL;
	}

	return fd;
}

static int remote_bitbang_init_unix(void)
{
	if (remote_bitbang_host == NULL) {
		LOG_ERROR("host/socket not specified");
		return ERROR_FAIL;
	}

	LOG_INFO("Connecting to unix socket %s", remote_bitbang_host);
	int fd = socket(PF_UNIX, SOCK_STREAM, 0);
	if (fd < 0) {
		LOG_ERROR("socket: %s", strerror(errno));
		return ERROR_FAIL;
	}

	struct sockaddr_un addr;
	addr.sun_family = AF_UNIX;
	strncpy(addr.sun_path, remote_bitbang_host, sizeof(addr.sun_path));
	addr.sun_path[sizeof(addr.sun_path)-1] = '\0';

	if (connect(fd, (struct sockaddr *)&addr, sizeof(struct sockaddr_un)) < 0) {
		LOG_ERROR("connect: %s", strerror(errno));
		return ERROR_FAIL;
	}

	return fd;
}

static int remote_bitbang_init(void)
{
#if BUILD_RISCV == 1
	bitbang_interface = &remote_bitbang_bitbang;

	remote_bitbang_start = 0;
	remote_bitbang_end = 0;

	LOG_INFO("Initializing remote_bitbang driver");
	if (remote_bitbang_port == NULL)
		remote_bitbang_fd = remote_bitbang_init_unix();
	else
		remote_bitbang_fd = remote_bitbang_init_tcp();

	if (remote_bitbang_fd < 0)
		return remote_bitbang_fd;

<<<<<<< HEAD
	remote_bitbang_in = fdopen(remote_bitbang_fd, "r");
	if (remote_bitbang_in == NULL) {
		LOG_ERROR("fdopen: failed to open read stream");
		close(remote_bitbang_fd);
		return ERROR_FAIL;
	}

	remote_bitbang_out = fdopen(remote_bitbang_fd, "w");
#else
	int fd;
	bitbang_interface = &remote_bitbang_bitbang;
	
	LOG_INFO("Initializing remote_bitbang driver");
	if (remote_bitbang_port == NULL)
		fd = remote_bitbang_init_unix();
	else
		fd = remote_bitbang_init_tcp();

	if (fd < 0)
		return fd;

	remote_bitbang_in = fdopen(fd, "r");
	if (remote_bitbang_in == NULL) {
		LOG_ERROR("fdopen: failed to open read stream");
		close(fd);
		return ERROR_FAIL;
	}

	remote_bitbang_out = fdopen(fd, "w");
#endif
	if (remote_bitbang_out == NULL) {
=======
	remote_bitbang_file = fdopen(remote_bitbang_fd, "w+");
	if (remote_bitbang_file == NULL) {
>>>>>>> dabaf170
		LOG_ERROR("fdopen: failed to open write stream");
		close(remote_bitbang_fd);
		return ERROR_FAIL;
	}

	LOG_INFO("remote_bitbang driver initialized");
	return ERROR_OK;
}

COMMAND_HANDLER(remote_bitbang_handle_remote_bitbang_port_command)
{
	if (CMD_ARGC == 1) {
		uint16_t port;
		COMMAND_PARSE_NUMBER(u16, CMD_ARGV[0], port);
		free(remote_bitbang_port);
		remote_bitbang_port = port == 0 ? NULL : strdup(CMD_ARGV[0]);
		return ERROR_OK;
	}
	return ERROR_COMMAND_SYNTAX_ERROR;
}

COMMAND_HANDLER(remote_bitbang_handle_remote_bitbang_host_command)
{
	if (CMD_ARGC == 1) {
		free(remote_bitbang_host);
		remote_bitbang_host = strdup(CMD_ARGV[0]);
		return ERROR_OK;
	}
	return ERROR_COMMAND_SYNTAX_ERROR;
}

static const struct command_registration remote_bitbang_command_handlers[] = {
	{
		.name = "remote_bitbang_port",
		.handler = remote_bitbang_handle_remote_bitbang_port_command,
		.mode = COMMAND_CONFIG,
		.help = "Set the port to use to connect to the remote jtag.\n"
			"  if 0 or unset, use unix sockets to connect to the remote jtag.",
		.usage = "port_number",
	},
	{
		.name = "remote_bitbang_host",
		.handler = remote_bitbang_handle_remote_bitbang_host_command,
		.mode = COMMAND_CONFIG,
		.help = "Set the host to use to connect to the remote jtag.\n"
			"  if port is 0 or unset, this is the name of the unix socket to use.",
		.usage = "host_name",
	},
	COMMAND_REGISTRATION_DONE,
};

struct jtag_interface remote_bitbang_interface = {
	.name = "remote_bitbang",
	.execute_queue = &bitbang_execute_queue,
	.commands = remote_bitbang_command_handlers,
	.init = &remote_bitbang_init,
	.quit = &remote_bitbang_quit,
};<|MERGE_RESOLUTION|>--- conflicted
+++ resolved
@@ -33,13 +33,7 @@
 static char *remote_bitbang_host;
 static char *remote_bitbang_port;
 
-<<<<<<< HEAD
-#if BUILD_RISCV == 1
-static FILE *remote_bitbang_in;
-static FILE *remote_bitbang_out;
-=======
 static FILE *remote_bitbang_file;
->>>>>>> dabaf170
 static int remote_bitbang_fd;
 
 /* Circular buffer. When start == end, the buffer is empty. */
@@ -91,10 +85,6 @@
 
 	return ERROR_OK;
 }
-#else
-FILE *remote_bitbang_in;
-FILE *remote_bitbang_out;
-#endif
 
 static int remote_bitbang_putc(int c)
 {
@@ -131,12 +121,7 @@
 	return ERROR_OK;
 }
 
-<<<<<<< HEAD
-#if BUILD_RISCV == 1
-static int char_to_int(int c)
-=======
 static bb_value_t char_to_int(int c)
->>>>>>> dabaf170
 {
 	switch (c) {
 		case '0':
@@ -190,34 +175,6 @@
 	}
 	return remote_bitbang_rread();
 }
-#else
-/* Get the next read response. */
-static int remote_bitbang_rread(void)
-{
-	if (EOF == fflush(remote_bitbang_out)) {
-		remote_bitbang_quit();
-		REMOTE_BITBANG_RAISE_ERROR("fflush: %s", strerror(errno));
-	}
-
-	int c = fgetc(remote_bitbang_in);
-	switch (c) {
-		case '0':
-			return 0;
-		case '1':
-			return 1;
-		default:
-			remote_bitbang_quit();
-			REMOTE_BITBANG_RAISE_ERROR(
-					"remote_bitbang: invalid read response: %c(%i)", c, c);
-	}
-}
-
-static int remote_bitbang_read(void)
-{
-	remote_bitbang_putc('R');
-	return remote_bitbang_rread();
-}
-#endif
 
 static int remote_bitbang_write(int tck, int tms, int tdi)
 {
@@ -326,7 +283,6 @@
 
 static int remote_bitbang_init(void)
 {
-#if BUILD_RISCV == 1
 	bitbang_interface = &remote_bitbang_bitbang;
 
 	remote_bitbang_start = 0;
@@ -341,42 +297,8 @@
 	if (remote_bitbang_fd < 0)
 		return remote_bitbang_fd;
 
-<<<<<<< HEAD
-	remote_bitbang_in = fdopen(remote_bitbang_fd, "r");
-	if (remote_bitbang_in == NULL) {
-		LOG_ERROR("fdopen: failed to open read stream");
-		close(remote_bitbang_fd);
-		return ERROR_FAIL;
-	}
-
-	remote_bitbang_out = fdopen(remote_bitbang_fd, "w");
-#else
-	int fd;
-	bitbang_interface = &remote_bitbang_bitbang;
-	
-	LOG_INFO("Initializing remote_bitbang driver");
-	if (remote_bitbang_port == NULL)
-		fd = remote_bitbang_init_unix();
-	else
-		fd = remote_bitbang_init_tcp();
-
-	if (fd < 0)
-		return fd;
-
-	remote_bitbang_in = fdopen(fd, "r");
-	if (remote_bitbang_in == NULL) {
-		LOG_ERROR("fdopen: failed to open read stream");
-		close(fd);
-		return ERROR_FAIL;
-	}
-
-	remote_bitbang_out = fdopen(fd, "w");
-#endif
-	if (remote_bitbang_out == NULL) {
-=======
 	remote_bitbang_file = fdopen(remote_bitbang_fd, "w+");
 	if (remote_bitbang_file == NULL) {
->>>>>>> dabaf170
 		LOG_ERROR("fdopen: failed to open write stream");
 		close(remote_bitbang_fd);
 		return ERROR_FAIL;
