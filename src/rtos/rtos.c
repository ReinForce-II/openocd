--- conflicted
+++ resolved
@@ -36,12 +36,9 @@
 extern struct rtos_type mqx_rtos;
 extern struct rtos_type uCOS_III_rtos;
 extern struct rtos_type nuttx_rtos;
-<<<<<<< HEAD
 #if BUILD_RISCV == 1
 extern struct rtos_type riscv_rtos;
 #endif
-=======
->>>>>>> 05e0d633
 
 static struct rtos_type *rtos_types[] = {
 	&ThreadX_rtos,
@@ -53,12 +50,9 @@
 	&mqx_rtos,
 	&uCOS_III_rtos,
 	&nuttx_rtos,
-<<<<<<< HEAD
 #if BUILD_RISCV == 1
 	&riscv_rtos,
 #endif
-=======
->>>>>>> 05e0d633
 	NULL
 };
 
