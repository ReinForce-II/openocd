/***************************************************************************
 *   Copyright (C) 2011 by Broadcom Corporation                            *
 *   Evan Hunter - ehunter@broadcom.com                                    *
 *                                                                         *
 *   This program is free software; you can redistribute it and/or modify  *
 *   it under the terms of the GNU General Public License as published by  *
 *   the Free Software Foundation; either version 2 of the License, or     *
 *   (at your option) any later version.                                   *
 *                                                                         *
 *   This program is distributed in the hope that it will be useful,       *
 *   but WITHOUT ANY WARRANTY; without even the implied warranty of        *
 *   MERCHANTABILITY or FITNESS FOR A PARTICULAR PURPOSE.  See the         *
 *   GNU General Public License for more details.                          *
 *                                                                         *
 *   You should have received a copy of the GNU General Public License     *
 *   along with this program.  If not, see <http://www.gnu.org/licenses/>. *
 ***************************************************************************/

#ifdef HAVE_CONFIG_H
#include "config.h"
#endif

#include "rtos.h"
#include "target/target.h"
#include "helper/log.h"
#include "helper/binarybuffer.h"
#include "server/gdb_server.h"

/* RTOSs */
extern struct rtos_type FreeRTOS_rtos;
extern struct rtos_type ThreadX_rtos;
extern struct rtos_type eCos_rtos;
extern struct rtos_type Linux_os;
extern struct rtos_type ChibiOS_rtos;
extern struct rtos_type embKernel_rtos;
extern struct rtos_type mqx_rtos;
extern struct rtos_type uCOS_III_rtos;
#if BUILD_RISCV == 1
extern struct rtos_type riscv_rtos;
#endif

static struct rtos_type *rtos_types[] = {
	&ThreadX_rtos,
	&FreeRTOS_rtos,
	&eCos_rtos,
	&Linux_os,
	&ChibiOS_rtos,
	&embKernel_rtos,
	&mqx_rtos,
	&uCOS_III_rtos,
#if BUILD_RISCV == 1
	&riscv_rtos,
#endif
    NULL
};

int rtos_thread_packet(struct connection *connection, const char *packet, int packet_size);

int rtos_smp_init(struct target *target)
{
	if (target->rtos->type->smp_init)
		return target->rtos->type->smp_init(target);
	return ERROR_TARGET_INIT_FAILED;
}

static int rtos_target_for_threadid(struct connection *connection, int64_t threadid, struct target **t)
{
	struct target *curr = get_target_from_connection(connection);
	if (t)
		*t = curr;

	return ERROR_OK;
}

static int os_alloc(struct target *target, struct rtos_type *ostype)
{
	struct rtos *os = target->rtos = calloc(1, sizeof(struct rtos));

	if (!os)
		return JIM_ERR;

	os->type = ostype;
	os->current_threadid = -1;
	os->current_thread = 0;
	os->symbols = NULL;
	os->target = target;

	/* RTOS drivers can override the packet handler in _create(). */
	os->gdb_thread_packet = rtos_thread_packet;
#if BUILD_RISCV == 1
	os->gdb_v_packet = NULL;
<<<<<<< HEAD
#endif
=======
	os->gdb_target_for_threadid = rtos_target_for_threadid;
>>>>>>> dabaf170

	return JIM_OK;
}

static void os_free(struct target *target)
{
	if (!target->rtos)
		return;

	if (target->rtos->symbols)
		free(target->rtos->symbols);

	free(target->rtos);
	target->rtos = NULL;
}

static int os_alloc_create(struct target *target, struct rtos_type *ostype)
{
	int ret = os_alloc(target, ostype);

	if (JIM_OK == ret) {
		ret = target->rtos->type->create(target);
		if (ret != JIM_OK)
			os_free(target);
	}

	return ret;
}

int rtos_create(Jim_GetOptInfo *goi, struct target *target)
{
	int x;
	const char *cp;
	struct Jim_Obj *res;
	int e;

	if (!goi->isconfigure && goi->argc != 0) {
		Jim_WrongNumArgs(goi->interp, goi->argc, goi->argv, "NO PARAMS");
		return JIM_ERR;
	}

	os_free(target);

	e = Jim_GetOpt_String(goi, &cp, NULL);
	if (e != JIM_OK)
		return e;

	if (0 == strcmp(cp, "auto")) {
		/* Auto detect tries to look up all symbols for each RTOS,
		 * and runs the RTOS driver's _detect() function when GDB
		 * finds all symbols for any RTOS. See rtos_qsymbol(). */
		target->rtos_auto_detect = true;

		/* rtos_qsymbol() will iterate over all RTOSes. Allocate
		 * target->rtos here, and set it to the first RTOS type. */
		return os_alloc(target, rtos_types[0]);
	}

	for (x = 0; rtos_types[x]; x++)
		if (0 == strcmp(cp, rtos_types[x]->name))
			return os_alloc_create(target, rtos_types[x]);

	Jim_SetResultFormatted(goi->interp, "Unknown RTOS type %s, try one of: ", cp);
	res = Jim_GetResult(goi->interp);
	for (x = 0; rtos_types[x]; x++)
		Jim_AppendStrings(goi->interp, res, rtos_types[x]->name, ", ", NULL);
	Jim_AppendStrings(goi->interp, res, " or auto", NULL);

	return JIM_ERR;
}

int gdb_thread_packet(struct connection *connection, char const *packet, int packet_size)
{
	struct target *target = get_target_from_connection(connection);
	if (target->rtos == NULL)
		return rtos_thread_packet(connection, packet, packet_size);	/* thread not
										 *found*/
	return target->rtos->gdb_thread_packet(connection, packet, packet_size);
}

static symbol_table_elem_t *next_symbol(struct rtos *os, char *cur_symbol, uint64_t cur_addr)
{
	symbol_table_elem_t *s;

	if (!os->symbols)
		os->type->get_symbol_list_to_lookup(&os->symbols);

	if (!cur_symbol[0])
		return &os->symbols[0];

	for (s = os->symbols; s->symbol_name; s++)
		if (!strcmp(s->symbol_name, cur_symbol)) {
			s->address = cur_addr;
			s++;
			return s;
		}

	return NULL;
}

/* searches for 'symbol' in the lookup table for 'os' and returns TRUE,
 * if 'symbol' is not declared optional */
static bool is_symbol_mandatory(const struct rtos *os, const char *symbol)
{
	for (symbol_table_elem_t *s = os->symbols; s->symbol_name; ++s) {
		if (!strcmp(s->symbol_name, symbol))
			return !s->optional;
	}
	return false;
}

/* rtos_qsymbol() processes and replies to all qSymbol packets from GDB.
 *
 * GDB sends a qSymbol:: packet (empty address, empty name) to notify
 * that it can now answer qSymbol::hexcodedname queries, to look up symbols.
 *
 * If the qSymbol packet has no address that means GDB did not find the
 * symbol, in which case auto-detect will move on to try the next RTOS.
 *
 * rtos_qsymbol() then calls the next_symbol() helper function, which
 * iterates over symbol names for the current RTOS until it finds the
 * symbol in the received GDB packet, and then returns the next entry
 * in the list of symbols.
 *
 * If GDB replied about the last symbol for the RTOS and the RTOS was
 * specified explicitly, then no further symbol lookup is done. When
 * auto-detecting, the RTOS driver _detect() function must return success.
 *
 * rtos_qsymbol() returns 1 if an RTOS has been detected, or 0 otherwise.
 */
int rtos_qsymbol(struct connection *connection, char const *packet, int packet_size)
{
	int rtos_detected = 0;
	uint64_t addr = 0;
	size_t reply_len;
	char reply[GDB_BUFFER_SIZE], cur_sym[GDB_BUFFER_SIZE / 2] = "";
	symbol_table_elem_t *next_sym = NULL;
	struct target *target = get_target_from_connection(connection);
	struct rtos *os = target->rtos;

	reply_len = sprintf(reply, "OK");

	if (!os)
		goto done;

	/* Decode any symbol name in the packet*/
	size_t len = unhexify((uint8_t *)cur_sym, strchr(packet + 8, ':') + 1, strlen(strchr(packet + 8, ':') + 1));
	cur_sym[len] = 0;

	if ((strcmp(packet, "qSymbol::") != 0) &&               /* GDB is not offering symbol lookup for the first time */
	    (!sscanf(packet, "qSymbol:%" SCNx64 ":", &addr)) && /* GDB did not find an address for a symbol */
	    is_symbol_mandatory(os, cur_sym)) {					/* the symbol is mandatory for this RTOS */

		/* GDB could not find an address for the previous symbol */
		if (!target->rtos_auto_detect) {
			LOG_WARNING("RTOS %s not detected. (GDB could not find symbol \'%s\')", os->type->name, cur_sym);
			goto done;
		} else {
			/* Autodetecting RTOS - try next RTOS */
			if (!rtos_try_next(target)) {
				LOG_WARNING("No RTOS could be auto-detected!");
				goto done;
			}

			/* Next RTOS selected - invalidate current symbol */
			cur_sym[0] = '\x00';
		}
	}
	next_sym = next_symbol(os, cur_sym, addr);

	if (!next_sym->symbol_name) {
		/* No more symbols need looking up */

		if (!target->rtos_auto_detect) {
			rtos_detected = 1;
			goto done;
		}

		if (os->type->detect_rtos(target)) {
			LOG_INFO("Auto-detected RTOS: %s", os->type->name);
			rtos_detected = 1;
			goto done;
		} else {
			LOG_WARNING("No RTOS could be auto-detected!");
			goto done;
		}
	}

	if (8 + (strlen(next_sym->symbol_name) * 2) + 1 > sizeof(reply)) {
		LOG_ERROR("ERROR: RTOS symbol '%s' name is too long for GDB!", next_sym->symbol_name);
		goto done;
	}

	reply_len = snprintf(reply, sizeof(reply), "qSymbol:");
	reply_len += hexify(reply + reply_len,
		(const uint8_t *)next_sym->symbol_name, strlen(next_sym->symbol_name),
		sizeof(reply) - reply_len);

done:
	gdb_put_packet(connection, reply, reply_len);
	return rtos_detected;
}

int rtos_thread_packet(struct connection *connection, char const *packet, int packet_size)
{
	struct target *target = get_target_from_connection(connection);

	if (strncmp(packet, "qThreadExtraInfo,", 17) == 0) {
		if ((target->rtos != NULL) && (target->rtos->thread_details != NULL) &&
				(target->rtos->thread_count != 0)) {
			threadid_t threadid = 0;
			int found = -1;
			sscanf(packet, "qThreadExtraInfo,%" SCNx64, &threadid);

			if ((target->rtos != NULL) && (target->rtos->thread_details != NULL)) {
				int thread_num;
				for (thread_num = 0; thread_num < target->rtos->thread_count; thread_num++) {
					if (target->rtos->thread_details[thread_num].threadid == threadid) {
						if (target->rtos->thread_details[thread_num].exists)
							found = thread_num;
					}
				}
			}
			if (found == -1) {
				gdb_put_packet(connection, "E01", 3);	/* thread not found */
				return ERROR_OK;
			}

			struct thread_detail *detail = &target->rtos->thread_details[found];

			int str_size = 0;
			if (detail->thread_name_str != NULL)
				str_size += strlen(detail->thread_name_str);
			if (detail->extra_info_str != NULL)
				str_size += strlen(detail->extra_info_str);

			char *tmp_str = calloc(str_size + 9, sizeof(char));
			char *tmp_str_ptr = tmp_str;

			if (detail->thread_name_str != NULL)
				tmp_str_ptr += sprintf(tmp_str_ptr, "Name: %s", detail->thread_name_str);
			if (detail->extra_info_str != NULL) {
				if (tmp_str_ptr != tmp_str)
					tmp_str_ptr += sprintf(tmp_str_ptr, ", ");
				tmp_str_ptr += sprintf(tmp_str_ptr, "%s", detail->extra_info_str);
			}

			assert(strlen(tmp_str) ==
				(size_t) (tmp_str_ptr - tmp_str));

			char *hex_str = malloc(strlen(tmp_str) * 2 + 1);
			size_t pkt_len = hexify(hex_str, (const uint8_t *)tmp_str,
				strlen(tmp_str), strlen(tmp_str) * 2 + 1);

			gdb_put_packet(connection, hex_str, pkt_len);
			free(hex_str);
			free(tmp_str);
			return ERROR_OK;

		}
		gdb_put_packet(connection, "", 0);
		return ERROR_OK;
	} else if (strncmp(packet, "qSymbol", 7) == 0) {
		if (rtos_qsymbol(connection, packet, packet_size) == 1) {
			if (target->rtos_auto_detect == true) {
				target->rtos_auto_detect = false;
				target->rtos->type->create(target);
			}
			target->rtos->type->update_threads(target->rtos);
		}
		return ERROR_OK;
	} else if (strncmp(packet, "qfThreadInfo", 12) == 0) {
		int i;
		if (target->rtos != NULL) {
			if (target->rtos->thread_count == 0) {
				gdb_put_packet(connection, "l", 1);
			} else {
				/*thread id are 16 char +1 for ',' */
				char *out_str = malloc(17 * target->rtos->thread_count + 1);
				char *tmp_str = out_str;
				for (i = 0; i < target->rtos->thread_count; i++) {
					tmp_str += sprintf(tmp_str, "%c%016" PRIx64, i == 0 ? 'm' : ',',
										target->rtos->thread_details[i].threadid);
				}
				gdb_put_packet(connection, out_str, strlen(out_str));
				free(out_str);
			}
		} else
			gdb_put_packet(connection, "l", 1);

		return ERROR_OK;
	} else if (strncmp(packet, "qsThreadInfo", 12) == 0) {
		gdb_put_packet(connection, "l", 1);
		return ERROR_OK;
	} else if (strncmp(packet, "qAttached", 9) == 0) {
		gdb_put_packet(connection, "1", 1);
		return ERROR_OK;
	} else if (strncmp(packet, "qOffsets", 8) == 0) {
		char offsets[] = "Text=0;Data=0;Bss=0";
		gdb_put_packet(connection, offsets, sizeof(offsets)-1);
		return ERROR_OK;
	} else if (strncmp(packet, "qCRC:", 5) == 0) {
		/* make sure we check this before "qC" packet below
		 * otherwise it gets incorrectly handled */
		return GDB_THREAD_PACKET_NOT_CONSUMED;
	} else if (strncmp(packet, "qC", 2) == 0) {
		if (target->rtos != NULL) {
			char buffer[19];
			int size;
			size = snprintf(buffer, 19, "QC%016" PRIx64, target->rtos->current_thread);
			gdb_put_packet(connection, buffer, size);
		} else
			gdb_put_packet(connection, "QC0", 3);
		return ERROR_OK;
	} else if (packet[0] == 'T') {	/* Is thread alive? */
		threadid_t threadid;
		int found = -1;
		sscanf(packet, "T%" SCNx64, &threadid);
		if ((target->rtos != NULL) && (target->rtos->thread_details != NULL)) {
			int thread_num;
			for (thread_num = 0; thread_num < target->rtos->thread_count; thread_num++) {
				if (target->rtos->thread_details[thread_num].threadid == threadid) {
					if (target->rtos->thread_details[thread_num].exists)
						found = thread_num;
				}
			}
		}
		if (found != -1)
			gdb_put_packet(connection, "OK", 2);	/* thread alive */
		else
			gdb_put_packet(connection, "E01", 3);	/* thread not found */
		return ERROR_OK;
	} else if (packet[0] == 'H') {	/* Set current thread ( 'c' for step and continue, 'g' for
					 * all other operations ) */
		if ((packet[1] == 'g') && (target->rtos != NULL)) {
			threadid_t threadid;
			sscanf(packet, "Hg%16" SCNx64, &threadid);
			LOG_DEBUG("RTOS: GDB requested to set current thread to 0x%" PRIx64, threadid);
			/* threadid of 0 indicates target should choose */
			if (threadid == 0)
				target->rtos->current_threadid = target->rtos->current_thread;
			else
				target->rtos->current_threadid = threadid;
		}
		gdb_put_packet(connection, "OK", 2);
		return ERROR_OK;
	}

	return GDB_THREAD_PACKET_NOT_CONSUMED;
}

int rtos_get_gdb_reg_list(struct connection *connection)
{
	struct target *target = get_target_from_connection(connection);
	int64_t current_threadid = target->rtos->current_threadid;
	if ((target->rtos != NULL) && (current_threadid != -1) &&
			(current_threadid != 0) &&
			((current_threadid != target->rtos->current_thread) ||
			(target->smp))) {	/* in smp several current thread are possible */
		char *hex_reg_list;

        LOG_DEBUG("RTOS: getting register list for thread 0x%" PRIx64
                    ", target->rtos->current_thread=0x%" PRIx64 "\r\n",
                    current_threadid,
                    target->rtos->current_thread);

		int retval = target->rtos->type->get_thread_reg_list(target->rtos,
				current_threadid,
				&hex_reg_list);
		if (retval != ERROR_OK) {
			LOG_ERROR("RTOS: failed to get register list");
			return retval;
		}

		if (hex_reg_list != NULL) {
			gdb_put_packet(connection, hex_reg_list, strlen(hex_reg_list));
			free(hex_reg_list);
			return ERROR_OK;
		}
	}
	return ERROR_FAIL;
}

int rtos_generic_stack_read(struct target *target,
	const struct rtos_register_stacking *stacking,
	int64_t stack_ptr,
	char **hex_reg_list)
{
	int list_size = 0;
	char *tmp_str_ptr;
	int64_t new_stack_ptr;
	int i;
	int retval;

	if (stack_ptr == 0) {
		LOG_ERROR("Error: null stack pointer in thread");
		return -5;
	}
	/* Read the stack */
	uint8_t *stack_data = malloc(stacking->stack_registers_size);
	uint32_t address = stack_ptr;

	if (stacking->stack_growth_direction == 1)
		address -= stacking->stack_registers_size;
	retval = target_read_buffer(target, address, stacking->stack_registers_size, stack_data);
	if (retval != ERROR_OK) {
		free(stack_data);
		LOG_ERROR("Error reading stack frame from thread");
		return retval;
	}
	LOG_DEBUG("RTOS: Read stack frame at 0x%" PRIx32, address);

#if 0
		LOG_OUTPUT("Stack Data :");
		for (i = 0; i < stacking->stack_registers_size; i++)
			LOG_OUTPUT("%02X", stack_data[i]);
		LOG_OUTPUT("\r\n");
#endif
	for (i = 0; i < stacking->num_output_registers; i++)
		list_size += stacking->register_offsets[i].width_bits/8;
	*hex_reg_list = malloc(list_size*2 + 1);
	tmp_str_ptr = *hex_reg_list;
	if (stacking->calculate_process_stack != NULL) {
		new_stack_ptr = stacking->calculate_process_stack(target,
				stack_data, stacking, stack_ptr);
	} else {
		new_stack_ptr = stack_ptr - stacking->stack_growth_direction *
			stacking->stack_registers_size;
	}
	for (i = 0; i < stacking->num_output_registers; i++) {
		int j;
		for (j = 0; j < stacking->register_offsets[i].width_bits/8; j++) {
			if (stacking->register_offsets[i].offset == -1)
				tmp_str_ptr += sprintf(tmp_str_ptr, "%02x", 0);
			else if (stacking->register_offsets[i].offset == -2)
				tmp_str_ptr += sprintf(tmp_str_ptr, "%02x",
						((uint8_t *)&new_stack_ptr)[j]);
			else
				tmp_str_ptr += sprintf(tmp_str_ptr, "%02x",
						stack_data[stacking->register_offsets[i].offset + j]);
		}
	}
	free(stack_data);
/*	LOG_OUTPUT("Output register string: %s\r\n", *hex_reg_list); */
	return ERROR_OK;
}

int rtos_try_next(struct target *target)
{
	struct rtos *os = target->rtos;
	struct rtos_type **type = rtos_types;

	if (!os)
		return 0;

	while (*type && os->type != *type)
		type++;

	if (!*type || !*(++type))
		return 0;

	os->type = *type;
	if (os->symbols) {
		free(os->symbols);
		os->symbols = NULL;
	}

	return 1;
}

int rtos_update_threads(struct target *target)
{
	if ((target->rtos != NULL) && (target->rtos->type != NULL))
		target->rtos->type->update_threads(target->rtos);
	return ERROR_OK;
}

void rtos_free_threadlist(struct rtos *rtos)
{
	if (rtos->thread_details) {
		int j;

		for (j = 0; j < rtos->thread_count; j++) {
			struct thread_detail *current_thread = &rtos->thread_details[j];
			free(current_thread->thread_name_str);
			free(current_thread->extra_info_str);
		}
		free(rtos->thread_details);
		rtos->thread_details = NULL;
		rtos->thread_count = 0;
		rtos->current_threadid = -1;
		rtos->current_thread = 0;
	}
}<|MERGE_RESOLUTION|>--- conflicted
+++ resolved
@@ -63,6 +63,7 @@
 	return ERROR_TARGET_INIT_FAILED;
 }
 
+#if BUILD_RISCV == 1
 static int rtos_target_for_threadid(struct connection *connection, int64_t threadid, struct target **t)
 {
 	struct target *curr = get_target_from_connection(connection);
@@ -71,6 +72,7 @@
 
 	return ERROR_OK;
 }
+#endif
 
 static int os_alloc(struct target *target, struct rtos_type *ostype)
 {
@@ -89,11 +91,8 @@
 	os->gdb_thread_packet = rtos_thread_packet;
 #if BUILD_RISCV == 1
 	os->gdb_v_packet = NULL;
-<<<<<<< HEAD
-#endif
-=======
 	os->gdb_target_for_threadid = rtos_target_for_threadid;
->>>>>>> dabaf170
+#endif
 
 	return JIM_OK;
 }
@@ -358,10 +357,15 @@
 		return ERROR_OK;
 	} else if (strncmp(packet, "qSymbol", 7) == 0) {
 		if (rtos_qsymbol(connection, packet, packet_size) == 1) {
+#if BUILD_RISCV == 1
 			if (target->rtos_auto_detect == true) {
 				target->rtos_auto_detect = false;
 				target->rtos->type->create(target);
 			}
+#else
+            target->rtos_auto_detect = false;
+            target->rtos->type->create(target);
+#endif
 			target->rtos->type->update_threads(target->rtos);
 		}
 		return ERROR_OK;
