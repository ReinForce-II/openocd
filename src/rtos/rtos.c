/***************************************************************************
 *   Copyright (C) 2011 by Broadcom Corporation                            *
 *   Evan Hunter - ehunter@broadcom.com                                    *
 *                                                                         *
 *   This program is free software; you can redistribute it and/or modify  *
 *   it under the terms of the GNU General Public License as published by  *
 *   the Free Software Foundation; either version 2 of the License, or     *
 *   (at your option) any later version.                                   *
 *                                                                         *
 *   This program is distributed in the hope that it will be useful,       *
 *   but WITHOUT ANY WARRANTY; without even the implied warranty of        *
 *   MERCHANTABILITY or FITNESS FOR A PARTICULAR PURPOSE.  See the         *
 *   GNU General Public License for more details.                          *
 *                                                                         *
 *   You should have received a copy of the GNU General Public License     *
 *   along with this program.  If not, see <http://www.gnu.org/licenses/>. *
 ***************************************************************************/

#ifdef HAVE_CONFIG_H
#include "config.h"
#endif

#include "rtos.h"
#include "target/target.h"
#include "helper/log.h"
#include "helper/binarybuffer.h"
#include "server/gdb_server.h"

/* RTOSs */
extern struct rtos_type FreeRTOS_rtos;
extern struct rtos_type ThreadX_rtos;
extern struct rtos_type eCos_rtos;
extern struct rtos_type Linux_os;
extern struct rtos_type ChibiOS_rtos;
extern struct rtos_type embKernel_rtos;
extern struct rtos_type mqx_rtos;
<<<<<<< HEAD
extern struct rtos_type uCOS_III_rtos;
=======
extern struct rtos_type riscv_rtos;
>>>>>>> 51ab5a0c

static struct rtos_type *rtos_types[] = {
	&ThreadX_rtos,
	&FreeRTOS_rtos,
	&eCos_rtos,
	&Linux_os,
	&ChibiOS_rtos,
	&embKernel_rtos,
	&mqx_rtos,
<<<<<<< HEAD
	&uCOS_III_rtos,
=======
	&riscv_rtos,
>>>>>>> 51ab5a0c
	NULL
};

int rtos_thread_packet(struct connection *connection, const char *packet, int packet_size);

int rtos_smp_init(struct target *target)
{
	if (target->rtos->type->smp_init)
		return target->rtos->type->smp_init(target);
	return ERROR_TARGET_INIT_FAILED;
}

static int os_alloc(struct target *target, struct rtos_type *ostype)
{
	struct rtos *os = target->rtos = calloc(1, sizeof(struct rtos));

	if (!os)
		return JIM_ERR;

	os->type = ostype;
	os->current_threadid = -1;
	os->current_thread = 0;
	os->symbols = NULL;
	os->target = target;

	/* RTOS drivers can override the packet handler in _create(). */
	os->gdb_thread_packet = rtos_thread_packet;
	os->gdb_v_packet = NULL;

	return JIM_OK;
}

static void os_free(struct target *target)
{
	if (!target->rtos)
		return;

	if (target->rtos->symbols)
		free(target->rtos->symbols);

	free(target->rtos);
	target->rtos = NULL;
}

static int os_alloc_create(struct target *target, struct rtos_type *ostype)
{
	int ret = os_alloc(target, ostype);

	if (JIM_OK == ret) {
		ret = target->rtos->type->create(target);
		if (ret != JIM_OK)
			os_free(target);
	}

	return ret;
}

int rtos_create(Jim_GetOptInfo *goi, struct target *target)
{
	int x;
	const char *cp;
	struct Jim_Obj *res;
	int e;

	if (!goi->isconfigure && goi->argc != 0) {
		Jim_WrongNumArgs(goi->interp, goi->argc, goi->argv, "NO PARAMS");
		return JIM_ERR;
	}

	os_free(target);

	e = Jim_GetOpt_String(goi, &cp, NULL);
	if (e != JIM_OK)
		return e;

	if (0 == strcmp(cp, "auto")) {
		/* Auto detect tries to look up all symbols for each RTOS,
		 * and runs the RTOS driver's _detect() function when GDB
		 * finds all symbols for any RTOS. See rtos_qsymbol(). */
		target->rtos_auto_detect = true;

		/* rtos_qsymbol() will iterate over all RTOSes. Allocate
		 * target->rtos here, and set it to the first RTOS type. */
		return os_alloc(target, rtos_types[0]);
	}

	for (x = 0; rtos_types[x]; x++)
		if (0 == strcmp(cp, rtos_types[x]->name))
			return os_alloc_create(target, rtos_types[x]);

	Jim_SetResultFormatted(goi->interp, "Unknown RTOS type %s, try one of: ", cp);
	res = Jim_GetResult(goi->interp);
	for (x = 0; rtos_types[x]; x++)
		Jim_AppendStrings(goi->interp, res, rtos_types[x]->name, ", ", NULL);
	Jim_AppendStrings(goi->interp, res, " or auto", NULL);

	return JIM_ERR;
}

int gdb_thread_packet(struct connection *connection, char const *packet, int packet_size)
{
	struct target *target = get_target_from_connection(connection);
	if (target->rtos == NULL)
		return rtos_thread_packet(connection, packet, packet_size);	/* thread not
										 *found*/
	return target->rtos->gdb_thread_packet(connection, packet, packet_size);
}

static symbol_table_elem_t *next_symbol(struct rtos *os, char *cur_symbol, uint64_t cur_addr)
{
	symbol_table_elem_t *s;

	if (!os->symbols)
		os->type->get_symbol_list_to_lookup(&os->symbols);

	if (!cur_symbol[0])
		return &os->symbols[0];

	for (s = os->symbols; s->symbol_name; s++)
		if (!strcmp(s->symbol_name, cur_symbol)) {
			s->address = cur_addr;
			s++;
			return s;
		}

	return NULL;
}

/* searches for 'symbol' in the lookup table for 'os' and returns TRUE,
 * if 'symbol' is not declared optional */
static bool is_symbol_mandatory(const struct rtos *os, const char *symbol)
{
	for (symbol_table_elem_t *s = os->symbols; s->symbol_name; ++s) {
		if (!strcmp(s->symbol_name, symbol))
			return !s->optional;
	}
	return false;
}

/* rtos_qsymbol() processes and replies to all qSymbol packets from GDB.
 *
 * GDB sends a qSymbol:: packet (empty address, empty name) to notify
 * that it can now answer qSymbol::hexcodedname queries, to look up symbols.
 *
 * If the qSymbol packet has no address that means GDB did not find the
 * symbol, in which case auto-detect will move on to try the next RTOS.
 *
 * rtos_qsymbol() then calls the next_symbol() helper function, which
 * iterates over symbol names for the current RTOS until it finds the
 * symbol in the received GDB packet, and then returns the next entry
 * in the list of symbols.
 *
 * If GDB replied about the last symbol for the RTOS and the RTOS was
 * specified explicitly, then no further symbol lookup is done. When
 * auto-detecting, the RTOS driver _detect() function must return success.
 *
 * rtos_qsymbol() returns 1 if an RTOS has been detected, or 0 otherwise.
 */
int rtos_qsymbol(struct connection *connection, char const *packet, int packet_size)
{
	int rtos_detected = 0;
	uint64_t addr = 0;
	size_t reply_len;
	char reply[GDB_BUFFER_SIZE], cur_sym[GDB_BUFFER_SIZE / 2] = "";
	symbol_table_elem_t *next_sym = NULL;
	struct target *target = get_target_from_connection(connection);
	struct rtos *os = target->rtos;

	reply_len = sprintf(reply, "OK");

	if (!os)
		goto done;

	/* Decode any symbol name in the packet*/
	size_t len = unhexify((uint8_t *)cur_sym, strchr(packet + 8, ':') + 1, strlen(strchr(packet + 8, ':') + 1));
	cur_sym[len] = 0;

	if ((strcmp(packet, "qSymbol::") != 0) &&               /* GDB is not offering symbol lookup for the first time */
	    (!sscanf(packet, "qSymbol:%" SCNx64 ":", &addr)) && /* GDB did not find an address for a symbol */
	    is_symbol_mandatory(os, cur_sym)) {					/* the symbol is mandatory for this RTOS */

		/* GDB could not find an address for the previous symbol */
		if (!target->rtos_auto_detect) {
			LOG_WARNING("RTOS %s not detected. (GDB could not find symbol \'%s\')", os->type->name, cur_sym);
			goto done;
		} else {
			/* Autodetecting RTOS - try next RTOS */
			if (!rtos_try_next(target)) {
				LOG_WARNING("No RTOS could be auto-detected!");
				goto done;
			}

			/* Next RTOS selected - invalidate current symbol */
			cur_sym[0] = '\x00';
		}
	}
	next_sym = next_symbol(os, cur_sym, addr);

	if (!next_sym->symbol_name) {
		/* No more symbols need looking up */

		if (!target->rtos_auto_detect) {
			rtos_detected = 1;
			goto done;
		}

		if (os->type->detect_rtos(target)) {
			LOG_INFO("Auto-detected RTOS: %s", os->type->name);
			rtos_detected = 1;
			goto done;
		} else {
			LOG_WARNING("No RTOS could be auto-detected!");
			goto done;
		}
	}

	if (8 + (strlen(next_sym->symbol_name) * 2) + 1 > sizeof(reply)) {
		LOG_ERROR("ERROR: RTOS symbol '%s' name is too long for GDB!", next_sym->symbol_name);
		goto done;
	}

	reply_len = snprintf(reply, sizeof(reply), "qSymbol:");
	reply_len += hexify(reply + reply_len,
		(const uint8_t *)next_sym->symbol_name, strlen(next_sym->symbol_name),
		sizeof(reply) - reply_len);

done:
	gdb_put_packet(connection, reply, reply_len);
	return rtos_detected;
}

int rtos_thread_packet(struct connection *connection, char const *packet, int packet_size)
{
	struct target *target = get_target_from_connection(connection);

	if (strncmp(packet, "qThreadExtraInfo,", 17) == 0) {
		if ((target->rtos != NULL) && (target->rtos->thread_details != NULL) &&
				(target->rtos->thread_count != 0)) {
			threadid_t threadid = 0;
			int found = -1;
			sscanf(packet, "qThreadExtraInfo,%" SCNx64, &threadid);

			if ((target->rtos != NULL) && (target->rtos->thread_details != NULL)) {
				int thread_num;
				for (thread_num = 0; thread_num < target->rtos->thread_count; thread_num++) {
					if (target->rtos->thread_details[thread_num].threadid == threadid) {
						if (target->rtos->thread_details[thread_num].exists)
							found = thread_num;
					}
				}
			}
			if (found == -1) {
				gdb_put_packet(connection, "E01", 3);	/* thread not found */
				return ERROR_OK;
			}

			struct thread_detail *detail = &target->rtos->thread_details[found];

			int str_size = 0;
			if (detail->thread_name_str != NULL)
				str_size += strlen(detail->thread_name_str);
			if (detail->extra_info_str != NULL)
				str_size += strlen(detail->extra_info_str);

			char *tmp_str = calloc(str_size + 9, sizeof(char));
			char *tmp_str_ptr = tmp_str;

			if (detail->thread_name_str != NULL)
				tmp_str_ptr += sprintf(tmp_str_ptr, "Name: %s", detail->thread_name_str);
			if (detail->extra_info_str != NULL) {
				if (tmp_str_ptr != tmp_str)
					tmp_str_ptr += sprintf(tmp_str_ptr, ", ");
				tmp_str_ptr += sprintf(tmp_str_ptr, "%s", detail->extra_info_str);
			}

			assert(strlen(tmp_str) ==
				(size_t) (tmp_str_ptr - tmp_str));

			char *hex_str = malloc(strlen(tmp_str) * 2 + 1);
			size_t pkt_len = hexify(hex_str, (const uint8_t *)tmp_str,
				strlen(tmp_str), strlen(tmp_str) * 2 + 1);

			gdb_put_packet(connection, hex_str, pkt_len);
			free(hex_str);
			free(tmp_str);
			return ERROR_OK;

		}
		gdb_put_packet(connection, "", 0);
		return ERROR_OK;
	} else if (strncmp(packet, "qSymbol", 7) == 0) {
		if (rtos_qsymbol(connection, packet, packet_size) == 1) {
			target->rtos_auto_detect = false;
			target->rtos->type->create(target);
			target->rtos->type->update_threads(target->rtos);
		}
		return ERROR_OK;
	} else if (strncmp(packet, "qfThreadInfo", 12) == 0) {
		int i;
		if (target->rtos != NULL) {
			if (target->rtos->thread_count == 0) {
				gdb_put_packet(connection, "l", 1);
			} else {
				/*thread id are 16 char +1 for ',' */
				char *out_str = malloc(17 * target->rtos->thread_count + 1);
				char *tmp_str = out_str;
				for (i = 0; i < target->rtos->thread_count; i++) {
					tmp_str += sprintf(tmp_str, "%c%016" PRIx64, i == 0 ? 'm' : ',',
										target->rtos->thread_details[i].threadid);
				}
				gdb_put_packet(connection, out_str, strlen(out_str));
				free(out_str);
			}
		} else
			gdb_put_packet(connection, "l", 1);

		return ERROR_OK;
	} else if (strncmp(packet, "qsThreadInfo", 12) == 0) {
		gdb_put_packet(connection, "l", 1);
		return ERROR_OK;
	} else if (strncmp(packet, "qAttached", 9) == 0) {
		gdb_put_packet(connection, "1", 1);
		return ERROR_OK;
	} else if (strncmp(packet, "qOffsets", 8) == 0) {
		char offsets[] = "Text=0;Data=0;Bss=0";
		gdb_put_packet(connection, offsets, sizeof(offsets)-1);
		return ERROR_OK;
	} else if (strncmp(packet, "qCRC:", 5) == 0) {
		/* make sure we check this before "qC" packet below
		 * otherwise it gets incorrectly handled */
		return GDB_THREAD_PACKET_NOT_CONSUMED;
	} else if (strncmp(packet, "qC", 2) == 0) {
		if (target->rtos != NULL) {
			char buffer[19];
			int size;
			size = snprintf(buffer, 19, "QC%016" PRIx64, target->rtos->current_thread);
			gdb_put_packet(connection, buffer, size);
		} else
			gdb_put_packet(connection, "QC0", 3);
		return ERROR_OK;
	} else if (packet[0] == 'T') {	/* Is thread alive? */
		threadid_t threadid;
		int found = -1;
		sscanf(packet, "T%" SCNx64, &threadid);
		if ((target->rtos != NULL) && (target->rtos->thread_details != NULL)) {
			int thread_num;
			for (thread_num = 0; thread_num < target->rtos->thread_count; thread_num++) {
				if (target->rtos->thread_details[thread_num].threadid == threadid) {
					if (target->rtos->thread_details[thread_num].exists)
						found = thread_num;
				}
			}
		}
		if (found != -1)
			gdb_put_packet(connection, "OK", 2);	/* thread alive */
		else
			gdb_put_packet(connection, "E01", 3);	/* thread not found */
		return ERROR_OK;
	} else if (packet[0] == 'H') {	/* Set current thread ( 'c' for step and continue, 'g' for
					 * all other operations ) */
		if ((packet[1] == 'g') && (target->rtos != NULL)) {
			threadid_t threadid;
			sscanf(packet, "Hg%16" SCNx64, &threadid);
			LOG_DEBUG("RTOS: GDB requested to set current thread to 0x%" PRIx64, threadid);
			/* threadid of 0 indicates target should choose */
			if (threadid == 0)
				target->rtos->current_threadid = target->rtos->current_thread;
			else
				target->rtos->current_threadid = threadid;
		}
		gdb_put_packet(connection, "OK", 2);
		return ERROR_OK;
	}

	return GDB_THREAD_PACKET_NOT_CONSUMED;
}

int rtos_get_gdb_reg_list(struct connection *connection)
{
	struct target *target = get_target_from_connection(connection);
	int64_t current_threadid = target->rtos->current_threadid;
	if ((target->rtos != NULL) && (current_threadid != -1) &&
			(current_threadid != 0) &&
			((current_threadid != target->rtos->current_thread) ||
			(target->smp))) {	/* in smp several current thread are possible */
		char *hex_reg_list;

		LOG_INFO("RTOS: getting register list for thread 0x%" PRIx64
				  ", target->rtos->current_thread=0x%" PRIx64 "\r\n",
										current_threadid,
										target->rtos->current_thread);

		int retval = target->rtos->type->get_thread_reg_list(target->rtos,
				current_threadid,
				&hex_reg_list);
		if (retval != ERROR_OK) {
			LOG_ERROR("RTOS: failed to get register list");
			return retval;
		}

		if (hex_reg_list != NULL) {
			gdb_put_packet(connection, hex_reg_list, strlen(hex_reg_list));
			free(hex_reg_list);
			return ERROR_OK;
		}
	}
	return ERROR_FAIL;
}

int rtos_generic_stack_read(struct target *target,
	const struct rtos_register_stacking *stacking,
	int64_t stack_ptr,
	char **hex_reg_list)
{
	int list_size = 0;
	char *tmp_str_ptr;
	int64_t new_stack_ptr;
	int i;
	int retval;

	if (stack_ptr == 0) {
		LOG_ERROR("Error: null stack pointer in thread");
		return -5;
	}
	/* Read the stack */
	uint8_t *stack_data = malloc(stacking->stack_registers_size);
	uint32_t address = stack_ptr;

	if (stacking->stack_growth_direction == 1)
		address -= stacking->stack_registers_size;
	retval = target_read_buffer(target, address, stacking->stack_registers_size, stack_data);
	if (retval != ERROR_OK) {
		free(stack_data);
		LOG_ERROR("Error reading stack frame from thread");
		return retval;
	}
	LOG_DEBUG("RTOS: Read stack frame at 0x%" PRIx32, address);

#if 0
		LOG_OUTPUT("Stack Data :");
		for (i = 0; i < stacking->stack_registers_size; i++)
			LOG_OUTPUT("%02X", stack_data[i]);
		LOG_OUTPUT("\r\n");
#endif
	for (i = 0; i < stacking->num_output_registers; i++)
		list_size += stacking->register_offsets[i].width_bits/8;
	*hex_reg_list = malloc(list_size*2 + 1);
	tmp_str_ptr = *hex_reg_list;
	if (stacking->calculate_process_stack != NULL) {
		new_stack_ptr = stacking->calculate_process_stack(target,
				stack_data, stacking, stack_ptr);
	} else {
		new_stack_ptr = stack_ptr - stacking->stack_growth_direction *
			stacking->stack_registers_size;
	}
	for (i = 0; i < stacking->num_output_registers; i++) {
		int j;
		for (j = 0; j < stacking->register_offsets[i].width_bits/8; j++) {
			if (stacking->register_offsets[i].offset == -1)
				tmp_str_ptr += sprintf(tmp_str_ptr, "%02x", 0);
			else if (stacking->register_offsets[i].offset == -2)
				tmp_str_ptr += sprintf(tmp_str_ptr, "%02x",
						((uint8_t *)&new_stack_ptr)[j]);
			else
				tmp_str_ptr += sprintf(tmp_str_ptr, "%02x",
						stack_data[stacking->register_offsets[i].offset + j]);
		}
	}
	free(stack_data);
/*	LOG_OUTPUT("Output register string: %s\r\n", *hex_reg_list); */
	return ERROR_OK;
}

int rtos_try_next(struct target *target)
{
	struct rtos *os = target->rtos;
	struct rtos_type **type = rtos_types;

	if (!os)
		return 0;

	while (*type && os->type != *type)
		type++;

	if (!*type || !*(++type))
		return 0;

	os->type = *type;
	if (os->symbols) {
		free(os->symbols);
		os->symbols = NULL;
	}

	return 1;
}

int rtos_update_threads(struct target *target)
{
	if ((target->rtos != NULL) && (target->rtos->type != NULL))
		target->rtos->type->update_threads(target->rtos);
	return ERROR_OK;
}

void rtos_free_threadlist(struct rtos *rtos)
{
	if (rtos->thread_details) {
		int j;

		for (j = 0; j < rtos->thread_count; j++) {
			struct thread_detail *current_thread = &rtos->thread_details[j];
			free(current_thread->thread_name_str);
			free(current_thread->extra_info_str);
		}
		free(rtos->thread_details);
		rtos->thread_details = NULL;
		rtos->thread_count = 0;
		rtos->current_threadid = -1;
		rtos->current_thread = 0;
	}
}<|MERGE_RESOLUTION|>--- conflicted
+++ resolved
@@ -34,11 +34,10 @@
 extern struct rtos_type ChibiOS_rtos;
 extern struct rtos_type embKernel_rtos;
 extern struct rtos_type mqx_rtos;
-<<<<<<< HEAD
 extern struct rtos_type uCOS_III_rtos;
-=======
+#if 1 // GNU_MCU_ECLIPSE_RISCV
 extern struct rtos_type riscv_rtos;
->>>>>>> 51ab5a0c
+#endif
 
 static struct rtos_type *rtos_types[] = {
 	&ThreadX_rtos,
@@ -48,12 +47,11 @@
 	&ChibiOS_rtos,
 	&embKernel_rtos,
 	&mqx_rtos,
-<<<<<<< HEAD
 	&uCOS_III_rtos,
-=======
+#if 1 // GNU_MCU_ECLIPSE_RISCV
 	&riscv_rtos,
->>>>>>> 51ab5a0c
-	NULL
+#endif
+    NULL
 };
 
 int rtos_thread_packet(struct connection *connection, const char *packet, int packet_size);
@@ -80,7 +78,9 @@
 
 	/* RTOS drivers can override the packet handler in _create(). */
 	os->gdb_thread_packet = rtos_thread_packet;
+#if 1 // GNU_MCU_ECLIPSE_RISCV
 	os->gdb_v_packet = NULL;
+#endif
 
 	return JIM_OK;
 }
@@ -440,10 +440,17 @@
 			(target->smp))) {	/* in smp several current thread are possible */
 		char *hex_reg_list;
 
+#if 1 // GNU_MCU_ECLIPSE_RISCV
 		LOG_INFO("RTOS: getting register list for thread 0x%" PRIx64
 				  ", target->rtos->current_thread=0x%" PRIx64 "\r\n",
 										current_threadid,
 										target->rtos->current_thread);
+#else
+        LOG_DEBUG("RTOS: getting register list for thread 0x%" PRIx64
+                    ", target->rtos->current_thread=0x%" PRIx64 "\r\n",
+                    current_threadid,
+                    target->rtos->current_thread);
+#endif
 
 		int retval = target->rtos->type->get_thread_reg_list(target->rtos,
 				current_threadid,
