/***************************************************************************
 *   Copyright (C) 2005 by Dominic Rath                                    *
 *   Dominic.Rath@gmx.de                                                   *
 *                                                                         *
 *   Copyright (C) 2007-2010 Øyvind Harboe                                 *
 *   oyvind.harboe@zylin.com                                               *
 *                                                                         *
 *   Copyright (C) 2008 by Spencer Oliver                                  *
 *   spen@spen-soft.co.uk                                                  *
 *                                                                         *
 *   This program is free software; you can redistribute it and/or modify  *
 *   it under the terms of the GNU General Public License as published by  *
 *   the Free Software Foundation; either version 2 of the License, or     *
 *   (at your option) any later version.                                   *
 *                                                                         *
 *   This program is distributed in the hope that it will be useful,       *
 *   but WITHOUT ANY WARRANTY; without even the implied warranty of        *
 *   MERCHANTABILITY or FITNESS FOR A PARTICULAR PURPOSE.  See the         *
 *   GNU General Public License for more details.                          *
 *                                                                         *
 *   You should have received a copy of the GNU General Public License     *
 *   along with this program.  If not, see <http://www.gnu.org/licenses/>. *
 ***************************************************************************/

#ifdef HAVE_CONFIG_H
#include "config.h"
#endif

#include "server.h"
#include <target/target.h>
#include <target/target_request.h>
#include <target/openrisc/jsp_server.h>
#include "openocd.h"
#include "tcl_server.h"
#include "telnet_server.h"

#include <signal.h>

#ifdef HAVE_NETDB_H
#include <netdb.h>
#endif

#ifndef _WIN32
#include <netinet/tcp.h>
#endif

static struct service *services;

/* shutdown_openocd == 1: exit the main event loop, and quit the
 * debugger; 2: quit with non-zero return code */
static int shutdown_openocd;

/* store received signal to exit application by killing ourselves */
static int last_signal;

/* set the polling period to 100ms */
static int polling_period = 100;

/* address by name on which to listen for incoming TCP/IP connections */
static char *bindto_name;

static int add_connection(struct service *service, struct command_context *cmd_ctx)
{
	socklen_t address_size;
	struct connection *c, **p;
	int retval;
	int flag = 1;

	c = malloc(sizeof(struct connection));
	c->fd = -1;
	c->fd_out = -1;
	memset(&c->sin, 0, sizeof(c->sin));
	c->cmd_ctx = copy_command_context(cmd_ctx);
	c->service = service;
	c->input_pending = 0;
	c->priv = NULL;
	c->next = NULL;

	if (service->type == CONNECTION_TCP) {
		address_size = sizeof(c->sin);

		c->fd = accept(service->fd, (struct sockaddr *)&service->sin, &address_size);
		c->fd_out = c->fd;

		/* This increases performance dramatically for e.g. GDB load which
		 * does not have a sliding window protocol.
		 *
		 * Ignore errors from this fn as it probably just means less performance
		 */
		setsockopt(c->fd,	/* socket affected */
			IPPROTO_TCP,			/* set option at TCP level */
			TCP_NODELAY,			/* name of option */
			(char *)&flag,			/* the cast is historical cruft */
			sizeof(int));			/* length of option value */

		LOG_INFO("accepting '%s' connection on tcp/%s", service->name, service->port);
		retval = service->new_connection(c);
		if (retval != ERROR_OK) {
			close_socket(c->fd);
			LOG_ERROR("attempted '%s' connection rejected", service->name);
			command_done(c->cmd_ctx);
			free(c);
			return retval;
		}
	} else if (service->type == CONNECTION_STDINOUT) {
		c->fd = service->fd;
		c->fd_out = fileno(stdout);

#ifdef _WIN32
		/* we are using stdin/out so ignore ctrl-c under windoze */
		SetConsoleCtrlHandler(NULL, TRUE);
#endif

		/* do not check for new connections again on stdin */
		service->fd = -1;

		LOG_INFO("accepting '%s' connection from pipe", service->name);
		retval = service->new_connection(c);
		if (retval != ERROR_OK) {
			LOG_ERROR("attempted '%s' connection rejected", service->name);
			command_done(c->cmd_ctx);
			free(c);
			return retval;
		}
	} else if (service->type == CONNECTION_PIPE) {
		c->fd = service->fd;
		/* do not check for new connections again on stdin */
		service->fd = -1;

		char *out_file = alloc_printf("%so", service->port);
		c->fd_out = open(out_file, O_WRONLY);
		free(out_file);
		if (c->fd_out == -1) {
			LOG_ERROR("could not open %s", service->port);
			command_done(c->cmd_ctx);
			free(c);
			return ERROR_FAIL;
		}

		LOG_INFO("accepting '%s' connection from pipe %s", service->name, service->port);
		retval = service->new_connection(c);
		if (retval != ERROR_OK) {
			LOG_ERROR("attempted '%s' connection rejected", service->name);
			command_done(c->cmd_ctx);
			free(c);
			return retval;
		}
	}

	/* add to the end of linked list */
	for (p = &service->connections; *p; p = &(*p)->next)
		;
	*p = c;

	if (service->max_connections != CONNECTION_LIMIT_UNLIMITED)
		service->max_connections--;

	return ERROR_OK;
}

static int remove_connection(struct service *service, struct connection *connection)
{
	struct connection **p = &service->connections;
	struct connection *c;

	/* find connection */
	while ((c = *p)) {
		if (c->fd == connection->fd) {
			service->connection_closed(c);
			if (service->type == CONNECTION_TCP)
				close_socket(c->fd);
			else if (service->type == CONNECTION_PIPE) {
				/* The service will listen to the pipe again */
				c->service->fd = c->fd;
			}

			command_done(c->cmd_ctx);

			/* delete connection */
			*p = c->next;
			free(c);

			if (service->max_connections != CONNECTION_LIMIT_UNLIMITED)
				service->max_connections++;

			break;
		}

		/* redirect p to next list pointer */
		p = &(*p)->next;
	}

	return ERROR_OK;
}

static void free_service(struct service *c)
{
	free(c->name);
	free(c->port);
	free(c);
}

int add_service(char *name,
	const char *port,
	int max_connections,
	new_connection_handler_t new_connection_handler,
	input_handler_t input_handler,
	connection_closed_handler_t connection_closed_handler,
	void *priv)
{
	struct service *c, **p;
	struct hostent *hp;
	int so_reuseaddr_option = 1;

	c = malloc(sizeof(struct service));

	c->name = strdup(name);
	c->port = strdup(port);
	c->max_connections = 1;	/* Only TCP/IP ports can support more than one connection */
	c->fd = -1;
	c->connections = NULL;
	c->new_connection = new_connection_handler;
	c->input = input_handler;
	c->connection_closed = connection_closed_handler;
	c->priv = priv;
	c->next = NULL;
	long portnumber;
	if (strcmp(c->port, "pipe") == 0)
		c->type = CONNECTION_STDINOUT;
	else {
		char *end;
		portnumber = strtol(c->port, &end, 0);
		if (!*end && (parse_long(c->port, &portnumber) == ERROR_OK)) {
			c->portnumber = portnumber;
			c->type = CONNECTION_TCP;
		} else
			c->type = CONNECTION_PIPE;
	}

	if (c->type == CONNECTION_TCP) {
		c->max_connections = max_connections;

		c->fd = socket(AF_INET, SOCK_STREAM, 0);
		if (c->fd == -1) {
			LOG_ERROR("error creating socket: %s", strerror(errno));
			free_service(c);
			return ERROR_FAIL;
		}

		setsockopt(c->fd,
			SOL_SOCKET,
			SO_REUSEADDR,
			(void *)&so_reuseaddr_option,
			sizeof(int));

		socket_nonblock(c->fd);

		memset(&c->sin, 0, sizeof(c->sin));
		c->sin.sin_family = AF_INET;

		if (bindto_name == NULL)
			c->sin.sin_addr.s_addr = INADDR_ANY;
		else {
			hp = gethostbyname(bindto_name);
			if (hp == NULL) {
				LOG_ERROR("couldn't resolve bindto address: %s", bindto_name);
				close_socket(c->fd);
				free_service(c);
				return ERROR_FAIL;
			}
			memcpy(&c->sin.sin_addr, hp->h_addr_list[0], hp->h_length);
		}
		c->sin.sin_port = htons(c->portnumber);

		if (bind(c->fd, (struct sockaddr *)&c->sin, sizeof(c->sin)) == -1) {
			LOG_ERROR("couldn't bind %s to socket on port %d: %s", name,
					c->portnumber, strerror(errno));
			close_socket(c->fd);
			free_service(c);
			return ERROR_FAIL;
		}

#ifndef _WIN32
		int segsize = 65536;
		setsockopt(c->fd, IPPROTO_TCP, TCP_MAXSEG,  &segsize, sizeof(int));
#endif
		int window_size = 128 * 1024;

		/* These setsockopt()s must happen before the listen() */

		setsockopt(c->fd, SOL_SOCKET, SO_SNDBUF,
			(char *)&window_size, sizeof(window_size));
		setsockopt(c->fd, SOL_SOCKET, SO_RCVBUF,
			(char *)&window_size, sizeof(window_size));

		if (listen(c->fd, 1) == -1) {
			LOG_ERROR("couldn't listen on socket: %s", strerror(errno));
			close_socket(c->fd);
			free_service(c);
			return ERROR_FAIL;
		}

		struct sockaddr_in addr_in;
<<<<<<< HEAD
		socklen_t addr_in_size = sizeof(addr_in);
		getsockname(c->fd, (struct sockaddr *)&addr_in, &addr_in_size);
		LOG_INFO("Listening on port %d for %s connections",
				ntohs(addr_in.sin_port), name);
=======
		addr_in.sin_port = 0;
		socklen_t addr_in_size = sizeof(addr_in);
		if (getsockname(c->fd, (struct sockaddr *)&addr_in, &addr_in_size) == 0)
			LOG_INFO("Listening on port %hu for %s connections",
				 ntohs(addr_in.sin_port), name);
>>>>>>> c2b2a7a3
	} else if (c->type == CONNECTION_STDINOUT) {
		c->fd = fileno(stdin);

#ifdef _WIN32
		/* for win32 set stdin/stdout to binary mode */
		if (_setmode(_fileno(stdout), _O_BINARY) < 0)
			LOG_WARNING("cannot change stdout mode to binary");
		if (_setmode(_fileno(stdin), _O_BINARY) < 0)
			LOG_WARNING("cannot change stdin mode to binary");
		if (_setmode(_fileno(stderr), _O_BINARY) < 0)
			LOG_WARNING("cannot change stderr mode to binary");
#else
		socket_nonblock(c->fd);
#endif
	} else if (c->type == CONNECTION_PIPE) {
#ifdef _WIN32
		/* we currenty do not support named pipes under win32
		 * so exit openocd for now */
		LOG_ERROR("Named pipes currently not supported under this os");
		free_service(c);
		return ERROR_FAIL;
#else
		/* Pipe we're reading from */
		c->fd = open(c->port, O_RDONLY | O_NONBLOCK);
		if (c->fd == -1) {
			LOG_ERROR("could not open %s", c->port);
			free_service(c);
			return ERROR_FAIL;
		}
#endif
	}

	/* add to the end of linked list */
	for (p = &services; *p; p = &(*p)->next)
		;
	*p = c;

	return ERROR_OK;
}

static int remove_services(void)
{
	struct service *c = services;

	/* loop service */
	while (c) {
		struct service *next = c->next;

		if (c->name)
			free(c->name);

		if (c->type == CONNECTION_PIPE) {
			if (c->fd != -1)
				close(c->fd);
		}
		if (c->port)
			free(c->port);

		if (c->priv)
			free(c->priv);

		/* delete service */
		free(c);

		/* remember the last service for unlinking */
		c = next;
	}

	services = NULL;

	return ERROR_OK;
}

int server_loop(struct command_context *command_context)
{
	struct service *service;

	bool poll_ok = true;

	/* used in select() */
	fd_set read_fds;
	int fd_max;

	/* used in accept() */
	int retval;

#ifndef _WIN32
	if (signal(SIGPIPE, SIG_IGN) == SIG_ERR)
		LOG_ERROR("couldn't set SIGPIPE to SIG_IGN");
#endif

	while (!shutdown_openocd) {
		/* monitor sockets for activity */
		fd_max = 0;
		FD_ZERO(&read_fds);

		/* add service and connection fds to read_fds */
		for (service = services; service; service = service->next) {
			if (service->fd != -1) {
				/* listen for new connections */
				FD_SET(service->fd, &read_fds);

				if (service->fd > fd_max)
					fd_max = service->fd;
			}

			if (service->connections) {
				struct connection *c;

				for (c = service->connections; c; c = c->next) {
					/* check for activity on the connection */
					FD_SET(c->fd, &read_fds);
					if (c->fd > fd_max)
						fd_max = c->fd;
				}
			}
		}

		struct timeval tv;
		tv.tv_sec = 0;
		if (poll_ok) {
			/* we're just polling this iteration, this is faster on embedded
			 * hosts */
			tv.tv_usec = 0;
			retval = socket_select(fd_max + 1, &read_fds, NULL, NULL, &tv);
		} else {
			/* Every 100ms, can be changed with "poll_period" command */
			tv.tv_usec = polling_period * 1000;
			/* Only while we're sleeping we'll let others run */
			openocd_sleep_prelude();
			kept_alive();
			retval = socket_select(fd_max + 1, &read_fds, NULL, NULL, &tv);
			openocd_sleep_postlude();
		}

		if (retval == -1) {
#ifdef _WIN32

			errno = WSAGetLastError();

			if (errno == WSAEINTR)
				FD_ZERO(&read_fds);
			else {
				LOG_ERROR("error during select: %s", strerror(errno));
				return ERROR_FAIL;
			}
#else

			if (errno == EINTR)
				FD_ZERO(&read_fds);
			else {
				LOG_ERROR("error during select: %s", strerror(errno));
				return ERROR_FAIL;
			}
#endif
		}

		if (retval == 0) {
			/* We only execute these callbacks when there was nothing to do or we timed
			 *out */
			target_call_timer_callbacks();
			process_jim_events(command_context);

			FD_ZERO(&read_fds);	/* eCos leaves read_fds unchanged in this case!  */

			/* We timed out/there was nothing to do, timeout rather than poll next time
			 **/
			poll_ok = false;
		} else {
			/* There was something to do, next time we'll just poll */
			poll_ok = true;
		}

		/* This is a simple back-off algorithm where we immediately
		 * re-poll if we did something this time around.
		 *
		 * This greatly improves performance of DCC.
		 */
		poll_ok = poll_ok || target_got_message();

		for (service = services; service; service = service->next) {
			/* handle new connections on listeners */
			if ((service->fd != -1)
			    && (FD_ISSET(service->fd, &read_fds))) {
				if (service->max_connections != 0)
					add_connection(service, command_context);
				else {
					if (service->type == CONNECTION_TCP) {
						struct sockaddr_in sin;
						socklen_t address_size = sizeof(sin);
						int tmp_fd;
						tmp_fd = accept(service->fd,
								(struct sockaddr *)&service->sin,
								&address_size);
						close_socket(tmp_fd);
					}
					LOG_INFO(
						"rejected '%s' connection, no more connections allowed",
						service->name);
				}
			}

			/* handle activity on connections */
			if (service->connections) {
				struct connection *c;

				for (c = service->connections; c; ) {
					if ((FD_ISSET(c->fd, &read_fds)) || c->input_pending) {
						retval = service->input(c);
						if (retval != ERROR_OK) {
							struct connection *next = c->next;
							if (service->type == CONNECTION_PIPE ||
									service->type == CONNECTION_STDINOUT) {
								/* if connection uses a pipe then
								 * shutdown openocd on error */
								shutdown_openocd = 1;
							}
							remove_connection(service, c);
							LOG_INFO("dropped '%s' connection",
								service->name);
							c = next;
							continue;
						}
					}
					c = c->next;
				}
			}
		}

#ifdef _WIN32
		MSG msg;
		while (PeekMessage(&msg, NULL, 0, 0, PM_REMOVE)) {
			if (msg.message == WM_QUIT)
				shutdown_openocd = 1;
		}
#endif
	}

	return shutdown_openocd != 2 ? ERROR_OK : ERROR_FAIL;
}

#ifdef _WIN32
BOOL WINAPI ControlHandler(DWORD dwCtrlType)
{
	shutdown_openocd = 1;
	return TRUE;
}
#endif

void sig_handler(int sig)
{
	/* store only first signal that hits us */
	if (!last_signal)
		last_signal = sig;
	shutdown_openocd = 1;
}

int server_preinit(void)
{
	/* this currently only calls WSAStartup on native win32 systems
	 * before any socket operations are performed.
	 * This is an issue if you call init in your config script */

#ifdef _WIN32
	WORD wVersionRequested;
	WSADATA wsaData;

	wVersionRequested = MAKEWORD(2, 2);

	if (WSAStartup(wVersionRequested, &wsaData) != 0) {
		LOG_ERROR("Failed to Open Winsock");
		return ERROR_FAIL;
	}

	/* register ctrl-c handler */
	SetConsoleCtrlHandler(ControlHandler, TRUE);

	signal(SIGBREAK, sig_handler);
#endif
	signal(SIGINT, sig_handler);
	signal(SIGTERM, sig_handler);
	signal(SIGABRT, sig_handler);

	return ERROR_OK;
}

int server_init(struct command_context *cmd_ctx)
{
	int ret = tcl_init();

	if (ret != ERROR_OK)
		return ret;

	ret = telnet_init("Open On-Chip Debugger");

	if (ret != ERROR_OK) {
		remove_services();
		return ret;
	}

	return ERROR_OK;
}

int server_quit(void)
{
	remove_services();
	target_quit();

#ifdef _WIN32
	WSACleanup();
	SetConsoleCtrlHandler(ControlHandler, FALSE);

	return ERROR_OK;
#endif

	/* return signal number so we can kill ourselves */
	return last_signal;
}

void exit_on_signal(int sig)
{
#ifndef _WIN32
	/* bring back default system handler and kill yourself */
	signal(sig, SIG_DFL);
	kill(getpid(), sig);
#endif
}

int connection_write(struct connection *connection, const void *data, int len)
{
	if (len == 0) {
		/* successful no-op. Sockets and pipes behave differently here... */
		return 0;
	}
	if (connection->service->type == CONNECTION_TCP)
		return write_socket(connection->fd_out, data, len);
	else
		return write(connection->fd_out, data, len);
}

int connection_read(struct connection *connection, void *data, int len)
{
	if (connection->service->type == CONNECTION_TCP)
		return read_socket(connection->fd, data, len);
	else
		return read(connection->fd, data, len);
}

/* tell the server we want to shut down */
COMMAND_HANDLER(handle_shutdown_command)
{
	LOG_USER("shutdown command invoked");

	shutdown_openocd = 1;

	if (CMD_ARGC == 1) {
		if (!strcmp(CMD_ARGV[0], "error")) {
			shutdown_openocd = 2;
			return ERROR_FAIL;
		}
	}

	return ERROR_COMMAND_CLOSE_CONNECTION;
}

COMMAND_HANDLER(handle_poll_period_command)
{
	if (CMD_ARGC == 0)
		LOG_WARNING("You need to set a period value");
	else
		COMMAND_PARSE_NUMBER(int, CMD_ARGV[0], polling_period);

	LOG_INFO("set servers polling period to %ums", polling_period);

	return ERROR_OK;
}

COMMAND_HANDLER(handle_bindto_command)
{
	switch (CMD_ARGC) {
		case 0:
			command_print(CMD_CTX, "bindto name: %s", bindto_name);
			break;
		case 1:
			free(bindto_name);
			bindto_name = strdup(CMD_ARGV[0]);
			break;
		default:
			return ERROR_COMMAND_SYNTAX_ERROR;
	}
	return ERROR_OK;
}

static const struct command_registration server_command_handlers[] = {
	{
		.name = "shutdown",
		.handler = &handle_shutdown_command,
		.mode = COMMAND_ANY,
		.usage = "",
		.help = "shut the server down",
	},
	{
		.name = "poll_period",
		.handler = &handle_poll_period_command,
		.mode = COMMAND_ANY,
		.usage = "",
		.help = "set the servers polling period",
	},
	{
		.name = "bindto",
		.handler = &handle_bindto_command,
		.mode = COMMAND_ANY,
		.usage = "[name]",
		.help = "Specify address by name on which to listen for "
		    "incoming TCP/IP connections",
	},
	COMMAND_REGISTRATION_DONE
};

int server_register_commands(struct command_context *cmd_ctx)
{
	int retval = telnet_register_commands(cmd_ctx);
	if (ERROR_OK != retval)
		return retval;

	retval = tcl_register_commands(cmd_ctx);
	if (ERROR_OK != retval)
		return retval;

	retval = jsp_register_commands(cmd_ctx);
	if (ERROR_OK != retval)
		return retval;

	return register_commands(cmd_ctx, NULL, server_command_handlers);
}

COMMAND_HELPER(server_port_command, unsigned short *out)
{
	switch (CMD_ARGC) {
		case 0:
			command_print(CMD_CTX, "%d", *out);
			break;
		case 1:
		{
			uint16_t port;
			COMMAND_PARSE_NUMBER(u16, CMD_ARGV[0], port);
			*out = port;
			break;
		}
		default:
			return ERROR_COMMAND_SYNTAX_ERROR;
	}
	return ERROR_OK;
}

COMMAND_HELPER(server_pipe_command, char **out)
{
	switch (CMD_ARGC) {
		case 0:
			command_print(CMD_CTX, "%s", *out);
			break;
		case 1:
		{
			if (CMD_CTX->mode == COMMAND_EXEC) {
				LOG_WARNING("unable to change server port after init");
				return ERROR_COMMAND_ARGUMENT_INVALID;
			}
			free(*out);
			*out = strdup(CMD_ARGV[0]);
			break;
		}
		default:
			return ERROR_COMMAND_SYNTAX_ERROR;
	}
	return ERROR_OK;
}<|MERGE_RESOLUTION|>--- conflicted
+++ resolved
@@ -301,18 +301,11 @@
 		}
 
 		struct sockaddr_in addr_in;
-<<<<<<< HEAD
-		socklen_t addr_in_size = sizeof(addr_in);
-		getsockname(c->fd, (struct sockaddr *)&addr_in, &addr_in_size);
-		LOG_INFO("Listening on port %d for %s connections",
-				ntohs(addr_in.sin_port), name);
-=======
 		addr_in.sin_port = 0;
 		socklen_t addr_in_size = sizeof(addr_in);
 		if (getsockname(c->fd, (struct sockaddr *)&addr_in, &addr_in_size) == 0)
 			LOG_INFO("Listening on port %hu for %s connections",
 				 ntohs(addr_in.sin_port), name);
->>>>>>> c2b2a7a3
 	} else if (c->type == CONNECTION_STDINOUT) {
 		c->fd = fileno(stdin);
 
