#ifndef TARGET__RISCV__ASM_H
#define TARGET__RISCV__ASM_H

#include "riscv.h"

/*** Version-independent functions that we don't want in the main address space. ***/

static uint32_t load(const struct target *target, unsigned int rd,
		unsigned int base, uint16_t offset) __attribute__ ((unused));
static uint32_t load(const struct target *target, unsigned int rd,
		unsigned int base, uint16_t offset)
{
	switch (riscv_xlen(target)) {
		case 32:
			return lw(rd, base, offset);
		case 64:
			return ld(rd, base, offset);
	}
	assert(0);
<<<<<<< HEAD
    return 0; // Silence -Werror=return-type
=======
	return 0; // Silence -Werror=return-type
>>>>>>> 8304e1ba
}

static uint32_t store(const struct target *target, unsigned int src,
		unsigned int base, uint16_t offset) __attribute__ ((unused));
static uint32_t store(const struct target *target, unsigned int src,
		unsigned int base, uint16_t offset)
{
	switch (riscv_xlen(target)) {
		case 32:
			return sw(src, base, offset);
		case 64:
			return sd(src, base, offset);
	}
	assert(0);
<<<<<<< HEAD
    return 0; // Silence -Werror=return-type
=======
	return 0; // Silence -Werror=return-type
>>>>>>> 8304e1ba
}

#endif<|MERGE_RESOLUTION|>--- conflicted
+++ resolved
@@ -17,11 +17,7 @@
 			return ld(rd, base, offset);
 	}
 	assert(0);
-<<<<<<< HEAD
-    return 0; // Silence -Werror=return-type
-=======
 	return 0; // Silence -Werror=return-type
->>>>>>> 8304e1ba
 }
 
 static uint32_t store(const struct target *target, unsigned int src,
@@ -36,11 +32,7 @@
 			return sd(src, base, offset);
 	}
 	assert(0);
-<<<<<<< HEAD
-    return 0; // Silence -Werror=return-type
-=======
 	return 0; // Silence -Werror=return-type
->>>>>>> 8304e1ba
 }
 
 #endif