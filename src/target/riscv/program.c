#ifdef HAVE_CONFIG_H
#include "config.h"
#endif

#include "target/target.h"
#include "target/register.h"
#include "riscv.h"
#include "program.h"
#include "helper/log.h"

#include "asm.h"
#include "encoding.h"

riscv_addr_t riscv_program_gal(struct riscv_program *p, riscv_addr_t addr);
int riscv_program_lah(struct riscv_program *p, enum gdb_regno d, riscv_addr_t addr);
int riscv_program_lal(struct riscv_program *p, enum gdb_regno d, riscv_addr_t addr);

/* Program interface. */
int riscv_program_init(struct riscv_program *p, struct target *target)
{
	memset(p, 0, sizeof(*p));
	p->target = target;
	p->instruction_count = 0;
	p->data_count = 0;
	p->writes_memory = 0;
	p->target_xlen = riscv_xlen(target);
	for (size_t i = 0; i < RISCV_REGISTER_COUNT; ++i) {
		p->writes_xreg[i] = 0;
		p->in_use[i] = 0;
	}

	for(size_t i = 0; i < RISCV_MAX_DEBUG_BUFFER_SIZE; ++i)
		p->debug_buffer[i] = -1;

	if (riscv_debug_buffer_enter(target, p) != ERROR_OK) {
		LOG_ERROR("unable to write progam buffer enter code");
		return ERROR_FAIL;
	}

	return ERROR_OK;
}

int riscv_program_exec(struct riscv_program *p, struct target *t)
{
	keep_alive();

	if (riscv_debug_buffer_leave(t, p) != ERROR_OK) {
		LOG_ERROR("unable to write program buffer exit code");
		return ERROR_FAIL;
	}

	riscv_reg_t saved_registers[GDB_REGNO_XPR31 + 1];
	for (size_t i = GDB_REGNO_XPR0 + 1; i <= GDB_REGNO_XPR31; ++i) {
		if (p->writes_xreg[i]) {
			LOG_DEBUG("Saving register %d as used by program", (int)i);
			saved_registers[i] = riscv_get_register(t, i);
		}
	}

	if (p->writes_memory && (riscv_program_fence(p) != ERROR_OK)) {
		LOG_ERROR("Unable to write fence");
		for(size_t i = 0; i < riscv_debug_buffer_size(p->target); ++i)
			LOG_ERROR("ram[%02x]: DASM(0x%08lx) [0x%08lx]", (int)i, (long)p->debug_buffer[i], (long)p->debug_buffer[i]);
		abort();
		return ERROR_FAIL;
	}

	if (riscv_program_ebreak(p) != ERROR_OK) {
		LOG_ERROR("Unable to write ebreak");
		for(size_t i = 0; i < riscv_debug_buffer_size(p->target); ++i)
			LOG_ERROR("ram[%02x]: DASM(0x%08lx) [0x%08lx]", (int)i, (long)p->debug_buffer[i], (long)p->debug_buffer[i]);
		abort();
		return ERROR_FAIL;
	}

	for (unsigned i = 0; i < riscv_debug_buffer_size(p->target); ++i) {
		if (i < p->instruction_count) {
			LOG_DEBUG("%p: debug_buffer[%02x] = DASM(0x%08x)", p, i, p->debug_buffer[i]);
			riscv_write_debug_buffer(t, i, p->debug_buffer[i]);
		}
		if (i >= riscv_debug_buffer_size(p->target) - p->data_count) {
			LOG_DEBUG("%p: debug_buffer[%02x] = 0x%08x", p, i, p->debug_buffer[i]);
			riscv_write_debug_buffer(t, i, p->debug_buffer[i]);
		}
	}

	if (riscv_execute_debug_buffer(t) != ERROR_OK) {
		LOG_ERROR("Unable to execute program %p", p);
		return ERROR_FAIL;
	}

	for (size_t i = 0; i < riscv_debug_buffer_size(p->target); ++i)
		if (i >= riscv_debug_buffer_size(p->target) - p->data_count)
			p->debug_buffer[i] = riscv_read_debug_buffer(t, i);

	for (size_t i = GDB_REGNO_XPR0; i <= GDB_REGNO_XPR31; ++i)
		if (p->writes_xreg[i])
			riscv_set_register(t, i, saved_registers[i]);

	return ERROR_OK;
}

riscv_addr_t riscv_program_alloc_data(struct riscv_program *p, size_t bytes)
{
	riscv_addr_t addr = 
		riscv_debug_buffer_addr(p->target) 
		+ riscv_debug_buffer_size(p->target) * sizeof(p->debug_buffer[0])
		- p->data_count * sizeof(p->debug_buffer[0])
		- bytes;
	while (addr % bytes != 0) addr--;

	riscv_addr_t ptop =
		riscv_debug_buffer_addr(p->target)
		+ p->instruction_count * sizeof(p->debug_buffer[0]);

	if (addr <= ptop) {
		LOG_ERROR("unable to allocate %d bytes", (int)bytes);
		return RISCV_PROGRAM_ALLOC_FAIL;
	}

	p->data_count = 
		+ riscv_debug_buffer_size(p->target)
		- (addr - riscv_debug_buffer_addr(p->target)) / sizeof(p->debug_buffer[0]);
	return addr;
}

riscv_addr_t riscv_program_alloc_x(struct riscv_program *p)
{
	return riscv_program_alloc_data(p, p->target_xlen / 8);
}

riscv_addr_t riscv_program_alloc_d(struct riscv_program *p)
{
	return riscv_program_alloc_data(p, 8);
}

riscv_addr_t riscv_program_alloc_w(struct riscv_program *p)
{
	return riscv_program_alloc_data(p, 4);
}

riscv_addr_t riscv_program_alloc_h(struct riscv_program *p)
{
	return riscv_program_alloc_data(p, 2);
}

riscv_addr_t riscv_program_alloc_b(struct riscv_program *p)
{
	return riscv_program_alloc_data(p, 1);
}

riscv_insn_t riscv_program_read_ram(struct riscv_program *p, riscv_addr_t addr)
{
	if (addr < riscv_debug_buffer_addr(p->target))
		return -1;
	if ((size_t)addr > riscv_debug_buffer_addr(p->target) + (riscv_debug_buffer_size(p->target) * sizeof(p->debug_buffer[0])))
		return -1;

	int off = (addr - riscv_debug_buffer_addr(p->target)) / sizeof(p->debug_buffer[0]);
	return p->debug_buffer[off];
}

void riscv_program_write_ram(struct riscv_program *p, riscv_addr_t addr, uint64_t d)
{
	if (addr < riscv_debug_buffer_addr(p->target))
		return;
	if ((size_t)addr > riscv_debug_buffer_addr(p->target) + (riscv_debug_buffer_size(p->target) * sizeof(p->debug_buffer[0])))
		return;

	int off = (addr - riscv_debug_buffer_addr(p->target)) / sizeof(p->debug_buffer[0]);
	p->debug_buffer[off] = d;
}

int riscv_program_swr(struct riscv_program *p, enum gdb_regno d, enum gdb_regno b, int offset)
{
	p->writes_memory = 1;
	return riscv_program_insert(p, sw(d, b, offset));
}

int riscv_program_shr(struct riscv_program *p, enum gdb_regno d, enum gdb_regno b, int offset)
{
	p->writes_memory = 1;
	return riscv_program_insert(p, sh(d, b, offset));
}

int riscv_program_sbr(struct riscv_program *p, enum gdb_regno d, enum gdb_regno b, int offset)
{
	p->writes_memory = 1;
	return riscv_program_insert(p, sb(d, b, offset));
}

int riscv_program_lwr(struct riscv_program *p, enum gdb_regno d, enum gdb_regno b, int offset)
{
	p->writes_memory = 1;
	return riscv_program_insert(p, lw(d, b, offset));
}

int riscv_program_lhr(struct riscv_program *p, enum gdb_regno d, enum gdb_regno b, int offset)
{
	p->writes_memory = 1;
	return riscv_program_insert(p, lh(d, b, offset));
}

int riscv_program_lbr(struct riscv_program *p, enum gdb_regno d, enum gdb_regno b, int offset)
{
	p->writes_memory = 1;
	return riscv_program_insert(p, lb(d, b, offset));
}

int riscv_program_lx(struct riscv_program *p, enum gdb_regno d, riscv_addr_t addr)
{
	switch (p->target_xlen) {
	case 64:  return riscv_program_ld(p, d, addr);
	case 32:  return riscv_program_lw(p, d, addr);
	}

	LOG_ERROR("unknown xlen %d", p->target_xlen);
	abort();
	return -1;
}

int riscv_program_ld(struct riscv_program *p, enum gdb_regno d, riscv_addr_t addr)
{
	enum gdb_regno t = riscv_program_gah(p, addr) == 0 ? GDB_REGNO_X0 : d;
	if (riscv_program_lah(p, d, addr) != ERROR_OK)
		return ERROR_FAIL;
	if (riscv_program_insert(p, ld(d, t, riscv_program_gal(p, addr))) != ERROR_OK)
		return ERROR_FAIL;
	return ERROR_OK;
}

int riscv_program_lw(struct riscv_program *p, enum gdb_regno d, riscv_addr_t addr)
{
	enum gdb_regno t = riscv_program_gah(p, addr) == 0 ? GDB_REGNO_X0 : d;
	if (riscv_program_lah(p, d, addr) != ERROR_OK)
		return ERROR_FAIL;
	if (riscv_program_insert(p, lw(d, t, riscv_program_gal(p, addr))) != ERROR_OK)
		return ERROR_FAIL;
	return ERROR_OK;
}

int riscv_program_lh(struct riscv_program *p, enum gdb_regno d, riscv_addr_t addr)
{
	enum gdb_regno t = riscv_program_gah(p, addr) == 0 ? GDB_REGNO_X0 : d;
	if (riscv_program_lah(p, d, addr) != ERROR_OK)
		return ERROR_FAIL;
	if (riscv_program_insert(p, lh(d, t, riscv_program_gal(p, addr))) != ERROR_OK)
		return ERROR_FAIL;
	return ERROR_OK;
}

int riscv_program_lb(struct riscv_program *p, enum gdb_regno d, riscv_addr_t addr)
{
	enum gdb_regno t = riscv_program_gah(p, addr) == 0 ? GDB_REGNO_X0 : d;
	if (riscv_program_lah(p, t, addr) != ERROR_OK)
		return ERROR_FAIL;
	if (riscv_program_insert(p, lb(d, t, riscv_program_gal(p, addr))) != ERROR_OK)
		return ERROR_FAIL;
	return ERROR_OK;
}

int riscv_program_sx(struct riscv_program *p, enum gdb_regno d, riscv_addr_t addr)
{
	switch (p->target_xlen) {
	case 64:  return riscv_program_sd(p, d, addr);
	case 32:  return riscv_program_sw(p, d, addr);
	}

	LOG_ERROR("unknown xlen %d", p->target_xlen);
	abort();
	return -1;
}

int riscv_program_sd(struct riscv_program *p, enum gdb_regno d, riscv_addr_t addr)
{
	enum gdb_regno t = riscv_program_gah(p, addr) == 0
		? GDB_REGNO_X0
		: riscv_program_gettemp(p);
	if (riscv_program_lah(p, t, addr) != ERROR_OK)
		return ERROR_FAIL;
	if (riscv_program_insert(p, sd(d, t, riscv_program_gal(p, addr))) != ERROR_OK)
		return ERROR_FAIL;
	riscv_program_puttemp(p, t);
	p->writes_memory = true;
	return ERROR_OK;
}

int riscv_program_sw(struct riscv_program *p, enum gdb_regno d, riscv_addr_t addr)
{
	enum gdb_regno t = riscv_program_gah(p, addr) == 0
		? GDB_REGNO_X0
		: riscv_program_gettemp(p);
	if (riscv_program_lah(p, t, addr) != ERROR_OK)
		return ERROR_FAIL;
	if (riscv_program_insert(p, sw(d, t, riscv_program_gal(p, addr))) != ERROR_OK)
		return ERROR_FAIL;
	riscv_program_puttemp(p, t);
	p->writes_memory = true;
	return ERROR_OK;
}

int riscv_program_sh(struct riscv_program *p, enum gdb_regno d, riscv_addr_t addr)
{
	enum gdb_regno t = riscv_program_gah(p, addr) == 0
		? GDB_REGNO_X0
		: riscv_program_gettemp(p);
	if (riscv_program_lah(p, t, addr) != ERROR_OK)
		return ERROR_FAIL;
	if (riscv_program_insert(p, sh(d, t, riscv_program_gal(p, addr))) != ERROR_OK)
		return ERROR_FAIL;
	riscv_program_puttemp(p, t);
	p->writes_memory = true;
	return ERROR_OK;
}

int riscv_program_sb(struct riscv_program *p, enum gdb_regno d, riscv_addr_t addr)
{
	enum gdb_regno t = riscv_program_gah(p, addr) == 0
		? GDB_REGNO_X0
		: riscv_program_gettemp(p);
	if (riscv_program_lah(p, t, addr) != ERROR_OK)
		return ERROR_FAIL;
	if (riscv_program_insert(p, sb(d, t, riscv_program_gal(p, addr))) != ERROR_OK)
		return ERROR_FAIL;
	riscv_program_puttemp(p, t);
	p->writes_memory = true;
	return ERROR_OK;
}

int riscv_program_csrr(struct riscv_program *p, enum gdb_regno d, enum gdb_regno csr)
{
	assert(csr >= GDB_REGNO_CSR0);
	return riscv_program_insert(p, csrrs(d, GDB_REGNO_X0, csr - GDB_REGNO_CSR0));
}

int riscv_program_csrw(struct riscv_program *p, enum gdb_regno s, enum gdb_regno csr)
{
	assert(csr >= GDB_REGNO_CSR0);
	return riscv_program_insert(p, csrrw(GDB_REGNO_X0, s, csr - GDB_REGNO_CSR0));
}

int riscv_program_csrrw(struct riscv_program *p, enum gdb_regno d, enum gdb_regno s, enum gdb_regno csr)
{
	assert(csr >= GDB_REGNO_CSR0);
	return riscv_program_insert(p, csrrw(d, s, csr - GDB_REGNO_CSR0));
}

int riscv_program_fence_i(struct riscv_program *p)
{
	return riscv_program_insert(p, fence_i());
}

int riscv_program_fence(struct riscv_program *p)
{
	return riscv_program_insert(p, fence());
}

int riscv_program_ebreak(struct riscv_program *p)
{
	return riscv_program_insert(p, ebreak());
}

int riscv_program_lui(struct riscv_program *p, enum gdb_regno d, int32_t u)
{
	return riscv_program_insert(p, lui(d, u));
}

int riscv_program_addi(struct riscv_program *p, enum gdb_regno d, enum gdb_regno s, int16_t u)
{
	return riscv_program_insert(p, addi(d, s, u));
}

int riscv_program_fsx(struct riscv_program *p, enum gdb_regno d, riscv_addr_t addr)
{
	assert(d >= GDB_REGNO_FPR0);
	assert(d <= GDB_REGNO_FPR31);
	enum gdb_regno t = riscv_program_gah(p, addr) == 0
		? GDB_REGNO_X0
		: riscv_program_gettemp(p);
	if (riscv_program_lah(p, t, addr) != ERROR_OK)
		return ERROR_FAIL;
	uint32_t instruction;
	switch (p->target->reg_cache->reg_list[GDB_REGNO_FPR0].size) {
		case 64:
			instruction = fsd(d - GDB_REGNO_FPR0, t, riscv_program_gal(p, addr));
			break;
		case 32:
			instruction = fsw(d - GDB_REGNO_FPR0, t, riscv_program_gal(p, addr));
			break;
		default:
			return ERROR_FAIL;
	}
	if (riscv_program_insert(p, instruction) != ERROR_OK)
		return ERROR_FAIL;
	riscv_program_puttemp(p, t);
	p->writes_memory = true;
	return ERROR_OK;
}

int riscv_program_flx(struct riscv_program *p, enum gdb_regno d, riscv_addr_t addr)
{
	assert(d >= GDB_REGNO_FPR0);
	assert(d <= GDB_REGNO_FPR31);
	enum gdb_regno t = riscv_program_gah(p, addr) == 0 ? GDB_REGNO_X0 : d;
	if (riscv_program_lah(p, t, addr) != ERROR_OK)
		return ERROR_FAIL;
	uint32_t instruction;
	switch (p->target->reg_cache->reg_list[GDB_REGNO_FPR0].size) {
		case 64:
			instruction = fld(d - GDB_REGNO_FPR0, t, riscv_program_gal(p, addr));
			break;
		case 32:
			instruction = flw(d - GDB_REGNO_FPR0, t, riscv_program_gal(p, addr));
			break;
		default:
			return ERROR_FAIL;
	}
	if (riscv_program_insert(p, instruction) != ERROR_OK)
		return ERROR_FAIL;
	return ERROR_OK;
}

int riscv_program_li(struct riscv_program *p, enum gdb_regno d, riscv_reg_t c)
{
	if (riscv_program_lui(p, d, c >> 12) != ERROR_OK)
		return ERROR_FAIL;
	if (riscv_program_addi(p, d, d, c & 0xFFF) != ERROR_OK)
		return ERROR_FAIL;
	return ERROR_OK;
}

int riscv_program_dont_restore_register(struct riscv_program *p, enum gdb_regno r)
{
	assert(r < RISCV_REGISTER_COUNT);
	p->writes_xreg[r] = 0;
	return ERROR_OK;
}

int riscv_program_do_restore_register(struct riscv_program *p, enum gdb_regno r)
{
	assert(r < RISCV_REGISTER_COUNT);
	p->writes_xreg[r] = 1;
	return ERROR_OK;
}

void riscv_program_reserve_register(struct riscv_program *p, enum gdb_regno r)
{
	assert(r < RISCV_REGISTER_COUNT);
	assert(p->in_use[r] == 0);
	p->in_use[r] = 1;
}

enum gdb_regno riscv_program_gettemp(struct riscv_program *p)
{
	for (size_t i = GDB_REGNO_S0; i <= GDB_REGNO_XPR31; ++i) {
		if (p->in_use[i]) continue;

		riscv_program_do_restore_register(p, i);
		p->in_use[i] = 1;
		return i;
	}

	LOG_ERROR("You've run out of temporary registers.  This is impossible.");
	abort();
}

void riscv_program_puttemp(struct riscv_program *p, enum gdb_regno r)
{
	assert(r < RISCV_REGISTER_COUNT);
	p->in_use[r] = 0;
}

/* Helper functions. */
riscv_addr_t riscv_program_gah(struct riscv_program *p, riscv_addr_t addr)
{
	return addr >> 12;
}

riscv_addr_t riscv_program_gal(struct riscv_program *p, riscv_addr_t addr)
{
<<<<<<< HEAD
#if 1
	if (addr > 0) {
	    return (addr & 0x7FF);
	} else {
	    return 0;
	}
#else 
	// [ilg] I'm not sure I understand the logic behind this statement,
	// but on macOS it fails to compile.
	return ((addr > 0) ? 1 : 0) * (abs(addr) & 0x7FF);
#endif
=======
	return ((addr > 0) ? 1 : 0) * (addr & 0x7FF);
>>>>>>> 12bb3a4f
}

int riscv_program_lah(struct riscv_program *p, enum gdb_regno d, riscv_addr_t addr)
{
	riscv_addr_t ah = riscv_program_gah(p, addr);
	if (ah == 0)
		return ERROR_OK;
	return riscv_program_lui(p, d, ah);
}

int riscv_program_lal(struct riscv_program *p, enum gdb_regno d, riscv_addr_t addr)
{
	riscv_addr_t al = riscv_program_gal(p, addr);
	if (al == 0)
		return ERROR_OK;
	return riscv_program_addi(p, d, d, al);
}

int riscv_program_insert(struct riscv_program *p, riscv_insn_t i)
{
	if (p->instruction_count + p->data_count + 1 > riscv_debug_buffer_size(p->target)) {
		LOG_ERROR("Unable to insert instruction:");
		LOG_ERROR("  instruction_count=%d", (int)p->instruction_count);
		LOG_ERROR("  data_count       =%d", (int)p->data_count);
		LOG_ERROR("  buffer size      =%d", (int)riscv_debug_buffer_size(p->target));
		return ERROR_FAIL;
	}

	p->debug_buffer[p->instruction_count] = i;
	p->instruction_count++;
	return ERROR_OK;
}<|MERGE_RESOLUTION|>--- conflicted
+++ resolved
@@ -478,21 +478,17 @@
 
 riscv_addr_t riscv_program_gal(struct riscv_program *p, riscv_addr_t addr)
 {
-<<<<<<< HEAD
 #if 1
+    // [ilg] I'm not sure I understand the logic behind the original statement,
+    // but on macOS it fails to compile.
 	if (addr > 0) {
 	    return (addr & 0x7FF);
 	} else {
 	    return 0;
 	}
 #else 
-	// [ilg] I'm not sure I understand the logic behind this statement,
-	// but on macOS it fails to compile.
 	return ((addr > 0) ? 1 : 0) * (abs(addr) & 0x7FF);
 #endif
-=======
-	return ((addr > 0) ? 1 : 0) * (addr & 0x7FF);
->>>>>>> 12bb3a4f
 }
 
 int riscv_program_lah(struct riscv_program *p, enum gdb_regno d, riscv_addr_t addr)
