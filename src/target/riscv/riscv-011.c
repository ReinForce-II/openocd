--- conflicted
+++ resolved
@@ -1873,21 +1873,11 @@
 		riscv_enumerate_triggers(target);
 	}
 
-<<<<<<< HEAD
-    // [GNU MCU Eclipse]
-    if (target->debug_reason == DBG_REASON_BREAKPOINT) {
-        int retval;
-        if (riscv_semihosting(target, &retval) != 0) {
-            return retval;
-        }
-    }
-=======
 	if (target->debug_reason == DBG_REASON_BREAKPOINT) {
 		int retval;
 		if (riscv_semihosting(target, &retval) != 0)
 			return retval;
 	}
->>>>>>> 5d9f4864
 
 	if (announce)
 		target_call_event_callbacks(target, TARGET_EVENT_HALTED);
