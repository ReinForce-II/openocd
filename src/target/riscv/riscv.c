#include <assert.h>
#include <stdlib.h>
#include <time.h>

#ifdef HAVE_CONFIG_H
#include "config.h"
#endif

#include "target/target.h"
#include "target/algorithm.h"
#include "target/target_type.h"
#include "log.h"
#include "jtag/jtag.h"
#include "target/register.h"
#include "target/breakpoints.h"
#include "helper/time_support.h"
#include "riscv.h"
#include "gdb_regs.h"
#include "rtos/rtos.h"

/**
 * Since almost everything can be accomplish by scanning the dbus register, all
 * functions here assume dbus is already selected. The exception are functions
 * called directly by OpenOCD, which can't assume anything about what's
 * currently in IR. They should set IR to dbus explicitly.
 */

/**
 * Code structure
 *
 * At the bottom of the stack are the OpenOCD JTAG functions:
 *		jtag_add_[id]r_scan
 *		jtag_execute_query
 *		jtag_add_runtest
 *
 * There are a few functions to just instantly shift a register and get its
 * value:
 *		dtmcontrol_scan
 *		idcode_scan
 *		dbus_scan
 *
 * Because doing one scan and waiting for the result is slow, most functions
 * batch up a bunch of dbus writes and then execute them all at once. They use
 * the scans "class" for this:
 *		scans_new
 *		scans_delete
 *		scans_execute
 *		scans_add_...
 * Usually you new(), call a bunch of add functions, then execute() and look
 * at the results by calling scans_get...()
 *
 * Optimized functions will directly use the scans class above, but slightly
 * lazier code will use the cache functions that in turn use the scans
 * functions:
 *		cache_get...
 *		cache_set...
 *		cache_write
 * cache_set... update a local structure, which is then synced to the target
 * with cache_write(). Only Debug RAM words that are actually changed are sent
 * to the target. Afterwards use cache_get... to read results.
 */

#define get_field(reg, mask) (((reg) & (mask)) / ((mask) & ~((mask) << 1)))
#define set_field(reg, mask, val) (((reg) & ~(mask)) | (((val) * ((mask) & ~((mask) << 1))) & (mask)))

#define DIM(x)		(sizeof(x)/sizeof(*x))

/* Constants for legacy SiFive hardware breakpoints. */
#define CSR_BPCONTROL_X			(1<<0)
#define CSR_BPCONTROL_W			(1<<1)
#define CSR_BPCONTROL_R			(1<<2)
#define CSR_BPCONTROL_U			(1<<3)
#define CSR_BPCONTROL_S			(1<<4)
#define CSR_BPCONTROL_H			(1<<5)
#define CSR_BPCONTROL_M			(1<<6)
#define CSR_BPCONTROL_BPMATCH	(0xf<<7)
#define CSR_BPCONTROL_BPACTION	(0xff<<11)

#define DEBUG_ROM_START         0x800
#define DEBUG_ROM_RESUME	(DEBUG_ROM_START + 4)
#define DEBUG_ROM_EXCEPTION	(DEBUG_ROM_START + 8)
#define DEBUG_RAM_START         0x400

#define SETHALTNOT				0x10c

/*** JTAG registers. ***/

#define DTMCONTROL					0x10
#define DTMCONTROL_DBUS_RESET		(1<<16)
#define DTMCONTROL_IDLE				(7<<10)
#define DTMCONTROL_ADDRBITS			(0xf<<4)
#define DTMCONTROL_VERSION			(0xf)

#define DBUS						0x11
#define DBUS_OP_START				0
#define DBUS_OP_SIZE				2
typedef enum {
	DBUS_OP_NOP = 0,
	DBUS_OP_READ = 1,
	DBUS_OP_WRITE = 2
} dbus_op_t;
typedef enum {
	DBUS_STATUS_SUCCESS = 0,
	DBUS_STATUS_FAILED = 2,
	DBUS_STATUS_BUSY = 3
} dbus_status_t;
#define DBUS_DATA_START				2
#define DBUS_DATA_SIZE				34
#define DBUS_ADDRESS_START			36

typedef enum {
	RE_OK,
	RE_FAIL,
	RE_AGAIN
} riscv_error_t;

typedef enum slot {
	SLOT0,
	SLOT1,
	SLOT_LAST,
} slot_t;

/*** Debug Bus registers. ***/

#define DMCONTROL				0x10
#define DMCONTROL_INTERRUPT		(((uint64_t)1)<<33)
#define DMCONTROL_HALTNOT		(((uint64_t)1)<<32)
#define DMCONTROL_BUSERROR		(7<<19)
#define DMCONTROL_SERIAL		(3<<16)
#define DMCONTROL_AUTOINCREMENT	(1<<15)
#define DMCONTROL_ACCESS		(7<<12)
#define DMCONTROL_HARTID		(0x3ff<<2)
#define DMCONTROL_NDRESET		(1<<1)
#define DMCONTROL_FULLRESET		1

#define DMINFO					0x11
#define DMINFO_ABUSSIZE			(0x7fU<<25)
#define DMINFO_SERIALCOUNT		(0xf<<21)
#define DMINFO_ACCESS128		(1<<20)
#define DMINFO_ACCESS64			(1<<19)
#define DMINFO_ACCESS32			(1<<18)
#define DMINFO_ACCESS16			(1<<17)
#define DMINFO_ACCESS8			(1<<16)
#define DMINFO_DRAMSIZE			(0x3f<<10)
#define DMINFO_AUTHENTICATED	(1<<5)
#define DMINFO_AUTHBUSY			(1<<4)
#define DMINFO_AUTHTYPE			(3<<2)
#define DMINFO_VERSION			3

/*** Info about the core being debugged. ***/

#define DBUS_ADDRESS_UNKNOWN	0xffff

#define MAX_HWBPS			16
#define DRAM_CACHE_SIZE		16

uint8_t ir_dtmcontrol[1] = {DTMCONTROL};
struct scan_field select_dtmcontrol = {
	.in_value = NULL,
	.out_value = ir_dtmcontrol
};
uint8_t ir_dbus[1] = {DBUS};
struct scan_field select_dbus = {
	.in_value = NULL,
	.out_value = ir_dbus
};
uint8_t ir_idcode[1] = {0x1};
struct scan_field select_idcode = {
	.in_value = NULL,
	.out_value = ir_idcode
};

struct trigger {
	uint64_t address;
	uint32_t length;
	uint64_t mask;
	uint64_t value;
	bool read, write, execute;
	int unique_id;
};

/* Wall-clock timeout for a command/access. Settable via RISC-V Target commands.*/
int riscv_command_timeout_sec = DEFAULT_COMMAND_TIMEOUT_SEC;

/* Wall-clock timeout after reset. Settable via RISC-V Target commands.*/
int riscv_reset_timeout_sec = DEFAULT_RESET_TIMEOUT_SEC;

bool riscv_use_scratch_ram;
uint64_t riscv_scratch_ram_address;

bool riscv_prefer_sba;

/* In addition to the ones in the standard spec, we'll also expose additional
 * CSRs in this list.
 * The list is either NULL, or a series of ranges (inclusive), terminated with
 * 1,0. */
struct {
	uint16_t low, high;
} *expose_csr;

static uint32_t dtmcontrol_scan(struct target *target, uint32_t out)
{
	struct scan_field field;
	uint8_t in_value[4];
	uint8_t out_value[4];

	buf_set_u32(out_value, 0, 32, out);

	jtag_add_ir_scan(target->tap, &select_dtmcontrol, TAP_IDLE);

	field.num_bits = 32;
	field.out_value = out_value;
	field.in_value = in_value;
	jtag_add_dr_scan(target->tap, 1, &field, TAP_IDLE);

	/* Always return to dbus. */
	jtag_add_ir_scan(target->tap, &select_dbus, TAP_IDLE);

	int retval = jtag_execute_queue();
	if (retval != ERROR_OK) {
		LOG_ERROR("failed jtag scan: %d", retval);
		return retval;
	}

	uint32_t in = buf_get_u32(field.in_value, 0, 32);
	LOG_DEBUG("DTMCONTROL: 0x%x -> 0x%x", out, in);

	return in;
}

static struct target_type *get_target_type(struct target *target)
{
	riscv_info_t *info = (riscv_info_t *) target->arch_info;

	if (!info) {
		LOG_ERROR("Target has not been initialized");
		return NULL;
	}

	switch (info->dtm_version) {
		case 0:
			return &riscv011_target;
		case 1:
			return &riscv013_target;
		default:
			LOG_ERROR("Unsupported DTM version: %d", info->dtm_version);
			return NULL;
	}
}

static int riscv_init_target(struct command_context *cmd_ctx,
		struct target *target)
{
	LOG_DEBUG("riscv_init_target()");
	target->arch_info = calloc(1, sizeof(riscv_info_t));
	if (!target->arch_info)
		return ERROR_FAIL;
	riscv_info_t *info = (riscv_info_t *) target->arch_info;
	riscv_info_init(target, info);
	info->cmd_ctx = cmd_ctx;

	select_dtmcontrol.num_bits = target->tap->ir_length;
	select_dbus.num_bits = target->tap->ir_length;
	select_idcode.num_bits = target->tap->ir_length;

<<<<<<< HEAD
    // [GNU MCU Eclipse]
    riscv_semihosting_init(target);
    
=======
	riscv_semihosting_init(target);

>>>>>>> 5d9f4864
	return ERROR_OK;
}

static void riscv_deinit_target(struct target *target)
{
	LOG_DEBUG("riscv_deinit_target()");
	struct target_type *tt = get_target_type(target);
	if (tt) {
		tt->deinit_target(target);
		riscv_info_t *info = (riscv_info_t *) target->arch_info;
		free(info);
	}
	target->arch_info = NULL;
}

static int oldriscv_halt(struct target *target)
{
	struct target_type *tt = get_target_type(target);
	return tt->halt(target);
}

static void trigger_from_breakpoint(struct trigger *trigger,
		const struct breakpoint *breakpoint)
{
	trigger->address = breakpoint->address;
	trigger->length = breakpoint->length;
	trigger->mask = ~0LL;
	trigger->read = false;
	trigger->write = false;
	trigger->execute = true;
	/* unique_id is unique across both breakpoints and watchpoints. */
	trigger->unique_id = breakpoint->unique_id;
}

static int maybe_add_trigger_t1(struct target *target, unsigned hartid,
		struct trigger *trigger, uint64_t tdata1)
{
	RISCV_INFO(r);

	const uint32_t bpcontrol_x = 1<<0;
	const uint32_t bpcontrol_w = 1<<1;
	const uint32_t bpcontrol_r = 1<<2;
	const uint32_t bpcontrol_u = 1<<3;
	const uint32_t bpcontrol_s = 1<<4;
	const uint32_t bpcontrol_h = 1<<5;
	const uint32_t bpcontrol_m = 1<<6;
	const uint32_t bpcontrol_bpmatch = 0xf << 7;
	const uint32_t bpcontrol_bpaction = 0xff << 11;

	if (tdata1 & (bpcontrol_r | bpcontrol_w | bpcontrol_x)) {
		/* Trigger is already in use, presumably by user code. */
		return ERROR_TARGET_RESOURCE_NOT_AVAILABLE;
	}

	tdata1 = set_field(tdata1, bpcontrol_r, trigger->read);
	tdata1 = set_field(tdata1, bpcontrol_w, trigger->write);
	tdata1 = set_field(tdata1, bpcontrol_x, trigger->execute);
	tdata1 = set_field(tdata1, bpcontrol_u,
			!!(r->misa[hartid] & (1 << ('U' - 'A'))));
	tdata1 = set_field(tdata1, bpcontrol_s,
			!!(r->misa[hartid] & (1 << ('S' - 'A'))));
	tdata1 = set_field(tdata1, bpcontrol_h,
			!!(r->misa[hartid] & (1 << ('H' - 'A'))));
	tdata1 |= bpcontrol_m;
	tdata1 = set_field(tdata1, bpcontrol_bpmatch, 0); /* exact match */
	tdata1 = set_field(tdata1, bpcontrol_bpaction, 0); /* cause bp exception */

	riscv_set_register_on_hart(target, hartid, GDB_REGNO_TDATA1, tdata1);

	riscv_reg_t tdata1_rb;
	if (riscv_get_register_on_hart(target, &tdata1_rb, hartid,
				GDB_REGNO_TDATA1) != ERROR_OK)
		return ERROR_FAIL;
	LOG_DEBUG("tdata1=0x%" PRIx64, tdata1_rb);

	if (tdata1 != tdata1_rb) {
		LOG_DEBUG("Trigger doesn't support what we need; After writing 0x%"
				PRIx64 " to tdata1 it contains 0x%" PRIx64,
				tdata1, tdata1_rb);
		riscv_set_register_on_hart(target, hartid, GDB_REGNO_TDATA1, 0);
		return ERROR_TARGET_RESOURCE_NOT_AVAILABLE;
	}

	riscv_set_register_on_hart(target, hartid, GDB_REGNO_TDATA2, trigger->address);

	return ERROR_OK;
}

static int maybe_add_trigger_t2(struct target *target, unsigned hartid,
		struct trigger *trigger, uint64_t tdata1)
{
	RISCV_INFO(r);

	/* tselect is already set */
	if (tdata1 & (MCONTROL_EXECUTE | MCONTROL_STORE | MCONTROL_LOAD)) {
		/* Trigger is already in use, presumably by user code. */
		return ERROR_TARGET_RESOURCE_NOT_AVAILABLE;
	}

	/* address/data match trigger */
	tdata1 |= MCONTROL_DMODE(riscv_xlen(target));
	tdata1 = set_field(tdata1, MCONTROL_ACTION,
			MCONTROL_ACTION_DEBUG_MODE);
	tdata1 = set_field(tdata1, MCONTROL_MATCH, MCONTROL_MATCH_EQUAL);
	tdata1 |= MCONTROL_M;
	if (r->misa[hartid] & (1 << ('H' - 'A')))
		tdata1 |= MCONTROL_H;
	if (r->misa[hartid] & (1 << ('S' - 'A')))
		tdata1 |= MCONTROL_S;
	if (r->misa[hartid] & (1 << ('U' - 'A')))
		tdata1 |= MCONTROL_U;

	if (trigger->execute)
		tdata1 |= MCONTROL_EXECUTE;
	if (trigger->read)
		tdata1 |= MCONTROL_LOAD;
	if (trigger->write)
		tdata1 |= MCONTROL_STORE;

	riscv_set_register_on_hart(target, hartid, GDB_REGNO_TDATA1, tdata1);

	uint64_t tdata1_rb;
	int result = riscv_get_register_on_hart(target, &tdata1_rb, hartid, GDB_REGNO_TDATA1);
	if (result != ERROR_OK)
		return result;
	LOG_DEBUG("tdata1=0x%" PRIx64, tdata1_rb);

	if (tdata1 != tdata1_rb) {
		LOG_DEBUG("Trigger doesn't support what we need; After writing 0x%"
				PRIx64 " to tdata1 it contains 0x%" PRIx64,
				tdata1, tdata1_rb);
		riscv_set_register_on_hart(target, hartid, GDB_REGNO_TDATA1, 0);
		return ERROR_TARGET_RESOURCE_NOT_AVAILABLE;
	}

	riscv_set_register_on_hart(target, hartid, GDB_REGNO_TDATA2, trigger->address);

	return ERROR_OK;
}

static int add_trigger(struct target *target, struct trigger *trigger)
{
	RISCV_INFO(r);

	if (riscv_enumerate_triggers(target) != ERROR_OK)
		return ERROR_FAIL;

	/* In RTOS mode, we need to set the same trigger in the same slot on every
	 * hart, to keep up the illusion that each hart is a thread running on the
	 * same core. */

	/* Otherwise, we just set the trigger on the one hart this target deals
	 * with. */

	riscv_reg_t tselect[RISCV_MAX_HARTS];

	int first_hart = -1;
	for (int hartid = 0; hartid < riscv_count_harts(target); ++hartid) {
		if (!riscv_hart_enabled(target, hartid))
			continue;
		if (first_hart < 0)
			first_hart = hartid;
		int result = riscv_get_register_on_hart(target, &tselect[hartid],
				hartid, GDB_REGNO_TSELECT);
		if (result != ERROR_OK)
			return result;
	}
	assert(first_hart >= 0);

	unsigned int i;
	for (i = 0; i < r->trigger_count[first_hart]; i++) {
		if (r->trigger_unique_id[i] != -1)
			continue;

		riscv_set_register_on_hart(target, first_hart, GDB_REGNO_TSELECT, i);

		uint64_t tdata1;
		int result = riscv_get_register_on_hart(target, &tdata1, first_hart,
				GDB_REGNO_TDATA1);
		if (result != ERROR_OK)
			return result;
		int type = get_field(tdata1, MCONTROL_TYPE(riscv_xlen(target)));

		result = ERROR_OK;
		for (int hartid = first_hart; hartid < riscv_count_harts(target); ++hartid) {
			if (!riscv_hart_enabled(target, hartid))
				continue;
			if (hartid > first_hart)
				riscv_set_register_on_hart(target, hartid, GDB_REGNO_TSELECT, i);
			switch (type) {
				case 1:
					result = maybe_add_trigger_t1(target, hartid, trigger, tdata1);
					break;
				case 2:
					result = maybe_add_trigger_t2(target, hartid, trigger, tdata1);
					break;
				default:
					LOG_DEBUG("trigger %d has unknown type %d", i, type);
					continue;
			}

			if (result != ERROR_OK)
				continue;
		}

		if (result != ERROR_OK)
			continue;

		LOG_DEBUG("Using trigger %d (type %d) for bp %d", i, type,
				trigger->unique_id);
		r->trigger_unique_id[i] = trigger->unique_id;
		break;
	}

	for (int hartid = first_hart; hartid < riscv_count_harts(target); ++hartid) {
		if (!riscv_hart_enabled(target, hartid))
			continue;
		riscv_set_register_on_hart(target, hartid, GDB_REGNO_TSELECT,
				tselect[hartid]);
	}

	if (i >= r->trigger_count[first_hart]) {
		LOG_ERROR("Couldn't find an available hardware trigger.");
		return ERROR_TARGET_RESOURCE_NOT_AVAILABLE;
	}

	return ERROR_OK;
}

int riscv_add_breakpoint(struct target *target, struct breakpoint *breakpoint)
{
	if (breakpoint->type == BKPT_SOFT) {
		if (target_read_memory(target, breakpoint->address, breakpoint->length, 1,
					breakpoint->orig_instr) != ERROR_OK) {
			LOG_ERROR("Failed to read original instruction at 0x%" TARGET_PRIxADDR,
					breakpoint->address);
			return ERROR_FAIL;
		}

		int retval;
		if (breakpoint->length == 4)
			retval = target_write_u32(target, breakpoint->address, ebreak());
		else
			retval = target_write_u16(target, breakpoint->address, ebreak_c());
		if (retval != ERROR_OK) {
			LOG_ERROR("Failed to write %d-byte breakpoint instruction at 0x%"
					TARGET_PRIxADDR, breakpoint->length, breakpoint->address);
			return ERROR_FAIL;
		}

	} else if (breakpoint->type == BKPT_HARD) {
		struct trigger trigger;
		trigger_from_breakpoint(&trigger, breakpoint);
		int result = add_trigger(target, &trigger);
		if (result != ERROR_OK)
			return result;

	} else {
		LOG_INFO("OpenOCD only supports hardware and software breakpoints.");
		return ERROR_TARGET_RESOURCE_NOT_AVAILABLE;
	}

	breakpoint->set = true;

	return ERROR_OK;
}

static int remove_trigger(struct target *target, struct trigger *trigger)
{
	RISCV_INFO(r);

	if (riscv_enumerate_triggers(target) != ERROR_OK)
		return ERROR_FAIL;

	int first_hart = -1;
	for (int hartid = 0; hartid < riscv_count_harts(target); ++hartid) {
		if (!riscv_hart_enabled(target, hartid))
			continue;
		if (first_hart < 0) {
			first_hart = hartid;
			break;
		}
	}
	assert(first_hart >= 0);

	unsigned int i;
	for (i = 0; i < r->trigger_count[first_hart]; i++) {
		if (r->trigger_unique_id[i] == trigger->unique_id)
			break;
	}
	if (i >= r->trigger_count[first_hart]) {
		LOG_ERROR("Couldn't find the hardware resources used by hardware "
				"trigger.");
		return ERROR_FAIL;
	}
	LOG_DEBUG("Stop using resource %d for bp %d", i, trigger->unique_id);
	for (int hartid = first_hart; hartid < riscv_count_harts(target); ++hartid) {
		if (!riscv_hart_enabled(target, hartid))
			continue;
		riscv_reg_t tselect;
		int result = riscv_get_register_on_hart(target, &tselect, hartid, GDB_REGNO_TSELECT);
		if (result != ERROR_OK)
			return result;
		riscv_set_register_on_hart(target, hartid, GDB_REGNO_TSELECT, i);
		riscv_set_register_on_hart(target, hartid, GDB_REGNO_TDATA1, 0);
		riscv_set_register_on_hart(target, hartid, GDB_REGNO_TSELECT, tselect);
	}
	r->trigger_unique_id[i] = -1;

	return ERROR_OK;
}

int riscv_remove_breakpoint(struct target *target,
		struct breakpoint *breakpoint)
{
	if (breakpoint->type == BKPT_SOFT) {
		if (target_write_memory(target, breakpoint->address, breakpoint->length, 1,
					breakpoint->orig_instr) != ERROR_OK) {
			LOG_ERROR("Failed to restore instruction for %d-byte breakpoint at "
					"0x%" TARGET_PRIxADDR, breakpoint->length, breakpoint->address);
			return ERROR_FAIL;
		}

	} else if (breakpoint->type == BKPT_HARD) {
		struct trigger trigger;
		trigger_from_breakpoint(&trigger, breakpoint);
		int result = remove_trigger(target, &trigger);
		if (result != ERROR_OK)
			return result;

	} else {
		LOG_INFO("OpenOCD only supports hardware and software breakpoints.");
		return ERROR_TARGET_RESOURCE_NOT_AVAILABLE;
	}

	breakpoint->set = false;

	return ERROR_OK;
}

static void trigger_from_watchpoint(struct trigger *trigger,
		const struct watchpoint *watchpoint)
{
	trigger->address = watchpoint->address;
	trigger->length = watchpoint->length;
	trigger->mask = watchpoint->mask;
	trigger->value = watchpoint->value;
	trigger->read = (watchpoint->rw == WPT_READ || watchpoint->rw == WPT_ACCESS);
	trigger->write = (watchpoint->rw == WPT_WRITE || watchpoint->rw == WPT_ACCESS);
	trigger->execute = false;
	/* unique_id is unique across both breakpoints and watchpoints. */
	trigger->unique_id = watchpoint->unique_id;
}

int riscv_add_watchpoint(struct target *target, struct watchpoint *watchpoint)
{
	struct trigger trigger;
	trigger_from_watchpoint(&trigger, watchpoint);

	int result = add_trigger(target, &trigger);
	if (result != ERROR_OK)
		return result;
	watchpoint->set = true;

	return ERROR_OK;
}

int riscv_remove_watchpoint(struct target *target,
		struct watchpoint *watchpoint)
{
	struct trigger trigger;
	trigger_from_watchpoint(&trigger, watchpoint);

	int result = remove_trigger(target, &trigger);
	if (result != ERROR_OK)
		return result;
	watchpoint->set = false;

	return ERROR_OK;
}

static int oldriscv_step(struct target *target, int current, uint32_t address,
		int handle_breakpoints)
{
	struct target_type *tt = get_target_type(target);
	return tt->step(target, current, address, handle_breakpoints);
}

static int old_or_new_riscv_step(
		struct target *target,
		int current,
		target_addr_t address,
		int handle_breakpoints
){
	RISCV_INFO(r);
	LOG_DEBUG("handle_breakpoints=%d", handle_breakpoints);
	if (r->is_halted == NULL)
		return oldriscv_step(target, current, address, handle_breakpoints);
	else
		return riscv_openocd_step(target, current, address, handle_breakpoints);
}


static int riscv_examine(struct target *target)
{
	LOG_DEBUG("riscv_examine()");
	if (target_was_examined(target)) {
		LOG_DEBUG("Target was already examined.");
		return ERROR_OK;
	}

	/* Don't need to select dbus, since the first thing we do is read dtmcontrol. */

	riscv_info_t *info = (riscv_info_t *) target->arch_info;
	uint32_t dtmcontrol = dtmcontrol_scan(target, 0);
	LOG_DEBUG("dtmcontrol=0x%x", dtmcontrol);
	info->dtm_version = get_field(dtmcontrol, DTMCONTROL_VERSION);
	LOG_DEBUG("  version=0x%x", info->dtm_version);

	struct target_type *tt = get_target_type(target);
	if (tt == NULL)
		return ERROR_FAIL;

	int result = tt->init_target(info->cmd_ctx, target);
	if (result != ERROR_OK)
		return result;

	return tt->examine(target);
}

static int oldriscv_poll(struct target *target)
{
	struct target_type *tt = get_target_type(target);
	return tt->poll(target);
}

static int old_or_new_riscv_poll(struct target *target)
{
	RISCV_INFO(r);
	if (r->is_halted == NULL)
		return oldriscv_poll(target);
	else
		return riscv_openocd_poll(target);
}

static int old_or_new_riscv_halt(struct target *target)
{
	RISCV_INFO(r);
	if (r->is_halted == NULL)
		return oldriscv_halt(target);
	else
		return riscv_openocd_halt(target);
}

static int riscv_assert_reset(struct target *target)
{
	struct target_type *tt = get_target_type(target);
	return tt->assert_reset(target);
}

static int riscv_deassert_reset(struct target *target)
{
	LOG_DEBUG("RISCV DEASSERT RESET");
	struct target_type *tt = get_target_type(target);
	return tt->deassert_reset(target);
}


static int oldriscv_resume(struct target *target, int current, uint32_t address,
		int handle_breakpoints, int debug_execution)
{
	struct target_type *tt = get_target_type(target);
	return tt->resume(target, current, address, handle_breakpoints,
			debug_execution);
}

static int old_or_new_riscv_resume(
		struct target *target,
		int current,
		target_addr_t address,
		int handle_breakpoints,
		int debug_execution
){
	RISCV_INFO(r);
	LOG_DEBUG("handle_breakpoints=%d", handle_breakpoints);
	if (r->is_halted == NULL)
		return oldriscv_resume(target, current, address, handle_breakpoints, debug_execution);
	else
		return riscv_openocd_resume(target, current, address, handle_breakpoints, debug_execution);
}

static int riscv_select_current_hart(struct target *target)
{
	RISCV_INFO(r);
	if (r->rtos_hartid != -1 && riscv_rtos_enabled(target))
		return riscv_set_current_hartid(target, r->rtos_hartid);
	else
		return riscv_set_current_hartid(target, target->coreid);
}

static int riscv_read_memory(struct target *target, target_addr_t address,
		uint32_t size, uint32_t count, uint8_t *buffer)
{
	if (riscv_select_current_hart(target) != ERROR_OK)
		return ERROR_FAIL;
	struct target_type *tt = get_target_type(target);
	return tt->read_memory(target, address, size, count, buffer);
}

static int riscv_write_memory(struct target *target, target_addr_t address,
		uint32_t size, uint32_t count, const uint8_t *buffer)
{
	if (riscv_select_current_hart(target) != ERROR_OK)
		return ERROR_FAIL;
	struct target_type *tt = get_target_type(target);
	return tt->write_memory(target, address, size, count, buffer);
}

static int riscv_get_gdb_reg_list(struct target *target,
		struct reg **reg_list[], int *reg_list_size,
		enum target_register_class reg_class)
{
	RISCV_INFO(r);
	LOG_DEBUG("reg_class=%d", reg_class);
	LOG_DEBUG("rtos_hartid=%d current_hartid=%d", r->rtos_hartid, r->current_hartid);

	if (!target->reg_cache) {
		LOG_ERROR("Target not initialized. Return ERROR_FAIL.");
		return ERROR_FAIL;
	}

	if (riscv_select_current_hart(target) != ERROR_OK)
		return ERROR_FAIL;

	switch (reg_class) {
		case REG_CLASS_GENERAL:
			*reg_list_size = 32;
			break;
		case REG_CLASS_ALL:
			*reg_list_size = GDB_REGNO_COUNT;
			break;
		default:
			LOG_ERROR("Unsupported reg_class: %d", reg_class);
			return ERROR_FAIL;
	}

	*reg_list = calloc(*reg_list_size, sizeof(struct reg *));
	if (!*reg_list)
		return ERROR_FAIL;

	for (int i = 0; i < *reg_list_size; i++) {
		assert(!target->reg_cache->reg_list[i].valid ||
				target->reg_cache->reg_list[i].size > 0);
		(*reg_list)[i] = &target->reg_cache->reg_list[i];
	}

	return ERROR_OK;
}

static int riscv_arch_state(struct target *target)
{
	struct target_type *tt = get_target_type(target);
	return tt->arch_state(target);
}

/* Algorithm must end with a software breakpoint instruction. */
static int riscv_run_algorithm(struct target *target, int num_mem_params,
		struct mem_param *mem_params, int num_reg_params,
		struct reg_param *reg_params, target_addr_t entry_point,
		target_addr_t exit_point, int timeout_ms, void *arch_info)
{
	riscv_info_t *info = (riscv_info_t *) target->arch_info;

	if (num_mem_params > 0) {
		LOG_ERROR("Memory parameters are not supported for RISC-V algorithms.");
		return ERROR_FAIL;
	}

	if (target->state != TARGET_HALTED) {
		LOG_WARNING("target not halted");
		return ERROR_TARGET_NOT_HALTED;
	}

	/* Save registers */
	struct reg *reg_pc = register_get_by_name(target->reg_cache, "pc", 1);
	if (!reg_pc || reg_pc->type->get(reg_pc) != ERROR_OK)
		return ERROR_FAIL;
	uint64_t saved_pc = buf_get_u64(reg_pc->value, 0, reg_pc->size);

	uint64_t saved_regs[32];
	for (int i = 0; i < num_reg_params; i++) {
		LOG_DEBUG("save %s", reg_params[i].reg_name);
		struct reg *r = register_get_by_name(target->reg_cache, reg_params[i].reg_name, 0);
		if (!r) {
			LOG_ERROR("Couldn't find register named '%s'", reg_params[i].reg_name);
			return ERROR_FAIL;
		}

		if (r->size != reg_params[i].size) {
			LOG_ERROR("Register %s is %d bits instead of %d bits.",
					reg_params[i].reg_name, r->size, reg_params[i].size);
			return ERROR_FAIL;
		}

		if (r->number > GDB_REGNO_XPR31) {
			LOG_ERROR("Only GPRs can be use as argument registers.");
			return ERROR_FAIL;
		}

		if (r->type->get(r) != ERROR_OK)
			return ERROR_FAIL;
		saved_regs[r->number] = buf_get_u64(r->value, 0, r->size);
		if (r->type->set(r, reg_params[i].value) != ERROR_OK)
			return ERROR_FAIL;
	}


	/* Disable Interrupts before attempting to run the algorithm. */
	uint64_t current_mstatus;
	uint8_t mstatus_bytes[8];

	LOG_DEBUG("Disabling Interrupts");
	struct reg *reg_mstatus = register_get_by_name(target->reg_cache,
			"mstatus", 1);
	if (!reg_mstatus) {
		LOG_ERROR("Couldn't find mstatus!");
		return ERROR_FAIL;
	}

	reg_mstatus->type->get(reg_mstatus);
	current_mstatus = buf_get_u64(reg_mstatus->value, 0, reg_mstatus->size);
	uint64_t ie_mask = MSTATUS_MIE | MSTATUS_HIE | MSTATUS_SIE | MSTATUS_UIE;
	buf_set_u64(mstatus_bytes, 0, info->xlen[0], set_field(current_mstatus,
				ie_mask, 0));

	reg_mstatus->type->set(reg_mstatus, mstatus_bytes);

	/* Run algorithm */
	LOG_DEBUG("resume at 0x%" TARGET_PRIxADDR, entry_point);
	if (oldriscv_resume(target, 0, entry_point, 0, 0) != ERROR_OK)
		return ERROR_FAIL;

	int64_t start = timeval_ms();
	while (target->state != TARGET_HALTED) {
		LOG_DEBUG("poll()");
		int64_t now = timeval_ms();
		if (now - start > timeout_ms) {
			LOG_ERROR("Algorithm timed out after %d ms.", timeout_ms);
			LOG_ERROR("  now   = 0x%08x", (uint32_t) now);
			LOG_ERROR("  start = 0x%08x", (uint32_t) start);
			oldriscv_halt(target);
			old_or_new_riscv_poll(target);
			return ERROR_TARGET_TIMEOUT;
		}

		int result = old_or_new_riscv_poll(target);
		if (result != ERROR_OK)
			return result;
	}

	if (reg_pc->type->get(reg_pc) != ERROR_OK)
		return ERROR_FAIL;
	uint64_t final_pc = buf_get_u64(reg_pc->value, 0, reg_pc->size);
	if (final_pc != exit_point) {
		LOG_ERROR("PC ended up at 0x%" PRIx64 " instead of 0x%"
				TARGET_PRIxADDR, final_pc, exit_point);
		return ERROR_FAIL;
	}

	/* Restore Interrupts */
	LOG_DEBUG("Restoring Interrupts");
	buf_set_u64(mstatus_bytes, 0, info->xlen[0], current_mstatus);
	reg_mstatus->type->set(reg_mstatus, mstatus_bytes);

	/* Restore registers */
	uint8_t buf[8];
	buf_set_u64(buf, 0, info->xlen[0], saved_pc);
	if (reg_pc->type->set(reg_pc, buf) != ERROR_OK)
		return ERROR_FAIL;

	for (int i = 0; i < num_reg_params; i++) {
		LOG_DEBUG("restore %s", reg_params[i].reg_name);
		struct reg *r = register_get_by_name(target->reg_cache, reg_params[i].reg_name, 0);
		buf_set_u64(buf, 0, info->xlen[0], saved_regs[r->number]);
		if (r->type->set(r, buf) != ERROR_OK)
			return ERROR_FAIL;
	}

	return ERROR_OK;
}

/* Should run code on the target to perform CRC of
memory. Not yet implemented.
*/

static int riscv_checksum_memory(struct target *target,
		target_addr_t address, uint32_t count,
		uint32_t *checksum)
{
	*checksum = 0xFFFFFFFF;
	return ERROR_TARGET_RESOURCE_NOT_AVAILABLE;
}

/*** OpenOCD Helper Functions ***/

enum riscv_poll_hart {
	RPH_NO_CHANGE,
	RPH_DISCOVERED_HALTED,
	RPH_DISCOVERED_RUNNING,
	RPH_ERROR
};
static enum riscv_poll_hart riscv_poll_hart(struct target *target, int hartid)
{
	RISCV_INFO(r);
	if (riscv_set_current_hartid(target, hartid) != ERROR_OK)
		return RPH_ERROR;

	LOG_DEBUG("polling hart %d, target->state=%d", hartid, target->state);

	/* If OpenOCD thinks we're running but this hart is halted then it's time
	 * to raise an event. */
	bool halted = riscv_is_halted(target);
	if (target->state != TARGET_HALTED && halted) {
		LOG_DEBUG("  triggered a halt");
		r->on_halt(target);
		return RPH_DISCOVERED_HALTED;
	} else if (target->state != TARGET_RUNNING && !halted) {
		LOG_DEBUG("  triggered running");
		target->state = TARGET_RUNNING;
		return RPH_DISCOVERED_RUNNING;
	}

	return RPH_NO_CHANGE;
}

/*** OpenOCD Interface ***/
int riscv_openocd_poll(struct target *target)
{
	LOG_DEBUG("polling all harts");
	int halted_hart = -1;
	if (riscv_rtos_enabled(target)) {
		/* Check every hart for an event. */
		for (int i = 0; i < riscv_count_harts(target); ++i) {
			enum riscv_poll_hart out = riscv_poll_hart(target, i);
			switch (out) {
			case RPH_NO_CHANGE:
			case RPH_DISCOVERED_RUNNING:
				continue;
			case RPH_DISCOVERED_HALTED:
				halted_hart = i;
				break;
			case RPH_ERROR:
				return ERROR_FAIL;
			}
		}
		if (halted_hart == -1) {
			LOG_DEBUG("  no harts just halted, target->state=%d", target->state);
			return ERROR_OK;
		}
		LOG_DEBUG("  hart %d halted", halted_hart);

		/* If we're here then at least one hart triggered.  That means
		 * we want to go and halt _every_ hart in the system, as that's
		 * the invariant we hold here.	Some harts might have already
		 * halted (as we're either in single-step mode or they also
		 * triggered a breakpoint), so don't attempt to halt those
		 * harts. */
		for (int i = 0; i < riscv_count_harts(target); ++i)
			riscv_halt_one_hart(target, i);
	} else {
		enum riscv_poll_hart out = riscv_poll_hart(target,
				riscv_current_hartid(target));
		if (out == RPH_NO_CHANGE || out == RPH_DISCOVERED_RUNNING)
			return ERROR_OK;
		else if (out == RPH_ERROR)
			return ERROR_FAIL;

		halted_hart = riscv_current_hartid(target);
		LOG_DEBUG("  hart %d halted", halted_hart);
	}

	target->state = TARGET_HALTED;
	switch (riscv_halt_reason(target, halted_hart)) {
	case RISCV_HALT_BREAKPOINT:
		target->debug_reason = DBG_REASON_BREAKPOINT;
		break;
	case RISCV_HALT_TRIGGER:
		target->debug_reason = DBG_REASON_WATCHPOINT;
		break;
	case RISCV_HALT_INTERRUPT:
		target->debug_reason = DBG_REASON_DBGRQ;
		break;
	case RISCV_HALT_SINGLESTEP:
		target->debug_reason = DBG_REASON_SINGLESTEP;
		break;
	case RISCV_HALT_UNKNOWN:
		target->debug_reason = DBG_REASON_UNDEFINED;
		break;
	case RISCV_HALT_ERROR:
		return ERROR_FAIL;
	}

	if (riscv_rtos_enabled(target)) {
		target->rtos->current_threadid = halted_hart + 1;
		target->rtos->current_thread = halted_hart + 1;
	}

	target->state = TARGET_HALTED;
<<<<<<< HEAD
    
    // [GNU MCU Eclipse]
    if (target->debug_reason == DBG_REASON_BREAKPOINT) {
        int retval;
        if (riscv_semihosting(target, &retval) != 0) {
            return retval;
        }
    }
    
=======

	if (target->debug_reason == DBG_REASON_BREAKPOINT) {
		int retval;
		if (riscv_semihosting(target, &retval) != 0)
			return retval;
	}

>>>>>>> 5d9f4864
	target_call_event_callbacks(target, TARGET_EVENT_HALTED);
	return ERROR_OK;
}

int riscv_openocd_halt(struct target *target)
{
	RISCV_INFO(r);

	LOG_DEBUG("halting all harts");

	int out = riscv_halt_all_harts(target);
	if (out != ERROR_OK) {
		LOG_ERROR("Unable to halt all harts");
		return out;
	}

	register_cache_invalidate(target->reg_cache);
	if (riscv_rtos_enabled(target)) {
		target->rtos->current_threadid = r->rtos_hartid + 1;
		target->rtos->current_thread = r->rtos_hartid + 1;
	}

	target->state = TARGET_HALTED;
	target->debug_reason = DBG_REASON_DBGRQ;
	target_call_event_callbacks(target, TARGET_EVENT_HALTED);
	return out;
}

int riscv_openocd_resume(
		struct target *target,
		int current,
		target_addr_t address,
		int handle_breakpoints,
		int debug_execution)
{
	LOG_DEBUG("debug_reason=%d", target->debug_reason);

	if (!current)
		riscv_set_register(target, GDB_REGNO_PC, address);

	if (target->debug_reason == DBG_REASON_WATCHPOINT) {
		/* To be able to run off a trigger, disable all the triggers, step, and
		 * then resume as usual. */
		struct watchpoint *watchpoint = target->watchpoints;
		bool trigger_temporarily_cleared[RISCV_MAX_HWBPS] = {0};

		int i = 0;
		int result = ERROR_OK;
		while (watchpoint && result == ERROR_OK) {
			LOG_DEBUG("watchpoint %d: set=%d", i, watchpoint->set);
			trigger_temporarily_cleared[i] = watchpoint->set;
			if (watchpoint->set)
				result = riscv_remove_watchpoint(target, watchpoint);
			watchpoint = watchpoint->next;
			i++;
		}

		if (result == ERROR_OK)
			result = riscv_step_rtos_hart(target);

		watchpoint = target->watchpoints;
		i = 0;
		while (watchpoint) {
			LOG_DEBUG("watchpoint %d: cleared=%d", i, trigger_temporarily_cleared[i]);
			if (trigger_temporarily_cleared[i]) {
				if (result == ERROR_OK)
					result = riscv_add_watchpoint(target, watchpoint);
				else
					riscv_add_watchpoint(target, watchpoint);
			}
			watchpoint = watchpoint->next;
			i++;
		}

		if (result != ERROR_OK)
			return result;
	}

	int out = riscv_resume_all_harts(target);
	if (out != ERROR_OK) {
		LOG_ERROR("unable to resume all harts");
		return out;
	}

	register_cache_invalidate(target->reg_cache);
	target->state = TARGET_RUNNING;
	target_call_event_callbacks(target, TARGET_EVENT_RESUMED);
	return out;
}

int riscv_openocd_step(
		struct target *target,
		int current,
		target_addr_t address,
		int handle_breakpoints
) {
	LOG_DEBUG("stepping rtos hart");

	if (!current)
		riscv_set_register(target, GDB_REGNO_PC, address);

	int out = riscv_step_rtos_hart(target);
	if (out != ERROR_OK) {
		LOG_ERROR("unable to step rtos hart");
		return out;
	}

	register_cache_invalidate(target->reg_cache);
	target->state = TARGET_RUNNING;
	target_call_event_callbacks(target, TARGET_EVENT_RESUMED);
	target->state = TARGET_HALTED;
	target->debug_reason = DBG_REASON_SINGLESTEP;
	target_call_event_callbacks(target, TARGET_EVENT_HALTED);
	return out;
}

/* Command Handlers */
COMMAND_HANDLER(riscv_set_command_timeout_sec)
{
	if (CMD_ARGC != 1) {
		LOG_ERROR("Command takes exactly 1 parameter");
		return ERROR_COMMAND_SYNTAX_ERROR;
	}
	int timeout = atoi(CMD_ARGV[0]);
	if (timeout <= 0) {
		LOG_ERROR("%s is not a valid integer argument for command.", CMD_ARGV[0]);
		return ERROR_FAIL;
	}

	riscv_command_timeout_sec = timeout;

	return ERROR_OK;
}

COMMAND_HANDLER(riscv_set_reset_timeout_sec)
{
	if (CMD_ARGC != 1) {
		LOG_ERROR("Command takes exactly 1 parameter");
		return ERROR_COMMAND_SYNTAX_ERROR;
	}
	int timeout = atoi(CMD_ARGV[0]);
	if (timeout <= 0) {
		LOG_ERROR("%s is not a valid integer argument for command.", CMD_ARGV[0]);
		return ERROR_FAIL;
	}

	riscv_reset_timeout_sec = timeout;
	return ERROR_OK;
}

COMMAND_HANDLER(riscv_set_scratch_ram)
{
	if (CMD_ARGC != 1) {
		LOG_ERROR("Command takes exactly 1 parameter");
		return ERROR_COMMAND_SYNTAX_ERROR;
	}
	if (!strcmp(CMD_ARGV[0], "none")) {
		riscv_use_scratch_ram = false;
		return ERROR_OK;
	}

	/* TODO: use COMMAND_PARSE_NUMBER */
	long long unsigned int address;
	int result = sscanf(CMD_ARGV[0], "%llx", &address);
	if (result != (int) strlen(CMD_ARGV[0])) {
		LOG_ERROR("%s is not a valid address for command.", CMD_ARGV[0]);
		riscv_use_scratch_ram = false;
		return ERROR_FAIL;
	}

	riscv_scratch_ram_address = address;
	riscv_use_scratch_ram = true;
	return ERROR_OK;
}

COMMAND_HANDLER(riscv_set_prefer_sba)
{
	if (CMD_ARGC != 1) {
		LOG_ERROR("Command takes exactly 1 parameter");
		return ERROR_COMMAND_SYNTAX_ERROR;
	}
	COMMAND_PARSE_ON_OFF(CMD_ARGV[0], riscv_prefer_sba);
	return ERROR_OK;
}

void parse_error(const char *string, char c, unsigned position)
{
	char buf[position+2];
	for (unsigned i = 0; i < position; i++)
		buf[i] = ' ';
	buf[position] = '^';
	buf[position + 1] = 0;

	LOG_ERROR("Parse error at character %c in:", c);
	LOG_ERROR("%s", string);
	LOG_ERROR("%s", buf);
}

COMMAND_HANDLER(riscv_set_expose_csrs)
{
	if (CMD_ARGC != 1) {
		LOG_ERROR("Command takes exactly 1 parameter");
		return ERROR_COMMAND_SYNTAX_ERROR;
	}

	for (unsigned pass = 0; pass < 2; pass++) {
		unsigned range = 0;
		unsigned low = 0;
		bool parse_low = true;
		unsigned high = 0;
		for (unsigned i = 0; i == 0 || CMD_ARGV[0][i-1]; i++) {
			char c = CMD_ARGV[0][i];
			if (isspace(c)) {
				/* Ignore whitespace. */
				continue;
			}

			if (parse_low) {
				if (isdigit(c)) {
					low *= 10;
					low += c - '0';
				} else if (c == '-') {
					parse_low = false;
				} else if (c == ',' || c == 0) {
					if (pass == 1) {
						expose_csr[range].low = low;
						expose_csr[range].high = low;
					}
					low = 0;
					range++;
				} else {
					parse_error(CMD_ARGV[0], c, i);
					return ERROR_COMMAND_SYNTAX_ERROR;
				}

			} else {
				if (isdigit(c)) {
					high *= 10;
					high += c - '0';
				} else if (c == ',' || c == 0) {
					parse_low = true;
					if (pass == 1) {
						expose_csr[range].low = low;
						expose_csr[range].high = high;
					}
					low = 0;
					high = 0;
					range++;
				} else {
					parse_error(CMD_ARGV[0], c, i);
					return ERROR_COMMAND_SYNTAX_ERROR;
				}
			}
		}

		if (pass == 0) {
			if (expose_csr)
				free(expose_csr);
			expose_csr = calloc(range + 2, sizeof(*expose_csr));
		} else {
			expose_csr[range].low = 1;
			expose_csr[range].high = 0;
		}
	}
	return ERROR_OK;
}

COMMAND_HANDLER(riscv_authdata_read)
{
	if (CMD_ARGC != 0) {
		LOG_ERROR("Command takes no parameters");
		return ERROR_COMMAND_SYNTAX_ERROR;
	}

	struct target *target = get_current_target(CMD_CTX);
	if (!target) {
		LOG_ERROR("target is NULL!");
		return ERROR_FAIL;
	}

	RISCV_INFO(r);
	if (!r) {
		LOG_ERROR("riscv_info is NULL!");
		return ERROR_FAIL;
	}

	if (r->authdata_read) {
		uint32_t value;
		if (r->authdata_read(target, &value) != ERROR_OK)
			return ERROR_FAIL;
		command_print(CMD_CTX, "0x%" PRIx32, value);
		return ERROR_OK;
	} else {
		LOG_ERROR("authdata_read is not implemented for this target.");
		return ERROR_FAIL;
	}
}

COMMAND_HANDLER(riscv_authdata_write)
{
	if (CMD_ARGC != 1) {
		LOG_ERROR("Command takes exactly 1 argument");
		return ERROR_COMMAND_SYNTAX_ERROR;
	}

	struct target *target = get_current_target(CMD_CTX);
	RISCV_INFO(r);

	uint32_t value;
	COMMAND_PARSE_NUMBER(u32, CMD_ARGV[0], value);

	if (r->authdata_write) {
		return r->authdata_write(target, value);
	} else {
		LOG_ERROR("authdata_write is not implemented for this target.");
		return ERROR_FAIL;
	}
}

COMMAND_HANDLER(riscv_dmi_read)
{
	if (CMD_ARGC != 1) {
		LOG_ERROR("Command takes 1 parameter");
		return ERROR_COMMAND_SYNTAX_ERROR;
	}

	struct target *target = get_current_target(CMD_CTX);
	if (!target) {
		LOG_ERROR("target is NULL!");
		return ERROR_FAIL;
	}

	RISCV_INFO(r);
	if (!r) {
		LOG_ERROR("riscv_info is NULL!");
		return ERROR_FAIL;
	}

	if (r->dmi_read) {
		uint32_t address, value;
		COMMAND_PARSE_NUMBER(u32, CMD_ARGV[0], address);
		if (r->dmi_read(target, &value, address) != ERROR_OK)
			return ERROR_FAIL;
		command_print(CMD_CTX, "0x%" PRIx32, value);
		return ERROR_OK;
	} else {
		LOG_ERROR("dmi_read is not implemented for this target.");
		return ERROR_FAIL;
	}
}


COMMAND_HANDLER(riscv_dmi_write)
{
	if (CMD_ARGC != 2) {
		LOG_ERROR("Command takes exactly 2 arguments");
		return ERROR_COMMAND_SYNTAX_ERROR;
	}

	struct target *target = get_current_target(CMD_CTX);
	RISCV_INFO(r);

	uint32_t address, value;
	COMMAND_PARSE_NUMBER(u32, CMD_ARGV[0], address);
	COMMAND_PARSE_NUMBER(u32, CMD_ARGV[1], value);

	if (r->dmi_write) {
		return r->dmi_write(target, address, value);
	} else {
		LOG_ERROR("dmi_write is not implemented for this target.");
		return ERROR_FAIL;
	}
}

static const struct command_registration riscv_exec_command_handlers[] = {
	{
		.name = "set_command_timeout_sec",
		.handler = riscv_set_command_timeout_sec,
		.mode = COMMAND_ANY,
		.usage = "riscv set_command_timeout_sec [sec]",
		.help = "Set the wall-clock timeout (in seconds) for individual commands"
	},
	{
		.name = "set_reset_timeout_sec",
		.handler = riscv_set_reset_timeout_sec,
		.mode = COMMAND_ANY,
		.usage = "riscv set_reset_timeout_sec [sec]",
		.help = "Set the wall-clock timeout (in seconds) after reset is deasserted"
	},
	{
		.name = "set_scratch_ram",
		.handler = riscv_set_scratch_ram,
		.mode = COMMAND_ANY,
		.usage = "riscv set_scratch_ram none|[address]",
		.help = "Set address of 16 bytes of scratch RAM the debugger can use, or 'none'."
	},
	{
		.name = "set_prefer_sba",
		.handler = riscv_set_prefer_sba,
		.mode = COMMAND_ANY,
		.usage = "riscv set_prefer_sba on|off",
		.help = "When on, prefer to use System Bus Access to access memory. "
			"When off, prefer to use the Program Buffer to access memory."
	},
	{
		.name = "expose_csrs",
		.handler = riscv_set_expose_csrs,
		.mode = COMMAND_ANY,
		.usage = "riscv expose_csrs n0[-m0][,n1[-m1]]...",
		.help = "Configure a list of inclusive ranges for CSRs to expose in "
				"addition to the standard ones. This must be executed before "
				"`init`."
	},
	{
		.name = "authdata_read",
		.handler = riscv_authdata_read,
		.mode = COMMAND_ANY,
		.usage = "riscv authdata_read",
		.help = "Return the 32-bit value read from authdata."
	},
	{
		.name = "authdata_write",
		.handler = riscv_authdata_write,
		.mode = COMMAND_ANY,
		.usage = "riscv authdata_write value",
		.help = "Write the 32-bit value to authdata."
	},
	{
		.name = "dmi_read",
		.handler = riscv_dmi_read,
		.mode = COMMAND_ANY,
		.usage = "riscv dmi_read address",
		.help = "Perform a 32-bit DMI read at address, returning the value."
	},
	{
		.name = "dmi_write",
		.handler = riscv_dmi_write,
		.mode = COMMAND_ANY,
		.usage = "riscv dmi_write address value",
		.help = "Perform a 32-bit DMI write of value at address."
	},
	COMMAND_REGISTRATION_DONE
};

<<<<<<< HEAD
// [GNU MCU Eclipse]
=======
>>>>>>> 5d9f4864
extern __COMMAND_HANDLER(handle_common_semihosting_command);
extern __COMMAND_HANDLER(handle_common_semihosting_fileio_command);
extern __COMMAND_HANDLER(handle_common_semihosting_resumable_exit_command);
extern __COMMAND_HANDLER(handle_common_semihosting_cmdline);

<<<<<<< HEAD
static const struct command_registration arm_exec_command_handlers[] = {
    {
        "semihosting",
        .handler = handle_common_semihosting_command,
        .mode = COMMAND_EXEC,
        .usage = "['enable'|'disable']",
        .help = "activate support for semihosting operations",
    },
    {
        "semihosting_cmdline",
        .handler = handle_common_semihosting_cmdline,
        .mode = COMMAND_EXEC,
        .usage = "arguments",
        .help = "command line arguments to be passed to program",
    },
    {
        "semihosting_fileio",
        .handler = handle_common_semihosting_fileio_command,
        .mode = COMMAND_EXEC,
        .usage = "['enable'|'disable']",
        .help = "activate support for semihosting fileio operations",
    },
    {
        "semihosting_resexit",
        .handler = handle_common_semihosting_resumable_exit_command,
        .mode = COMMAND_EXEC,
        .usage = "['enable'|'disable']",
        .help = "activate support for semihosting resumable exit",
    },

    COMMAND_REGISTRATION_DONE
};
// ^^^
=======
/*
 * To be noted that RISC-V targets use the same semihosting commands as
 * ARM targets.
 *
 * The main reason is compatibility with existing tools. For example the
 * Eclipse OpenOCD/SEGGER J-Link/QEMU plug-ins have several widgets to
 * configure semihosting, which generate commands like `arm semihosting
 * enable`.
 * A secondary reason is the fact that the protocol used is exactly the
 * one specified by ARM. If RISC-V will ever define its own semihosting
 * protocol, then a command like `riscv semihosting enable` will make
 * sense, but for now all semihosting commands are prefixed with `arm`.
 */
static const struct command_registration arm_exec_command_handlers[] = {
	{
		"semihosting",
		.handler = handle_common_semihosting_command,
		.mode = COMMAND_EXEC,
		.usage = "['enable'|'disable']",
		.help = "activate support for semihosting operations",
	},
	{
		"semihosting_cmdline",
		.handler = handle_common_semihosting_cmdline,
		.mode = COMMAND_EXEC,
		.usage = "arguments",
		.help = "command line arguments to be passed to program",
	},
	{
		"semihosting_fileio",
		.handler = handle_common_semihosting_fileio_command,
		.mode = COMMAND_EXEC,
		.usage = "['enable'|'disable']",
		.help = "activate support for semihosting fileio operations",
	},
	{
		"semihosting_resexit",
		.handler = handle_common_semihosting_resumable_exit_command,
		.mode = COMMAND_EXEC,
		.usage = "['enable'|'disable']",
		.help = "activate support for semihosting resumable exit",
	},
	COMMAND_REGISTRATION_DONE
};
>>>>>>> 5d9f4864

const struct command_registration riscv_command_handlers[] = {
	{
		.name = "riscv",
		.mode = COMMAND_ANY,
		.help = "RISC-V Command Group",
		.usage = "",
		.chain = riscv_exec_command_handlers
	},
<<<<<<< HEAD
    // [GNU MCU Eclipse]
    {
        .name = "arm",
        .mode = COMMAND_ANY,
        .help = "ARM Command Group",
        .usage = "",
        .chain = arm_exec_command_handlers
    },
=======
	{
		.name = "arm",
		.mode = COMMAND_ANY,
		.help = "ARM Command Group",
		.usage = "",
		.chain = arm_exec_command_handlers
	},
>>>>>>> 5d9f4864
	COMMAND_REGISTRATION_DONE
};

struct target_type riscv_target = {
	.name = "riscv",

	.init_target = riscv_init_target,
	.deinit_target = riscv_deinit_target,
	.examine = riscv_examine,

	/* poll current target status */
	.poll = old_or_new_riscv_poll,

	.halt = old_or_new_riscv_halt,
	.resume = old_or_new_riscv_resume,
	.step = old_or_new_riscv_step,

	.assert_reset = riscv_assert_reset,
	.deassert_reset = riscv_deassert_reset,

	.read_memory = riscv_read_memory,
	.write_memory = riscv_write_memory,

	.checksum_memory = riscv_checksum_memory,

	.get_gdb_reg_list = riscv_get_gdb_reg_list,

	.add_breakpoint = riscv_add_breakpoint,
	.remove_breakpoint = riscv_remove_breakpoint,

	.add_watchpoint = riscv_add_watchpoint,
	.remove_watchpoint = riscv_remove_watchpoint,

	.arch_state = riscv_arch_state,

	.run_algorithm = riscv_run_algorithm,

	.commands = riscv_command_handlers
};

/*** RISC-V Interface ***/

void riscv_info_init(struct target *target, riscv_info_t *r)
{
	memset(r, 0, sizeof(*r));
	r->dtm_version = 1;
	r->registers_initialized = false;
	r->current_hartid = target->coreid;

	memset(r->trigger_unique_id, 0xff, sizeof(r->trigger_unique_id));

	for (size_t h = 0; h < RISCV_MAX_HARTS; ++h) {
		r->xlen[h] = -1;

		for (size_t e = 0; e < RISCV_MAX_REGISTERS; ++e)
			r->valid_saved_registers[h][e] = false;
	}
}

int riscv_halt_all_harts(struct target *target)
{
	for (int i = 0; i < riscv_count_harts(target); ++i) {
		if (!riscv_hart_enabled(target, i))
			continue;

		riscv_halt_one_hart(target, i);
	}

	return ERROR_OK;
}

int riscv_halt_one_hart(struct target *target, int hartid)
{
	RISCV_INFO(r);
	LOG_DEBUG("halting hart %d", hartid);
	if (riscv_set_current_hartid(target, hartid) != ERROR_OK)
		return ERROR_FAIL;
	if (riscv_is_halted(target)) {
		LOG_DEBUG("  hart %d requested halt, but was already halted", hartid);
		return ERROR_OK;
	}

	return r->halt_current_hart(target);
}

int riscv_resume_all_harts(struct target *target)
{
	for (int i = 0; i < riscv_count_harts(target); ++i) {
		if (!riscv_hart_enabled(target, i))
			continue;

		riscv_resume_one_hart(target, i);
	}

	riscv_invalidate_register_cache(target);
	return ERROR_OK;
}

int riscv_resume_one_hart(struct target *target, int hartid)
{
	RISCV_INFO(r);
	LOG_DEBUG("resuming hart %d", hartid);
	if (riscv_set_current_hartid(target, hartid) != ERROR_OK)
		return ERROR_FAIL;
	if (!riscv_is_halted(target)) {
		LOG_DEBUG("  hart %d requested resume, but was already resumed", hartid);
		return ERROR_OK;
	}

	r->on_resume(target);
	return r->resume_current_hart(target);
}

int riscv_step_rtos_hart(struct target *target)
{
	RISCV_INFO(r);
	int hartid = r->current_hartid;
	if (riscv_rtos_enabled(target)) {
		hartid = r->rtos_hartid;
		if (hartid == -1) {
			LOG_USER("GDB has asked me to step \"any\" thread, so I'm stepping hart 0.");
			hartid = 0;
		}
	}
	if (riscv_set_current_hartid(target, hartid) != ERROR_OK)
		return ERROR_FAIL;
	LOG_DEBUG("stepping hart %d", hartid);

	if (!riscv_is_halted(target)) {
		LOG_ERROR("Hart isn't halted before single step!");
		return ERROR_FAIL;
	}
	riscv_invalidate_register_cache(target);
	r->on_step(target);
	if (r->step_current_hart(target) != ERROR_OK)
		return ERROR_FAIL;
	riscv_invalidate_register_cache(target);
	r->on_halt(target);
	if (!riscv_is_halted(target)) {
		LOG_ERROR("Hart was not halted after single step!");
		return ERROR_FAIL;
	}
	return ERROR_OK;
}

bool riscv_supports_extension(struct target *target, int hartid, char letter)
{
	RISCV_INFO(r);
	unsigned num;
	if (letter >= 'a' && letter <= 'z')
		num = letter - 'a';
	else if (letter >= 'A' && letter <= 'Z')
		num = letter - 'A';
	else
		return false;
	return r->misa[hartid] & (1 << num);
}

int riscv_xlen(const struct target *target)
{
	return riscv_xlen_of_hart(target, riscv_current_hartid(target));
}

int riscv_xlen_of_hart(const struct target *target, int hartid)
{
	RISCV_INFO(r);
	assert(r->xlen[hartid] != -1);
	return r->xlen[hartid];
}

bool riscv_rtos_enabled(const struct target *target)
{
	return target->rtos != NULL;
}

int riscv_set_current_hartid(struct target *target, int hartid)
{
	RISCV_INFO(r);
	if (!r->select_current_hart)
		return ERROR_OK;

	int previous_hartid = riscv_current_hartid(target);
	r->current_hartid = hartid;
	assert(riscv_hart_enabled(target, hartid));
	LOG_DEBUG("setting hartid to %d, was %d", hartid, previous_hartid);
	if (r->select_current_hart(target) != ERROR_OK)
		return ERROR_FAIL;

	/* This might get called during init, in which case we shouldn't be
	 * setting up the register cache. */
	if (!target_was_examined(target))
		return ERROR_OK;

	/* Avoid invalidating the register cache all the time. */
	if (r->registers_initialized
			&& (!riscv_rtos_enabled(target) || (previous_hartid == hartid))
			&& target->reg_cache->reg_list[GDB_REGNO_ZERO].size == (unsigned)riscv_xlen(target)
			&& (!riscv_rtos_enabled(target) || (r->rtos_hartid != -1))) {
		return ERROR_OK;
	} else
		LOG_DEBUG("Initializing registers: xlen=%d", riscv_xlen(target));

	riscv_invalidate_register_cache(target);
	return ERROR_OK;
}

void riscv_invalidate_register_cache(struct target *target)
{
	RISCV_INFO(r);

	register_cache_invalidate(target->reg_cache);
	for (size_t i = 0; i < GDB_REGNO_COUNT; ++i) {
		struct reg *reg = &target->reg_cache->reg_list[i];
		reg->valid = false;
	}

	r->registers_initialized = true;
}

int riscv_current_hartid(const struct target *target)
{
	RISCV_INFO(r);
	return r->current_hartid;
}

void riscv_set_all_rtos_harts(struct target *target)
{
	RISCV_INFO(r);
	r->rtos_hartid = -1;
}

void riscv_set_rtos_hartid(struct target *target, int hartid)
{
	LOG_DEBUG("setting RTOS hartid %d", hartid);
	RISCV_INFO(r);
	r->rtos_hartid = hartid;
}

int riscv_count_harts(struct target *target)
{
	if (target == NULL)
		return 1;
	RISCV_INFO(r);
	if (r == NULL)
		return 1;
	return r->hart_count;
}

bool riscv_has_register(struct target *target, int hartid, int regid)
{
	return 1;
}

/**
 * This function is called when the debug user wants to change the value of a
 * register. The new value may be cached, and may not be written until the hart
 * is resumed. */
int riscv_set_register(struct target *target, enum gdb_regno r, riscv_reg_t v)
{
	return riscv_set_register_on_hart(target, riscv_current_hartid(target), r, v);
}

int riscv_set_register_on_hart(struct target *target, int hartid,
		enum gdb_regno regid, uint64_t value)
{
	RISCV_INFO(r);
	LOG_DEBUG("[%d] %s <- %" PRIx64, hartid, gdb_regno_name(regid), value);
	assert(r->set_register);
	return r->set_register(target, hartid, regid, value);
}

int riscv_get_register(struct target *target, riscv_reg_t *value,
		enum gdb_regno r)
{
	return riscv_get_register_on_hart(target, value,
			riscv_current_hartid(target), r);
}

int riscv_get_register_on_hart(struct target *target, riscv_reg_t *value,
		int hartid, enum gdb_regno regid)
{
	RISCV_INFO(r);
	int result = r->get_register(target, value, hartid, regid);
	LOG_DEBUG("[%d] %s: %" PRIx64, hartid, gdb_regno_name(regid), *value);
	return result;
}

bool riscv_is_halted(struct target *target)
{
	RISCV_INFO(r);
	assert(r->is_halted);
	return r->is_halted(target);
}

enum riscv_halt_reason riscv_halt_reason(struct target *target, int hartid)
{
	RISCV_INFO(r);
	if (riscv_set_current_hartid(target, hartid) != ERROR_OK)
		return RISCV_HALT_ERROR;
	if (!riscv_is_halted(target)) {
		LOG_ERROR("Hart is not halted!");
		return RISCV_HALT_UNKNOWN;
	}
	return r->halt_reason(target);
}

size_t riscv_debug_buffer_size(struct target *target)
{
	RISCV_INFO(r);
	return r->debug_buffer_size[riscv_current_hartid(target)];
}

int riscv_write_debug_buffer(struct target *target, int index, riscv_insn_t insn)
{
	RISCV_INFO(r);
	r->write_debug_buffer(target, index, insn);
	return ERROR_OK;
}

riscv_insn_t riscv_read_debug_buffer(struct target *target, int index)
{
	RISCV_INFO(r);
	return r->read_debug_buffer(target, index);
}

int riscv_execute_debug_buffer(struct target *target)
{
	RISCV_INFO(r);
	return r->execute_debug_buffer(target);
}

void riscv_fill_dmi_write_u64(struct target *target, char *buf, int a, uint64_t d)
{
	RISCV_INFO(r);
	r->fill_dmi_write_u64(target, buf, a, d);
}

void riscv_fill_dmi_read_u64(struct target *target, char *buf, int a)
{
	RISCV_INFO(r);
	r->fill_dmi_read_u64(target, buf, a);
}

void riscv_fill_dmi_nop_u64(struct target *target, char *buf)
{
	RISCV_INFO(r);
	r->fill_dmi_nop_u64(target, buf);
}

int riscv_dmi_write_u64_bits(struct target *target)
{
	RISCV_INFO(r);
	return r->dmi_write_u64_bits(target);
}

bool riscv_hart_enabled(struct target *target, int hartid)
{
	/* FIXME: Add a hart mask to the RTOS. */
	if (riscv_rtos_enabled(target))
		return hartid < riscv_count_harts(target);

	return hartid == target->coreid;
}

/**
 * Count triggers, and initialize trigger_count for each hart.
 * trigger_count is initialized even if this function fails to discover
 * something.
 * Disable any hardware triggers that have dmode set. We can't have set them
 * ourselves. Maybe they're left over from some killed debug session.
 * */
int riscv_enumerate_triggers(struct target *target)
{
	RISCV_INFO(r);

	if (r->triggers_enumerated)
		return ERROR_OK;

	r->triggers_enumerated = true;	/* At the very least we tried. */

	for (int hartid = 0; hartid < riscv_count_harts(target); ++hartid) {
		if (!riscv_hart_enabled(target, hartid))
			continue;

		riscv_reg_t tselect;
		int result = riscv_get_register_on_hart(target, &tselect, hartid,
				GDB_REGNO_TSELECT);
		if (result != ERROR_OK)
			return result;

		for (unsigned t = 0; t < RISCV_MAX_TRIGGERS; ++t) {
			r->trigger_count[hartid] = t;

			riscv_set_register_on_hart(target, hartid, GDB_REGNO_TSELECT, t);
			uint64_t tselect_rb;
			result = riscv_get_register_on_hart(target, &tselect_rb, hartid,
					GDB_REGNO_TSELECT);
			if (result != ERROR_OK)
				return result;
			/* Mask off the top bit, which is used as tdrmode in old
			 * implementations. */
			tselect_rb &= ~(1ULL << (riscv_xlen(target)-1));
			if (tselect_rb != t)
				break;
			uint64_t tdata1;
			result = riscv_get_register_on_hart(target, &tdata1, hartid,
					GDB_REGNO_TDATA1);
			if (result != ERROR_OK)
				return result;

			int type = get_field(tdata1, MCONTROL_TYPE(riscv_xlen(target)));
			switch (type) {
				case 1:
					/* On these older cores we don't support software using
					 * triggers. */
					riscv_set_register_on_hart(target, hartid, GDB_REGNO_TDATA1, 0);
					break;
				case 2:
					if (tdata1 & MCONTROL_DMODE(riscv_xlen(target)))
						riscv_set_register_on_hart(target, hartid, GDB_REGNO_TDATA1, 0);
					break;
			}
		}

		riscv_set_register_on_hart(target, hartid, GDB_REGNO_TSELECT, tselect);

		LOG_INFO("[%d] Found %d triggers", hartid, r->trigger_count[hartid]);
	}

	return ERROR_OK;
}

const char *gdb_regno_name(enum gdb_regno regno)
{
	static char buf[32];

	switch (regno) {
		case GDB_REGNO_ZERO:
			return "zero";
		case GDB_REGNO_S0:
			return "s0";
		case GDB_REGNO_S1:
			return "s1";
		case GDB_REGNO_PC:
			return "pc";
		case GDB_REGNO_FPR0:
			return "fpr0";
		case GDB_REGNO_FPR31:
			return "fpr31";
		case GDB_REGNO_CSR0:
			return "csr0";
		case GDB_REGNO_TSELECT:
			return "tselect";
		case GDB_REGNO_TDATA1:
			return "tdata1";
		case GDB_REGNO_TDATA2:
			return "tdata2";
		case GDB_REGNO_MISA:
			return "misa";
		case GDB_REGNO_DPC:
			return "dpc";
		case GDB_REGNO_DCSR:
			return "dcsr";
		case GDB_REGNO_DSCRATCH:
			return "dscratch";
		case GDB_REGNO_MSTATUS:
			return "mstatus";
		case GDB_REGNO_PRIV:
			return "priv";
		default:
			if (regno <= GDB_REGNO_XPR31)
				sprintf(buf, "x%d", regno - GDB_REGNO_ZERO);
			else if (regno >= GDB_REGNO_CSR0 && regno <= GDB_REGNO_CSR4095)
				sprintf(buf, "csr%d", regno - GDB_REGNO_CSR0);
			else if (regno >= GDB_REGNO_FPR0 && regno <= GDB_REGNO_FPR31)
				sprintf(buf, "f%d", regno - GDB_REGNO_FPR0);
			else
				sprintf(buf, "gdb_regno_%d", regno);
			return buf;
	}
}

static int register_get(struct reg *reg)
{
	struct target *target = (struct target *) reg->arch_info;
	uint64_t value;
	int result = riscv_get_register(target, &value, reg->number);
	if (result != ERROR_OK)
		return result;
	buf_set_u64(reg->value, 0, reg->size, value);
	return ERROR_OK;
}

static int register_set(struct reg *reg, uint8_t *buf)
{
	struct target *target = (struct target *) reg->arch_info;

	uint64_t value = buf_get_u64(buf, 0, reg->size);

	LOG_DEBUG("write 0x%" PRIx64 " to %s", value, reg->name);
	struct reg *r = &target->reg_cache->reg_list[reg->number];
	r->valid = true;
	memcpy(r->value, buf, (r->size + 7) / 8);

	riscv_set_register(target, reg->number, value);
	return ERROR_OK;
}

static struct reg_arch_type riscv_reg_arch_type = {
	.get = register_get,
	.set = register_set
};

struct csr_info {
	unsigned number;
	const char *name;
};

static int cmp_csr_info(const void *p1, const void *p2)
{
	return (int) (((struct csr_info *)p1)->number) - (int) (((struct csr_info *)p2)->number);
}

int riscv_init_registers(struct target *target)
{
	RISCV_INFO(info);

	if (target->reg_cache) {
		if (target->reg_cache->reg_list)
			free(target->reg_cache->reg_list);
		free(target->reg_cache);
	}

	target->reg_cache = calloc(1, sizeof(*target->reg_cache));
	target->reg_cache->name = "RISC-V Registers";
	target->reg_cache->num_regs = GDB_REGNO_COUNT;

	target->reg_cache->reg_list = calloc(GDB_REGNO_COUNT, sizeof(struct reg));

	const unsigned int max_reg_name_len = 12;
	if (info->reg_names)
		free(info->reg_names);
	info->reg_names = calloc(1, GDB_REGNO_COUNT * max_reg_name_len);
	char *reg_name = info->reg_names;

	static struct reg_feature feature_cpu = {
		.name = "org.gnu.gdb.riscv.cpu"
	};
	static struct reg_feature feature_fpu = {
		.name = "org.gnu.gdb.riscv.fpu"
	};
	static struct reg_feature feature_csr = {
		.name = "org.gnu.gdb.riscv.csr"
	};
	static struct reg_feature feature_virtual = {
		.name = "org.gnu.gdb.riscv.virtual"
	};

	static struct reg_data_type type_ieee_single = {
		.type = REG_TYPE_IEEE_SINGLE,
		.id = "ieee_single"
	};
	static struct reg_data_type type_ieee_double = {
		.type = REG_TYPE_IEEE_DOUBLE,
		.id = "ieee_double"
	};
	struct csr_info csr_info[] = {
#define DECLARE_CSR(name, number) { number, #name },
#include "encoding.h"
#undef DECLARE_CSR
	};
	/* encoding.h does not contain the registers in sorted order. */
	qsort(csr_info, DIM(csr_info), sizeof(*csr_info), cmp_csr_info);
	unsigned csr_info_index = 0;

	/* When gdb request register N, gdb_get_register_packet() assumes that this
	 * is register at index N in reg_list. So if there are certain registers
	 * that don't exist, we need to leave holes in the list (or renumber, but
	 * it would be nice not to have yet another set of numbers to translate
	 * between). */
	for (uint32_t number = 0; number < GDB_REGNO_COUNT; number++) {
		struct reg *r = &target->reg_cache->reg_list[number];
		r->dirty = false;
		r->valid = false;
		r->exist = true;
		r->type = &riscv_reg_arch_type;
		r->arch_info = target;
		r->number = number;
		r->size = riscv_xlen(target);
		/* r->size is set in riscv_invalidate_register_cache, maybe because the
		 * target is in theory allowed to change XLEN on us. But I expect a lot
		 * of other things to break in that case as well. */
		if (number <= GDB_REGNO_XPR31) {
			r->caller_save = true;
			switch (number) {
				case GDB_REGNO_ZERO:
					r->name = "zero";
					break;
				case GDB_REGNO_RA:
					r->name = "ra";
					break;
				case GDB_REGNO_SP:
					r->name = "sp";
					break;
				case GDB_REGNO_GP:
					r->name = "gp";
					break;
				case GDB_REGNO_TP:
					r->name = "tp";
					break;
				case GDB_REGNO_T0:
					r->name = "t0";
					break;
				case GDB_REGNO_T1:
					r->name = "t1";
					break;
				case GDB_REGNO_T2:
					r->name = "t2";
					break;
				case GDB_REGNO_FP:
					r->name = "fp";
					break;
				case GDB_REGNO_S1:
					r->name = "s1";
					break;
				case GDB_REGNO_A0:
					r->name = "a0";
					break;
				case GDB_REGNO_A1:
					r->name = "a1";
					break;
				case GDB_REGNO_A2:
					r->name = "a2";
					break;
				case GDB_REGNO_A3:
					r->name = "a3";
					break;
				case GDB_REGNO_A4:
					r->name = "a4";
					break;
				case GDB_REGNO_A5:
					r->name = "a5";
					break;
				case GDB_REGNO_A6:
					r->name = "a6";
					break;
				case GDB_REGNO_A7:
					r->name = "a7";
					break;
				case GDB_REGNO_S2:
					r->name = "s2";
					break;
				case GDB_REGNO_S3:
					r->name = "s3";
					break;
				case GDB_REGNO_S4:
					r->name = "s4";
					break;
				case GDB_REGNO_S5:
					r->name = "s5";
					break;
				case GDB_REGNO_S6:
					r->name = "s6";
					break;
				case GDB_REGNO_S7:
					r->name = "s7";
					break;
				case GDB_REGNO_S8:
					r->name = "s8";
					break;
				case GDB_REGNO_S9:
					r->name = "s9";
					break;
				case GDB_REGNO_S10:
					r->name = "s10";
					break;
				case GDB_REGNO_S11:
					r->name = "s11";
					break;
				case GDB_REGNO_T3:
					r->name = "t3";
					break;
				case GDB_REGNO_T4:
					r->name = "t4";
					break;
				case GDB_REGNO_T5:
					r->name = "t5";
					break;
				case GDB_REGNO_T6:
					r->name = "t6";
					break;
			}
			r->group = "general";
			r->feature = &feature_cpu;
		} else if (number == GDB_REGNO_PC) {
			r->caller_save = true;
			sprintf(reg_name, "pc");
			r->group = "general";
			r->feature = &feature_cpu;
		} else if (number >= GDB_REGNO_FPR0 && number <= GDB_REGNO_FPR31) {
			r->caller_save = true;
			if (riscv_supports_extension(target, riscv_current_hartid(target),
						'D')) {
				r->reg_data_type = &type_ieee_double;
				r->size = 64;
			} else if (riscv_supports_extension(target,
						riscv_current_hartid(target), 'F')) {
				r->reg_data_type = &type_ieee_single;
				r->size = 32;
			} else {
				r->exist = false;
			}
			switch (number) {
				case GDB_REGNO_FT0:
					r->name = "ft0";
					break;
				case GDB_REGNO_FT1:
					r->name = "ft1";
					break;
				case GDB_REGNO_FT2:
					r->name = "ft2";
					break;
				case GDB_REGNO_FT3:
					r->name = "ft3";
					break;
				case GDB_REGNO_FT4:
					r->name = "ft4";
					break;
				case GDB_REGNO_FT5:
					r->name = "ft5";
					break;
				case GDB_REGNO_FT6:
					r->name = "ft6";
					break;
				case GDB_REGNO_FT7:
					r->name = "ft7";
					break;
				case GDB_REGNO_FS0:
					r->name = "fs0";
					break;
				case GDB_REGNO_FS1:
					r->name = "fs1";
					break;
				case GDB_REGNO_FA0:
					r->name = "fa0";
					break;
				case GDB_REGNO_FA1:
					r->name = "fa1";
					break;
				case GDB_REGNO_FA2:
					r->name = "fa2";
					break;
				case GDB_REGNO_FA3:
					r->name = "fa3";
					break;
				case GDB_REGNO_FA4:
					r->name = "fa4";
					break;
				case GDB_REGNO_FA5:
					r->name = "fa5";
					break;
				case GDB_REGNO_FA6:
					r->name = "fa6";
					break;
				case GDB_REGNO_FA7:
					r->name = "fa7";
					break;
				case GDB_REGNO_FS2:
					r->name = "fs2";
					break;
				case GDB_REGNO_FS3:
					r->name = "fs3";
					break;
				case GDB_REGNO_FS4:
					r->name = "fs4";
					break;
				case GDB_REGNO_FS5:
					r->name = "fs5";
					break;
				case GDB_REGNO_FS6:
					r->name = "fs6";
					break;
				case GDB_REGNO_FS7:
					r->name = "fs7";
					break;
				case GDB_REGNO_FS8:
					r->name = "fs8";
					break;
				case GDB_REGNO_FS9:
					r->name = "fs9";
					break;
				case GDB_REGNO_FS10:
					r->name = "fs10";
					break;
				case GDB_REGNO_FS11:
					r->name = "fs11";
					break;
				case GDB_REGNO_FT8:
					r->name = "ft8";
					break;
				case GDB_REGNO_FT9:
					r->name = "ft9";
					break;
				case GDB_REGNO_FT10:
					r->name = "ft10";
					break;
				case GDB_REGNO_FT11:
					r->name = "ft11";
					break;
			}
			r->group = "float";
			r->feature = &feature_fpu;
		} else if (number >= GDB_REGNO_CSR0 && number <= GDB_REGNO_CSR4095) {
			r->group = "csr";
			r->feature = &feature_csr;
			unsigned csr_number = number - GDB_REGNO_CSR0;

			while (csr_info[csr_info_index].number < csr_number &&
					csr_info_index < DIM(csr_info) - 1) {
				csr_info_index++;
			}
			if (csr_info[csr_info_index].number == csr_number) {
				r->name = csr_info[csr_info_index].name;
			} else {
				sprintf(reg_name, "csr%d", csr_number);
				/* Assume unnamed registers don't exist, unless we have some
				 * configuration that tells us otherwise. That's important
				 * because eg. Eclipse crashes if a target has too many
				 * registers, and apparently has no way of only showing a
				 * subset of registers in any case. */
				r->exist = false;
			}

			switch (csr_number) {
				case CSR_FFLAGS:
				case CSR_FRM:
				case CSR_FCSR:
					r->exist = riscv_supports_extension(target,
							riscv_current_hartid(target), 'F');
					r->group = "float";
					r->feature = &feature_fpu;
					break;
				case CSR_SSTATUS:
				case CSR_STVEC:
				case CSR_SIP:
				case CSR_SIE:
				case CSR_SCOUNTEREN:
				case CSR_SSCRATCH:
				case CSR_SEPC:
				case CSR_SCAUSE:
				case CSR_STVAL:
				case CSR_SATP:
					r->exist = riscv_supports_extension(target,
							riscv_current_hartid(target), 'S');
					break;
				case CSR_MEDELEG:
				case CSR_MIDELEG:
					/* "In systems with only M-mode, or with both M-mode and
					 * U-mode but without U-mode trap support, the medeleg and
					 * mideleg registers should not exist." */
					r->exist = riscv_supports_extension(target, riscv_current_hartid(target), 'S') ||
						riscv_supports_extension(target, riscv_current_hartid(target), 'N');
					break;

				case CSR_CYCLEH:
				case CSR_TIMEH:
				case CSR_INSTRETH:
				case CSR_HPMCOUNTER3H:
				case CSR_HPMCOUNTER4H:
				case CSR_HPMCOUNTER5H:
				case CSR_HPMCOUNTER6H:
				case CSR_HPMCOUNTER7H:
				case CSR_HPMCOUNTER8H:
				case CSR_HPMCOUNTER9H:
				case CSR_HPMCOUNTER10H:
				case CSR_HPMCOUNTER11H:
				case CSR_HPMCOUNTER12H:
				case CSR_HPMCOUNTER13H:
				case CSR_HPMCOUNTER14H:
				case CSR_HPMCOUNTER15H:
				case CSR_HPMCOUNTER16H:
				case CSR_HPMCOUNTER17H:
				case CSR_HPMCOUNTER18H:
				case CSR_HPMCOUNTER19H:
				case CSR_HPMCOUNTER20H:
				case CSR_HPMCOUNTER21H:
				case CSR_HPMCOUNTER22H:
				case CSR_HPMCOUNTER23H:
				case CSR_HPMCOUNTER24H:
				case CSR_HPMCOUNTER25H:
				case CSR_HPMCOUNTER26H:
				case CSR_HPMCOUNTER27H:
				case CSR_HPMCOUNTER28H:
				case CSR_HPMCOUNTER29H:
				case CSR_HPMCOUNTER30H:
				case CSR_HPMCOUNTER31H:
				case CSR_MCYCLEH:
				case CSR_MINSTRETH:
				case CSR_MHPMCOUNTER3H:
				case CSR_MHPMCOUNTER4H:
				case CSR_MHPMCOUNTER5H:
				case CSR_MHPMCOUNTER6H:
				case CSR_MHPMCOUNTER7H:
				case CSR_MHPMCOUNTER8H:
				case CSR_MHPMCOUNTER9H:
				case CSR_MHPMCOUNTER10H:
				case CSR_MHPMCOUNTER11H:
				case CSR_MHPMCOUNTER12H:
				case CSR_MHPMCOUNTER13H:
				case CSR_MHPMCOUNTER14H:
				case CSR_MHPMCOUNTER15H:
				case CSR_MHPMCOUNTER16H:
				case CSR_MHPMCOUNTER17H:
				case CSR_MHPMCOUNTER18H:
				case CSR_MHPMCOUNTER19H:
				case CSR_MHPMCOUNTER20H:
				case CSR_MHPMCOUNTER21H:
				case CSR_MHPMCOUNTER22H:
				case CSR_MHPMCOUNTER23H:
				case CSR_MHPMCOUNTER24H:
				case CSR_MHPMCOUNTER25H:
				case CSR_MHPMCOUNTER26H:
				case CSR_MHPMCOUNTER27H:
				case CSR_MHPMCOUNTER28H:
				case CSR_MHPMCOUNTER29H:
				case CSR_MHPMCOUNTER30H:
				case CSR_MHPMCOUNTER31H:
					r->exist = riscv_xlen(target) == 32;
					break;
			}

			if (!r->exist && expose_csr) {
				for (unsigned i = 0; expose_csr[i].low <= expose_csr[i].high; i++) {
					if (csr_number >= expose_csr[i].low && csr_number <= expose_csr[i].high) {
						LOG_INFO("Exposing additional CSR %d", csr_number);
						r->exist = true;
						break;
					}
				}
			}

		} else if (number == GDB_REGNO_PRIV) {
			sprintf(reg_name, "priv");
			r->group = "general";
			r->feature = &feature_virtual;
			r->size = 8;
		}
		if (reg_name[0])
			r->name = reg_name;
		reg_name += strlen(reg_name) + 1;
		assert(reg_name < info->reg_names + GDB_REGNO_COUNT * max_reg_name_len);
		r->value = &info->reg_cache_values[number];
	}

	return ERROR_OK;
}<|MERGE_RESOLUTION|>--- conflicted
+++ resolved
@@ -263,14 +263,8 @@
 	select_dbus.num_bits = target->tap->ir_length;
 	select_idcode.num_bits = target->tap->ir_length;
 
-<<<<<<< HEAD
-    // [GNU MCU Eclipse]
-    riscv_semihosting_init(target);
-    
-=======
 	riscv_semihosting_init(target);
 
->>>>>>> 5d9f4864
 	return ERROR_OK;
 }
 
@@ -1079,17 +1073,6 @@
 	}
 
 	target->state = TARGET_HALTED;
-<<<<<<< HEAD
-    
-    // [GNU MCU Eclipse]
-    if (target->debug_reason == DBG_REASON_BREAKPOINT) {
-        int retval;
-        if (riscv_semihosting(target, &retval) != 0) {
-            return retval;
-        }
-    }
-    
-=======
 
 	if (target->debug_reason == DBG_REASON_BREAKPOINT) {
 		int retval;
@@ -1097,7 +1080,6 @@
 			return retval;
 	}
 
->>>>>>> 5d9f4864
 	target_call_event_callbacks(target, TARGET_EVENT_HALTED);
 	return ERROR_OK;
 }
@@ -1542,50 +1524,11 @@
 	COMMAND_REGISTRATION_DONE
 };
 
-<<<<<<< HEAD
-// [GNU MCU Eclipse]
-=======
->>>>>>> 5d9f4864
 extern __COMMAND_HANDLER(handle_common_semihosting_command);
 extern __COMMAND_HANDLER(handle_common_semihosting_fileio_command);
 extern __COMMAND_HANDLER(handle_common_semihosting_resumable_exit_command);
 extern __COMMAND_HANDLER(handle_common_semihosting_cmdline);
 
-<<<<<<< HEAD
-static const struct command_registration arm_exec_command_handlers[] = {
-    {
-        "semihosting",
-        .handler = handle_common_semihosting_command,
-        .mode = COMMAND_EXEC,
-        .usage = "['enable'|'disable']",
-        .help = "activate support for semihosting operations",
-    },
-    {
-        "semihosting_cmdline",
-        .handler = handle_common_semihosting_cmdline,
-        .mode = COMMAND_EXEC,
-        .usage = "arguments",
-        .help = "command line arguments to be passed to program",
-    },
-    {
-        "semihosting_fileio",
-        .handler = handle_common_semihosting_fileio_command,
-        .mode = COMMAND_EXEC,
-        .usage = "['enable'|'disable']",
-        .help = "activate support for semihosting fileio operations",
-    },
-    {
-        "semihosting_resexit",
-        .handler = handle_common_semihosting_resumable_exit_command,
-        .mode = COMMAND_EXEC,
-        .usage = "['enable'|'disable']",
-        .help = "activate support for semihosting resumable exit",
-    },
-
-    COMMAND_REGISTRATION_DONE
-};
-// ^^^
-=======
 /*
  * To be noted that RISC-V targets use the same semihosting commands as
  * ARM targets.
@@ -1630,7 +1573,6 @@
 	},
 	COMMAND_REGISTRATION_DONE
 };
->>>>>>> 5d9f4864
 
 const struct command_registration riscv_command_handlers[] = {
 	{
@@ -1640,16 +1582,6 @@
 		.usage = "",
 		.chain = riscv_exec_command_handlers
 	},
-<<<<<<< HEAD
-    // [GNU MCU Eclipse]
-    {
-        .name = "arm",
-        .mode = COMMAND_ANY,
-        .help = "ARM Command Group",
-        .usage = "",
-        .chain = arm_exec_command_handlers
-    },
-=======
 	{
 		.name = "arm",
 		.mode = COMMAND_ANY,
@@ -1657,7 +1589,6 @@
 		.usage = "",
 		.chain = arm_exec_command_handlers
 	},
->>>>>>> 5d9f4864
 	COMMAND_REGISTRATION_DONE
 };
 
