--- conflicted
+++ resolved
@@ -257,10 +257,6 @@
 
 int riscv_init_registers(struct target *target);
 
-<<<<<<< HEAD
-// [GNU MCU Eclipse]
-=======
->>>>>>> 5d9f4864
 void riscv_semihosting_init(struct target *target);
 int riscv_semihosting(struct target *target, int *retval);
 
