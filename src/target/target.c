--- conflicted
+++ resolved
@@ -59,20 +59,20 @@
 #define DEFAULT_HALT_TIMEOUT 5000
 
 static int target_read_buffer_default(struct target *target, target_addr_t address,
-                                      uint32_t count, uint8_t *buffer);
+		uint32_t count, uint8_t *buffer);
 static int target_write_buffer_default(struct target *target, target_addr_t address,
-                                       uint32_t count, const uint8_t *buffer);
+		uint32_t count, const uint8_t *buffer);
 static int target_array2mem(Jim_Interp *interp, struct target *target,
-                            int argc, Jim_Obj * const *argv);
+		int argc, Jim_Obj * const *argv);
 static int target_mem2array(Jim_Interp *interp, struct target *target,
-                            int argc, Jim_Obj * const *argv);
+		int argc, Jim_Obj * const *argv);
 static int target_register_user_commands(struct command_context *cmd_ctx);
 static int target_get_gdb_fileio_info_default(struct target *target,
-                                              struct gdb_fileio_info *fileio_info);
+		struct gdb_fileio_info *fileio_info);
 static int target_gdb_fileio_end_default(struct target *target, int retcode,
-                                         int fileio_errno, bool ctrl_c);
+		int fileio_errno, bool ctrl_c);
 static int target_profiling_default(struct target *target, uint32_t *samples,
-                                    uint32_t max_num_samples, uint32_t *num_samples, uint32_t seconds);
+		uint32_t max_num_samples, uint32_t *num_samples, uint32_t seconds);
 
 /* targets */
 extern struct target_type arm7tdmi_target;
@@ -139,13 +139,13 @@
 	&or1k_target,
 	&quark_x10xx_target,
 	&quark_d20xx_target,
+#if BUILD_RISCV == 1
+	&riscv_target,
+#endif
 #if BUILD_TARGET64
-    &aarch64_target,
+	&aarch64_target,
 #endif
-#if BUILD_RISCV == 1
-    &riscv_target,
-#endif
-    NULL,
+	NULL,
 };
 
 struct target *all_targets;
@@ -156,425 +156,425 @@
 static const int polling_interval = 100;
 
 static const Jim_Nvp nvp_assert[] = {
-    { .name = "assert", NVP_ASSERT },
-    { .name = "deassert", NVP_DEASSERT },
-    { .name = "T", NVP_ASSERT },
-    { .name = "F", NVP_DEASSERT },
-    { .name = "t", NVP_ASSERT },
-    { .name = "f", NVP_DEASSERT },
-    { .name = NULL, .value = -1 }
+	{ .name = "assert", NVP_ASSERT },
+	{ .name = "deassert", NVP_DEASSERT },
+	{ .name = "T", NVP_ASSERT },
+	{ .name = "F", NVP_DEASSERT },
+	{ .name = "t", NVP_ASSERT },
+	{ .name = "f", NVP_DEASSERT },
+	{ .name = NULL, .value = -1 }
 };
 
 static const Jim_Nvp nvp_error_target[] = {
-    { .value = ERROR_TARGET_INVALID, .name = "err-invalid" },
-    { .value = ERROR_TARGET_INIT_FAILED, .name = "err-init-failed" },
-    { .value = ERROR_TARGET_TIMEOUT, .name = "err-timeout" },
-    { .value = ERROR_TARGET_NOT_HALTED, .name = "err-not-halted" },
-    { .value = ERROR_TARGET_FAILURE, .name = "err-failure" },
-    { .value = ERROR_TARGET_UNALIGNED_ACCESS   , .name = "err-unaligned-access" },
-    { .value = ERROR_TARGET_DATA_ABORT , .name = "err-data-abort" },
-    { .value = ERROR_TARGET_RESOURCE_NOT_AVAILABLE , .name = "err-resource-not-available" },
-    { .value = ERROR_TARGET_TRANSLATION_FAULT  , .name = "err-translation-fault" },
-    { .value = ERROR_TARGET_NOT_RUNNING, .name = "err-not-running" },
-    { .value = ERROR_TARGET_NOT_EXAMINED, .name = "err-not-examined" },
-    { .value = -1, .name = NULL }
+	{ .value = ERROR_TARGET_INVALID, .name = "err-invalid" },
+	{ .value = ERROR_TARGET_INIT_FAILED, .name = "err-init-failed" },
+	{ .value = ERROR_TARGET_TIMEOUT, .name = "err-timeout" },
+	{ .value = ERROR_TARGET_NOT_HALTED, .name = "err-not-halted" },
+	{ .value = ERROR_TARGET_FAILURE, .name = "err-failure" },
+	{ .value = ERROR_TARGET_UNALIGNED_ACCESS   , .name = "err-unaligned-access" },
+	{ .value = ERROR_TARGET_DATA_ABORT , .name = "err-data-abort" },
+	{ .value = ERROR_TARGET_RESOURCE_NOT_AVAILABLE , .name = "err-resource-not-available" },
+	{ .value = ERROR_TARGET_TRANSLATION_FAULT  , .name = "err-translation-fault" },
+	{ .value = ERROR_TARGET_NOT_RUNNING, .name = "err-not-running" },
+	{ .value = ERROR_TARGET_NOT_EXAMINED, .name = "err-not-examined" },
+	{ .value = -1, .name = NULL }
 };
 
 static const char *target_strerror_safe(int err)
 {
-    const Jim_Nvp *n;
-    
-    n = Jim_Nvp_value2name_simple(nvp_error_target, err);
-    if (n->name == NULL)
-        return "unknown";
-    else
-        return n->name;
+	const Jim_Nvp *n;
+
+	n = Jim_Nvp_value2name_simple(nvp_error_target, err);
+	if (n->name == NULL)
+		return "unknown";
+	else
+		return n->name;
 }
 
 static const Jim_Nvp nvp_target_event[] = {
-    
-    { .value = TARGET_EVENT_GDB_HALT, .name = "gdb-halt" },
-    { .value = TARGET_EVENT_HALTED, .name = "halted" },
-    { .value = TARGET_EVENT_RESUMED, .name = "resumed" },
-    { .value = TARGET_EVENT_RESUME_START, .name = "resume-start" },
-    { .value = TARGET_EVENT_RESUME_END, .name = "resume-end" },
-    
-    { .name = "gdb-start", .value = TARGET_EVENT_GDB_START },
-    { .name = "gdb-end", .value = TARGET_EVENT_GDB_END },
-    
-    { .value = TARGET_EVENT_RESET_START,         .name = "reset-start" },
-    { .value = TARGET_EVENT_RESET_ASSERT_PRE,    .name = "reset-assert-pre" },
-    { .value = TARGET_EVENT_RESET_ASSERT,        .name = "reset-assert" },
-    { .value = TARGET_EVENT_RESET_ASSERT_POST,   .name = "reset-assert-post" },
-    { .value = TARGET_EVENT_RESET_DEASSERT_PRE,  .name = "reset-deassert-pre" },
-    { .value = TARGET_EVENT_RESET_DEASSERT_POST, .name = "reset-deassert-post" },
-    { .value = TARGET_EVENT_RESET_HALT_PRE,      .name = "reset-halt-pre" },
-    { .value = TARGET_EVENT_RESET_HALT_POST,     .name = "reset-halt-post" },
-    { .value = TARGET_EVENT_RESET_WAIT_PRE,      .name = "reset-wait-pre" },
-    { .value = TARGET_EVENT_RESET_WAIT_POST,     .name = "reset-wait-post" },
-    { .value = TARGET_EVENT_RESET_INIT,          .name = "reset-init" },
-    { .value = TARGET_EVENT_RESET_END,           .name = "reset-end" },
-    
-    { .value = TARGET_EVENT_EXAMINE_START, .name = "examine-start" },
-    { .value = TARGET_EVENT_EXAMINE_END, .name = "examine-end" },
-    
-    { .value = TARGET_EVENT_DEBUG_HALTED, .name = "debug-halted" },
-    { .value = TARGET_EVENT_DEBUG_RESUMED, .name = "debug-resumed" },
-    
-    { .value = TARGET_EVENT_GDB_ATTACH, .name = "gdb-attach" },
-    { .value = TARGET_EVENT_GDB_DETACH, .name = "gdb-detach" },
-    
-    { .value = TARGET_EVENT_GDB_FLASH_WRITE_START, .name = "gdb-flash-write-start" },
-    { .value = TARGET_EVENT_GDB_FLASH_WRITE_END  , .name = "gdb-flash-write-end"   },
-    
-    { .value = TARGET_EVENT_GDB_FLASH_ERASE_START, .name = "gdb-flash-erase-start" },
-    { .value = TARGET_EVENT_GDB_FLASH_ERASE_END  , .name = "gdb-flash-erase-end" },
-    
-    { .value = TARGET_EVENT_TRACE_CONFIG, .name = "trace-config" },
-    
-    { .name = NULL, .value = -1 }
+
+	{ .value = TARGET_EVENT_GDB_HALT, .name = "gdb-halt" },
+	{ .value = TARGET_EVENT_HALTED, .name = "halted" },
+	{ .value = TARGET_EVENT_RESUMED, .name = "resumed" },
+	{ .value = TARGET_EVENT_RESUME_START, .name = "resume-start" },
+	{ .value = TARGET_EVENT_RESUME_END, .name = "resume-end" },
+
+	{ .name = "gdb-start", .value = TARGET_EVENT_GDB_START },
+	{ .name = "gdb-end", .value = TARGET_EVENT_GDB_END },
+
+	{ .value = TARGET_EVENT_RESET_START,         .name = "reset-start" },
+	{ .value = TARGET_EVENT_RESET_ASSERT_PRE,    .name = "reset-assert-pre" },
+	{ .value = TARGET_EVENT_RESET_ASSERT,        .name = "reset-assert" },
+	{ .value = TARGET_EVENT_RESET_ASSERT_POST,   .name = "reset-assert-post" },
+	{ .value = TARGET_EVENT_RESET_DEASSERT_PRE,  .name = "reset-deassert-pre" },
+	{ .value = TARGET_EVENT_RESET_DEASSERT_POST, .name = "reset-deassert-post" },
+	{ .value = TARGET_EVENT_RESET_HALT_PRE,      .name = "reset-halt-pre" },
+	{ .value = TARGET_EVENT_RESET_HALT_POST,     .name = "reset-halt-post" },
+	{ .value = TARGET_EVENT_RESET_WAIT_PRE,      .name = "reset-wait-pre" },
+	{ .value = TARGET_EVENT_RESET_WAIT_POST,     .name = "reset-wait-post" },
+	{ .value = TARGET_EVENT_RESET_INIT,          .name = "reset-init" },
+	{ .value = TARGET_EVENT_RESET_END,           .name = "reset-end" },
+
+	{ .value = TARGET_EVENT_EXAMINE_START, .name = "examine-start" },
+	{ .value = TARGET_EVENT_EXAMINE_END, .name = "examine-end" },
+
+	{ .value = TARGET_EVENT_DEBUG_HALTED, .name = "debug-halted" },
+	{ .value = TARGET_EVENT_DEBUG_RESUMED, .name = "debug-resumed" },
+
+	{ .value = TARGET_EVENT_GDB_ATTACH, .name = "gdb-attach" },
+	{ .value = TARGET_EVENT_GDB_DETACH, .name = "gdb-detach" },
+
+	{ .value = TARGET_EVENT_GDB_FLASH_WRITE_START, .name = "gdb-flash-write-start" },
+	{ .value = TARGET_EVENT_GDB_FLASH_WRITE_END  , .name = "gdb-flash-write-end"   },
+
+	{ .value = TARGET_EVENT_GDB_FLASH_ERASE_START, .name = "gdb-flash-erase-start" },
+	{ .value = TARGET_EVENT_GDB_FLASH_ERASE_END  , .name = "gdb-flash-erase-end" },
+
+	{ .value = TARGET_EVENT_TRACE_CONFIG, .name = "trace-config" },
+
+	{ .name = NULL, .value = -1 }
 };
 
 static const Jim_Nvp nvp_target_state[] = {
-    { .name = "unknown", .value = TARGET_UNKNOWN },
-    { .name = "running", .value = TARGET_RUNNING },
-    { .name = "halted",  .value = TARGET_HALTED },
-    { .name = "reset",   .value = TARGET_RESET },
-    { .name = "debug-running", .value = TARGET_DEBUG_RUNNING },
-    { .name = NULL, .value = -1 },
+	{ .name = "unknown", .value = TARGET_UNKNOWN },
+	{ .name = "running", .value = TARGET_RUNNING },
+	{ .name = "halted",  .value = TARGET_HALTED },
+	{ .name = "reset",   .value = TARGET_RESET },
+	{ .name = "debug-running", .value = TARGET_DEBUG_RUNNING },
+	{ .name = NULL, .value = -1 },
 };
 
 static const Jim_Nvp nvp_target_debug_reason[] = {
-    { .name = "debug-request"            , .value = DBG_REASON_DBGRQ },
-    { .name = "breakpoint"               , .value = DBG_REASON_BREAKPOINT },
-    { .name = "watchpoint"               , .value = DBG_REASON_WATCHPOINT },
-    { .name = "watchpoint-and-breakpoint", .value = DBG_REASON_WPTANDBKPT },
-    { .name = "single-step"              , .value = DBG_REASON_SINGLESTEP },
-    { .name = "target-not-halted"        , .value = DBG_REASON_NOTHALTED  },
-    { .name = "program-exit"             , .value = DBG_REASON_EXIT },
-    { .name = "undefined"                , .value = DBG_REASON_UNDEFINED },
-    { .name = NULL, .value = -1 },
+	{ .name = "debug-request"            , .value = DBG_REASON_DBGRQ },
+	{ .name = "breakpoint"               , .value = DBG_REASON_BREAKPOINT },
+	{ .name = "watchpoint"               , .value = DBG_REASON_WATCHPOINT },
+	{ .name = "watchpoint-and-breakpoint", .value = DBG_REASON_WPTANDBKPT },
+	{ .name = "single-step"              , .value = DBG_REASON_SINGLESTEP },
+	{ .name = "target-not-halted"        , .value = DBG_REASON_NOTHALTED  },
+	{ .name = "program-exit"             , .value = DBG_REASON_EXIT },
+	{ .name = "undefined"                , .value = DBG_REASON_UNDEFINED },
+	{ .name = NULL, .value = -1 },
 };
 
 static const Jim_Nvp nvp_target_endian[] = {
-    { .name = "big",    .value = TARGET_BIG_ENDIAN },
-    { .name = "little", .value = TARGET_LITTLE_ENDIAN },
-    { .name = "be",     .value = TARGET_BIG_ENDIAN },
-    { .name = "le",     .value = TARGET_LITTLE_ENDIAN },
-    { .name = NULL,     .value = -1 },
+	{ .name = "big",    .value = TARGET_BIG_ENDIAN },
+	{ .name = "little", .value = TARGET_LITTLE_ENDIAN },
+	{ .name = "be",     .value = TARGET_BIG_ENDIAN },
+	{ .name = "le",     .value = TARGET_LITTLE_ENDIAN },
+	{ .name = NULL,     .value = -1 },
 };
 
 static const Jim_Nvp nvp_reset_modes[] = {
-    { .name = "unknown", .value = RESET_UNKNOWN },
-    { .name = "run"    , .value = RESET_RUN },
-    { .name = "halt"   , .value = RESET_HALT },
-    { .name = "init"   , .value = RESET_INIT },
-    { .name = NULL     , .value = -1 },
+	{ .name = "unknown", .value = RESET_UNKNOWN },
+	{ .name = "run"    , .value = RESET_RUN },
+	{ .name = "halt"   , .value = RESET_HALT },
+	{ .name = "init"   , .value = RESET_INIT },
+	{ .name = NULL     , .value = -1 },
 };
 
 const char *debug_reason_name(struct target *t)
 {
-    const char *cp;
-    
-    cp = Jim_Nvp_value2name_simple(nvp_target_debug_reason,
-                                   t->debug_reason)->name;
-    if (!cp) {
-        LOG_ERROR("Invalid debug reason: %d", (int)(t->debug_reason));
-        cp = "(*BUG*unknown*BUG*)";
-    }
-    return cp;
+	const char *cp;
+
+	cp = Jim_Nvp_value2name_simple(nvp_target_debug_reason,
+			t->debug_reason)->name;
+	if (!cp) {
+		LOG_ERROR("Invalid debug reason: %d", (int)(t->debug_reason));
+		cp = "(*BUG*unknown*BUG*)";
+	}
+	return cp;
 }
 
 const char *target_state_name(struct target *t)
 {
-    const char *cp;
-    cp = Jim_Nvp_value2name_simple(nvp_target_state, t->state)->name;
-    if (!cp) {
-        LOG_ERROR("Invalid target state: %d", (int)(t->state));
-        cp = "(*BUG*unknown*BUG*)";
-    }
-    
-    if (!target_was_examined(t) && t->defer_examine)
-        cp = "examine deferred";
-    
-    return cp;
+	const char *cp;
+	cp = Jim_Nvp_value2name_simple(nvp_target_state, t->state)->name;
+	if (!cp) {
+		LOG_ERROR("Invalid target state: %d", (int)(t->state));
+		cp = "(*BUG*unknown*BUG*)";
+	}
+
+	if (!target_was_examined(t) && t->defer_examine)
+		cp = "examine deferred";
+
+	return cp;
 }
 
 const char *target_event_name(enum target_event event)
 {
-    const char *cp;
-    cp = Jim_Nvp_value2name_simple(nvp_target_event, event)->name;
-    if (!cp) {
-        LOG_ERROR("Invalid target event: %d", (int)(event));
-        cp = "(*BUG*unknown*BUG*)";
-    }
-    return cp;
+	const char *cp;
+	cp = Jim_Nvp_value2name_simple(nvp_target_event, event)->name;
+	if (!cp) {
+		LOG_ERROR("Invalid target event: %d", (int)(event));
+		cp = "(*BUG*unknown*BUG*)";
+	}
+	return cp;
 }
 
 const char *target_reset_mode_name(enum target_reset_mode reset_mode)
 {
-    const char *cp;
-    cp = Jim_Nvp_value2name_simple(nvp_reset_modes, reset_mode)->name;
-    if (!cp) {
-        LOG_ERROR("Invalid target reset mode: %d", (int)(reset_mode));
-        cp = "(*BUG*unknown*BUG*)";
-    }
-    return cp;
+	const char *cp;
+	cp = Jim_Nvp_value2name_simple(nvp_reset_modes, reset_mode)->name;
+	if (!cp) {
+		LOG_ERROR("Invalid target reset mode: %d", (int)(reset_mode));
+		cp = "(*BUG*unknown*BUG*)";
+	}
+	return cp;
 }
 
 /* determine the number of the new target */
 static int new_target_number(void)
 {
-    struct target *t;
-    int x;
-    
-    /* number is 0 based */
-    x = -1;
-    t = all_targets;
-    while (t) {
-        if (x < t->target_number)
-            x = t->target_number;
-        t = t->next;
-    }
-    return x + 1;
+	struct target *t;
+	int x;
+
+	/* number is 0 based */
+	x = -1;
+	t = all_targets;
+	while (t) {
+		if (x < t->target_number)
+			x = t->target_number;
+		t = t->next;
+	}
+	return x + 1;
 }
 
 /* read a uint64_t from a buffer in target memory endianness */
 uint64_t target_buffer_get_u64(struct target *target, const uint8_t *buffer)
 {
-    if (target->endianness == TARGET_LITTLE_ENDIAN)
-        return le_to_h_u64(buffer);
-    else
-        return be_to_h_u64(buffer);
+	if (target->endianness == TARGET_LITTLE_ENDIAN)
+		return le_to_h_u64(buffer);
+	else
+		return be_to_h_u64(buffer);
 }
 
 /* read a uint32_t from a buffer in target memory endianness */
 uint32_t target_buffer_get_u32(struct target *target, const uint8_t *buffer)
 {
-    if (target->endianness == TARGET_LITTLE_ENDIAN)
-        return le_to_h_u32(buffer);
-    else
-        return be_to_h_u32(buffer);
+	if (target->endianness == TARGET_LITTLE_ENDIAN)
+		return le_to_h_u32(buffer);
+	else
+		return be_to_h_u32(buffer);
 }
 
 /* read a uint24_t from a buffer in target memory endianness */
 uint32_t target_buffer_get_u24(struct target *target, const uint8_t *buffer)
 {
-    if (target->endianness == TARGET_LITTLE_ENDIAN)
-        return le_to_h_u24(buffer);
-    else
-        return be_to_h_u24(buffer);
+	if (target->endianness == TARGET_LITTLE_ENDIAN)
+		return le_to_h_u24(buffer);
+	else
+		return be_to_h_u24(buffer);
 }
 
 /* read a uint16_t from a buffer in target memory endianness */
 uint16_t target_buffer_get_u16(struct target *target, const uint8_t *buffer)
 {
-    if (target->endianness == TARGET_LITTLE_ENDIAN)
-        return le_to_h_u16(buffer);
-    else
-        return be_to_h_u16(buffer);
+	if (target->endianness == TARGET_LITTLE_ENDIAN)
+		return le_to_h_u16(buffer);
+	else
+		return be_to_h_u16(buffer);
 }
 
 /* read a uint8_t from a buffer in target memory endianness */
 static uint8_t target_buffer_get_u8(struct target *target, const uint8_t *buffer)
 {
-    return *buffer & 0x0ff;
+	return *buffer & 0x0ff;
 }
 
 /* write a uint64_t to a buffer in target memory endianness */
 void target_buffer_set_u64(struct target *target, uint8_t *buffer, uint64_t value)
 {
-    if (target->endianness == TARGET_LITTLE_ENDIAN)
-        h_u64_to_le(buffer, value);
-    else
-        h_u64_to_be(buffer, value);
+	if (target->endianness == TARGET_LITTLE_ENDIAN)
+		h_u64_to_le(buffer, value);
+	else
+		h_u64_to_be(buffer, value);
 }
 
 /* write a uint32_t to a buffer in target memory endianness */
 void target_buffer_set_u32(struct target *target, uint8_t *buffer, uint32_t value)
 {
-    if (target->endianness == TARGET_LITTLE_ENDIAN)
-        h_u32_to_le(buffer, value);
-    else
-        h_u32_to_be(buffer, value);
+	if (target->endianness == TARGET_LITTLE_ENDIAN)
+		h_u32_to_le(buffer, value);
+	else
+		h_u32_to_be(buffer, value);
 }
 
 /* write a uint24_t to a buffer in target memory endianness */
 void target_buffer_set_u24(struct target *target, uint8_t *buffer, uint32_t value)
 {
-    if (target->endianness == TARGET_LITTLE_ENDIAN)
-        h_u24_to_le(buffer, value);
-    else
-        h_u24_to_be(buffer, value);
+	if (target->endianness == TARGET_LITTLE_ENDIAN)
+		h_u24_to_le(buffer, value);
+	else
+		h_u24_to_be(buffer, value);
 }
 
 /* write a uint16_t to a buffer in target memory endianness */
 void target_buffer_set_u16(struct target *target, uint8_t *buffer, uint16_t value)
 {
-    if (target->endianness == TARGET_LITTLE_ENDIAN)
-        h_u16_to_le(buffer, value);
-    else
-        h_u16_to_be(buffer, value);
+	if (target->endianness == TARGET_LITTLE_ENDIAN)
+		h_u16_to_le(buffer, value);
+	else
+		h_u16_to_be(buffer, value);
 }
 
 /* write a uint8_t to a buffer in target memory endianness */
 static void target_buffer_set_u8(struct target *target, uint8_t *buffer, uint8_t value)
 {
-    *buffer = value;
+	*buffer = value;
 }
 
 /* write a uint64_t array to a buffer in target memory endianness */
 void target_buffer_get_u64_array(struct target *target, const uint8_t *buffer, uint32_t count, uint64_t *dstbuf)
 {
-    uint32_t i;
-    for (i = 0; i < count; i++)
-        dstbuf[i] = target_buffer_get_u64(target, &buffer[i * 8]);
+	uint32_t i;
+	for (i = 0; i < count; i++)
+		dstbuf[i] = target_buffer_get_u64(target, &buffer[i * 8]);
 }
 
 /* write a uint32_t array to a buffer in target memory endianness */
 void target_buffer_get_u32_array(struct target *target, const uint8_t *buffer, uint32_t count, uint32_t *dstbuf)
 {
-    uint32_t i;
-    for (i = 0; i < count; i++)
-        dstbuf[i] = target_buffer_get_u32(target, &buffer[i * 4]);
+	uint32_t i;
+	for (i = 0; i < count; i++)
+		dstbuf[i] = target_buffer_get_u32(target, &buffer[i * 4]);
 }
 
 /* write a uint16_t array to a buffer in target memory endianness */
 void target_buffer_get_u16_array(struct target *target, const uint8_t *buffer, uint32_t count, uint16_t *dstbuf)
 {
-    uint32_t i;
-    for (i = 0; i < count; i++)
-        dstbuf[i] = target_buffer_get_u16(target, &buffer[i * 2]);
+	uint32_t i;
+	for (i = 0; i < count; i++)
+		dstbuf[i] = target_buffer_get_u16(target, &buffer[i * 2]);
 }
 
 /* write a uint64_t array to a buffer in target memory endianness */
 void target_buffer_set_u64_array(struct target *target, uint8_t *buffer, uint32_t count, const uint64_t *srcbuf)
 {
-    uint32_t i;
-    for (i = 0; i < count; i++)
-        target_buffer_set_u64(target, &buffer[i * 8], srcbuf[i]);
+	uint32_t i;
+	for (i = 0; i < count; i++)
+		target_buffer_set_u64(target, &buffer[i * 8], srcbuf[i]);
 }
 
 /* write a uint32_t array to a buffer in target memory endianness */
 void target_buffer_set_u32_array(struct target *target, uint8_t *buffer, uint32_t count, const uint32_t *srcbuf)
 {
-    uint32_t i;
-    for (i = 0; i < count; i++)
-        target_buffer_set_u32(target, &buffer[i * 4], srcbuf[i]);
+	uint32_t i;
+	for (i = 0; i < count; i++)
+		target_buffer_set_u32(target, &buffer[i * 4], srcbuf[i]);
 }
 
 /* write a uint16_t array to a buffer in target memory endianness */
 void target_buffer_set_u16_array(struct target *target, uint8_t *buffer, uint32_t count, const uint16_t *srcbuf)
 {
-    uint32_t i;
-    for (i = 0; i < count; i++)
-        target_buffer_set_u16(target, &buffer[i * 2], srcbuf[i]);
+	uint32_t i;
+	for (i = 0; i < count; i++)
+		target_buffer_set_u16(target, &buffer[i * 2], srcbuf[i]);
 }
 
 /* return a pointer to a configured target; id is name or number */
 struct target *get_target(const char *id)
 {
-    struct target *target;
-    
-    /* try as tcltarget name */
-    for (target = all_targets; target; target = target->next) {
-        if (target_name(target) == NULL)
-            continue;
-        if (strcmp(id, target_name(target)) == 0)
-            return target;
-    }
-    
-    /* It's OK to remove this fallback sometime after August 2010 or so */
-    
-    /* no match, try as number */
-    unsigned num;
-    if (parse_uint(id, &num) != ERROR_OK)
-        return NULL;
-    
-    for (target = all_targets; target; target = target->next) {
-        if (target->target_number == (int)num) {
-            LOG_WARNING("use '%s' as target identifier, not '%u'",
-                        target_name(target), num);
-            return target;
-        }
-    }
-    
-    return NULL;
+	struct target *target;
+
+	/* try as tcltarget name */
+	for (target = all_targets; target; target = target->next) {
+		if (target_name(target) == NULL)
+			continue;
+		if (strcmp(id, target_name(target)) == 0)
+			return target;
+	}
+
+	/* It's OK to remove this fallback sometime after August 2010 or so */
+
+	/* no match, try as number */
+	unsigned num;
+	if (parse_uint(id, &num) != ERROR_OK)
+		return NULL;
+
+	for (target = all_targets; target; target = target->next) {
+		if (target->target_number == (int)num) {
+			LOG_WARNING("use '%s' as target identifier, not '%u'",
+					target_name(target), num);
+			return target;
+		}
+	}
+
+	return NULL;
 }
 
 /* returns a pointer to the n-th configured target */
 struct target *get_target_by_num(int num)
 {
-    struct target *target = all_targets;
-    
-    while (target) {
-        if (target->target_number == num)
-            return target;
-        target = target->next;
-    }
-    
-    return NULL;
+	struct target *target = all_targets;
+
+	while (target) {
+		if (target->target_number == num)
+			return target;
+		target = target->next;
+	}
+
+	return NULL;
 }
 
 struct target *get_current_target(struct command_context *cmd_ctx)
 {
-    struct target *target = get_target_by_num(cmd_ctx->current_target);
-    
-    if (target == NULL) {
-        LOG_ERROR("BUG: current_target out of bounds");
-        exit(-1);
-    }
-    
-    return target;
+	struct target *target = get_target_by_num(cmd_ctx->current_target);
+
+	if (target == NULL) {
+		LOG_ERROR("BUG: current_target out of bounds");
+		exit(-1);
+	}
+
+	return target;
 }
 
 int target_poll(struct target *target)
 {
-    int retval;
-    
-    /* We can't poll until after examine */
-    if (!target_was_examined(target)) {
-        /* Fail silently lest we pollute the log */
-        return ERROR_FAIL;
-    }
-    
-    retval = target->type->poll(target);
-    if (retval != ERROR_OK)
-        return retval;
-    
-    if (target->halt_issued) {
-        if (target->state == TARGET_HALTED)
-            target->halt_issued = false;
-        else {
-            int64_t t = timeval_ms() - target->halt_issued_time;
-            if (t > DEFAULT_HALT_TIMEOUT) {
-                target->halt_issued = false;
-                LOG_INFO("Halt timed out, wake up GDB.");
-                target_call_event_callbacks(target, TARGET_EVENT_GDB_HALT);
-            }
-        }
-    }
-    
-    return ERROR_OK;
+	int retval;
+
+	/* We can't poll until after examine */
+	if (!target_was_examined(target)) {
+		/* Fail silently lest we pollute the log */
+		return ERROR_FAIL;
+	}
+
+	retval = target->type->poll(target);
+	if (retval != ERROR_OK)
+		return retval;
+
+	if (target->halt_issued) {
+		if (target->state == TARGET_HALTED)
+			target->halt_issued = false;
+		else {
+			int64_t t = timeval_ms() - target->halt_issued_time;
+			if (t > DEFAULT_HALT_TIMEOUT) {
+				target->halt_issued = false;
+				LOG_INFO("Halt timed out, wake up GDB.");
+				target_call_event_callbacks(target, TARGET_EVENT_GDB_HALT);
+			}
+		}
+	}
+
+	return ERROR_OK;
 }
 
 int target_halt(struct target *target)
 {
-    int retval;
-    /* We can't poll until after examine */
-    if (!target_was_examined(target)) {
-        LOG_ERROR("Target not examined yet");
-        return ERROR_FAIL;
-    }
-    
-    retval = target->type->halt(target);
-    if (retval != ERROR_OK)
-        return retval;
-    
-    target->halt_issued = true;
-    target->halt_issued_time = timeval_ms();
-    
-    return ERROR_OK;
+	int retval;
+	/* We can't poll until after examine */
+	if (!target_was_examined(target)) {
+		LOG_ERROR("Target not examined yet");
+		return ERROR_FAIL;
+	}
+
+	retval = target->type->halt(target);
+	if (retval != ERROR_OK)
+		return retval;
+
+	target->halt_issued = true;
+	target->halt_issued_time = timeval_ms();
+
+	return ERROR_OK;
 }
 
 /**
@@ -608,124 +608,124 @@
  * procedure but rely on hardware breakpoint to detect termination.)
  */
 int target_resume(struct target *target, int current, target_addr_t address,
-                  int handle_breakpoints, int debug_execution)
-{
-    int retval;
-    
-    /* We can't poll until after examine */
-    if (!target_was_examined(target)) {
-        LOG_ERROR("Target not examined yet");
-        return ERROR_FAIL;
-    }
-    
-    target_call_event_callbacks(target, TARGET_EVENT_RESUME_START);
-    
-    /* note that resume *must* be asynchronous. The CPU can halt before
-     * we poll. The CPU can even halt at the current PC as a result of
-     * a software breakpoint being inserted by (a bug?) the application.
-     */
-    retval = target->type->resume(target, current, address, handle_breakpoints, debug_execution);
-    if (retval != ERROR_OK)
-        return retval;
-    
-    target_call_event_callbacks(target, TARGET_EVENT_RESUME_END);
-    
-    return retval;
+		int handle_breakpoints, int debug_execution)
+{
+	int retval;
+
+	/* We can't poll until after examine */
+	if (!target_was_examined(target)) {
+		LOG_ERROR("Target not examined yet");
+		return ERROR_FAIL;
+	}
+
+	target_call_event_callbacks(target, TARGET_EVENT_RESUME_START);
+
+	/* note that resume *must* be asynchronous. The CPU can halt before
+	 * we poll. The CPU can even halt at the current PC as a result of
+	 * a software breakpoint being inserted by (a bug?) the application.
+	 */
+	retval = target->type->resume(target, current, address, handle_breakpoints, debug_execution);
+	if (retval != ERROR_OK)
+		return retval;
+
+	target_call_event_callbacks(target, TARGET_EVENT_RESUME_END);
+
+	return retval;
 }
 
 static int target_process_reset(struct command_context *cmd_ctx, enum target_reset_mode reset_mode)
 {
-    char buf[100];
-    int retval;
-    Jim_Nvp *n;
-    n = Jim_Nvp_value2name_simple(nvp_reset_modes, reset_mode);
-    if (n->name == NULL) {
-        LOG_ERROR("invalid reset mode");
-        return ERROR_FAIL;
-    }
-    
-    struct target *target;
-    for (target = all_targets; target; target = target->next)
-        target_call_reset_callbacks(target, reset_mode);
-    
-    /* disable polling during reset to make reset event scripts
-     * more predictable, i.e. dr/irscan & pathmove in events will
-     * not have JTAG operations injected into the middle of a sequence.
-     */
-    bool save_poll = jtag_poll_get_enabled();
-    
-    jtag_poll_set_enabled(false);
-    
-    sprintf(buf, "ocd_process_reset %s", n->name);
-    retval = Jim_Eval(cmd_ctx->interp, buf);
-    
-    jtag_poll_set_enabled(save_poll);
-    
-    if (retval != JIM_OK) {
-        Jim_MakeErrorMessage(cmd_ctx->interp);
-        command_print(NULL, "%s\n", Jim_GetString(Jim_GetResult(cmd_ctx->interp), NULL));
-        return ERROR_FAIL;
-    }
-    
-    /* We want any events to be processed before the prompt */
-    retval = target_call_timer_callbacks_now();
-    
-    for (target = all_targets; target; target = target->next) {
-        target->type->check_reset(target);
-        target->running_alg = false;
-    }
-    
-    return retval;
+	char buf[100];
+	int retval;
+	Jim_Nvp *n;
+	n = Jim_Nvp_value2name_simple(nvp_reset_modes, reset_mode);
+	if (n->name == NULL) {
+		LOG_ERROR("invalid reset mode");
+		return ERROR_FAIL;
+	}
+
+	struct target *target;
+	for (target = all_targets; target; target = target->next)
+		target_call_reset_callbacks(target, reset_mode);
+
+	/* disable polling during reset to make reset event scripts
+	 * more predictable, i.e. dr/irscan & pathmove in events will
+	 * not have JTAG operations injected into the middle of a sequence.
+	 */
+	bool save_poll = jtag_poll_get_enabled();
+
+	jtag_poll_set_enabled(false);
+
+	sprintf(buf, "ocd_process_reset %s", n->name);
+	retval = Jim_Eval(cmd_ctx->interp, buf);
+
+	jtag_poll_set_enabled(save_poll);
+
+	if (retval != JIM_OK) {
+		Jim_MakeErrorMessage(cmd_ctx->interp);
+		command_print(NULL, "%s\n", Jim_GetString(Jim_GetResult(cmd_ctx->interp), NULL));
+		return ERROR_FAIL;
+	}
+
+	/* We want any events to be processed before the prompt */
+	retval = target_call_timer_callbacks_now();
+
+	for (target = all_targets; target; target = target->next) {
+		target->type->check_reset(target);
+		target->running_alg = false;
+	}
+
+	return retval;
 }
 
 static int identity_virt2phys(struct target *target,
-                              target_addr_t virtual, target_addr_t *physical)
-{
-    *physical = virtual;
-    return ERROR_OK;
+		target_addr_t virtual, target_addr_t *physical)
+{
+	*physical = virtual;
+	return ERROR_OK;
 }
 
 static int no_mmu(struct target *target, int *enabled)
 {
-    *enabled = 0;
-    return ERROR_OK;
+	*enabled = 0;
+	return ERROR_OK;
 }
 
 static int default_examine(struct target *target)
 {
-    target_set_examined(target);
-    return ERROR_OK;
+	target_set_examined(target);
+	return ERROR_OK;
 }
 
 /* no check by default */
 static int default_check_reset(struct target *target)
 {
-    return ERROR_OK;
+	return ERROR_OK;
 }
 
 int target_examine_one(struct target *target)
 {
-    target_call_event_callbacks(target, TARGET_EVENT_EXAMINE_START);
-    
-    int retval = target->type->examine(target);
-    if (retval != ERROR_OK)
-        return retval;
-    
-    target_call_event_callbacks(target, TARGET_EVENT_EXAMINE_END);
-    
-    return ERROR_OK;
+	target_call_event_callbacks(target, TARGET_EVENT_EXAMINE_START);
+
+	int retval = target->type->examine(target);
+	if (retval != ERROR_OK)
+		return retval;
+
+	target_call_event_callbacks(target, TARGET_EVENT_EXAMINE_END);
+
+	return ERROR_OK;
 }
 
 static int jtag_enable_callback(enum jtag_event event, void *priv)
 {
-    struct target *target = priv;
-    
-    if (event != JTAG_TAP_EVENT_ENABLE || !target->tap->enabled)
-        return ERROR_OK;
-    
-    jtag_unregister_event_callback(jtag_enable_callback, target);
-    
-    return target_examine_one(target);
+	struct target *target = priv;
+
+	if (event != JTAG_TAP_EVENT_ENABLE || !target->tap->enabled)
+		return ERROR_OK;
+
+	jtag_unregister_event_callback(jtag_enable_callback, target);
+
+	return target_examine_one(target);
 }
 
 /* Targets that correctly implement init + examine, i.e.
@@ -735,44 +735,44 @@
  */
 int target_examine(void)
 {
-    int retval = ERROR_OK;
-    struct target *target;
-    
-    for (target = all_targets; target; target = target->next) {
-        /* defer examination, but don't skip it */
-        if (!target->tap->enabled) {
-            jtag_register_event_callback(jtag_enable_callback,
-                                         target);
-            continue;
-        }
-        
-        if (target->defer_examine)
-            continue;
-        
-        retval = target_examine_one(target);
-        if (retval != ERROR_OK)
-            return retval;
-    }
-    return retval;
+	int retval = ERROR_OK;
+	struct target *target;
+
+	for (target = all_targets; target; target = target->next) {
+		/* defer examination, but don't skip it */
+		if (!target->tap->enabled) {
+			jtag_register_event_callback(jtag_enable_callback,
+					target);
+			continue;
+		}
+
+		if (target->defer_examine)
+			continue;
+
+		retval = target_examine_one(target);
+		if (retval != ERROR_OK)
+			return retval;
+	}
+	return retval;
 }
 
 const char *target_type_name(struct target *target)
 {
-    return target->type->name;
+	return target->type->name;
 }
 
 static int target_soft_reset_halt(struct target *target)
 {
-    if (!target_was_examined(target)) {
-        LOG_ERROR("Target not examined yet");
-        return ERROR_FAIL;
-    }
-    if (!target->type->soft_reset_halt) {
-        LOG_ERROR("Target %s does not support soft_reset_halt",
-                  target_name(target));
-        return ERROR_FAIL;
-    }
-    return target->type->soft_reset_halt(target);
+	if (!target_was_examined(target)) {
+		LOG_ERROR("Target not examined yet");
+		return ERROR_FAIL;
+	}
+	if (!target->type->soft_reset_halt) {
+		LOG_ERROR("Target %s does not support soft_reset_halt",
+				target_name(target));
+		return ERROR_FAIL;
+	}
+	return target->type->soft_reset_halt(target);
 }
 
 /**
@@ -787,32 +787,32 @@
  * @param arch_info target-specific description of the algorithm.
  */
 int target_run_algorithm(struct target *target,
-                         int num_mem_params, struct mem_param *mem_params,
-                         int num_reg_params, struct reg_param *reg_param,
-                         uint32_t entry_point, uint32_t exit_point,
-                         int timeout_ms, void *arch_info)
-{
-    int retval = ERROR_FAIL;
-    
-    if (!target_was_examined(target)) {
-        LOG_ERROR("Target not examined yet");
-        goto done;
-    }
-    if (!target->type->run_algorithm) {
-        LOG_ERROR("Target type '%s' does not support %s",
-                  target_type_name(target), __func__);
-        goto done;
-    }
-    
-    target->running_alg = true;
-    retval = target->type->run_algorithm(target,
-                                         num_mem_params, mem_params,
-                                         num_reg_params, reg_param,
-                                         entry_point, exit_point, timeout_ms, arch_info);
-    target->running_alg = false;
-    
+		int num_mem_params, struct mem_param *mem_params,
+		int num_reg_params, struct reg_param *reg_param,
+		uint32_t entry_point, uint32_t exit_point,
+		int timeout_ms, void *arch_info)
+{
+	int retval = ERROR_FAIL;
+
+	if (!target_was_examined(target)) {
+		LOG_ERROR("Target not examined yet");
+		goto done;
+	}
+	if (!target->type->run_algorithm) {
+		LOG_ERROR("Target type '%s' does not support %s",
+				target_type_name(target), __func__);
+		goto done;
+	}
+
+	target->running_alg = true;
+	retval = target->type->run_algorithm(target,
+			num_mem_params, mem_params,
+			num_reg_params, reg_param,
+			entry_point, exit_point, timeout_ms, arch_info);
+	target->running_alg = false;
+
 done:
-    return retval;
+	return retval;
 }
 
 /**
@@ -823,35 +823,35 @@
  * @param arch_info target-specific description of the algorithm.
  */
 int target_start_algorithm(struct target *target,
-                           int num_mem_params, struct mem_param *mem_params,
-                           int num_reg_params, struct reg_param *reg_params,
-                           uint32_t entry_point, uint32_t exit_point,
-                           void *arch_info)
-{
-    int retval = ERROR_FAIL;
-    
-    if (!target_was_examined(target)) {
-        LOG_ERROR("Target not examined yet");
-        goto done;
-    }
-    if (!target->type->start_algorithm) {
-        LOG_ERROR("Target type '%s' does not support %s",
-                  target_type_name(target), __func__);
-        goto done;
-    }
-    if (target->running_alg) {
-        LOG_ERROR("Target is already running an algorithm");
-        goto done;
-    }
-    
-    target->running_alg = true;
-    retval = target->type->start_algorithm(target,
-                                           num_mem_params, mem_params,
-                                           num_reg_params, reg_params,
-                                           entry_point, exit_point, arch_info);
-    
+		int num_mem_params, struct mem_param *mem_params,
+		int num_reg_params, struct reg_param *reg_params,
+		uint32_t entry_point, uint32_t exit_point,
+		void *arch_info)
+{
+	int retval = ERROR_FAIL;
+
+	if (!target_was_examined(target)) {
+		LOG_ERROR("Target not examined yet");
+		goto done;
+	}
+	if (!target->type->start_algorithm) {
+		LOG_ERROR("Target type '%s' does not support %s",
+				target_type_name(target), __func__);
+		goto done;
+	}
+	if (target->running_alg) {
+		LOG_ERROR("Target is already running an algorithm");
+		goto done;
+	}
+
+	target->running_alg = true;
+	retval = target->type->start_algorithm(target,
+			num_mem_params, mem_params,
+			num_reg_params, reg_params,
+			entry_point, exit_point, arch_info);
+
 done:
-    return retval;
+	return retval;
 }
 
 /**
@@ -861,32 +861,32 @@
  * @param arch_info target-specific description of the algorithm.
  */
 int target_wait_algorithm(struct target *target,
-                          int num_mem_params, struct mem_param *mem_params,
-                          int num_reg_params, struct reg_param *reg_params,
-                          uint32_t exit_point, int timeout_ms,
-                          void *arch_info)
-{
-    int retval = ERROR_FAIL;
-    
-    if (!target->type->wait_algorithm) {
-        LOG_ERROR("Target type '%s' does not support %s",
-                  target_type_name(target), __func__);
-        goto done;
-    }
-    if (!target->running_alg) {
-        LOG_ERROR("Target is not running an algorithm");
-        goto done;
-    }
-    
-    retval = target->type->wait_algorithm(target,
-                                          num_mem_params, mem_params,
-                                          num_reg_params, reg_params,
-                                          exit_point, timeout_ms, arch_info);
-    if (retval != ERROR_TARGET_TIMEOUT)
-        target->running_alg = false;
-    
+		int num_mem_params, struct mem_param *mem_params,
+		int num_reg_params, struct reg_param *reg_params,
+		uint32_t exit_point, int timeout_ms,
+		void *arch_info)
+{
+	int retval = ERROR_FAIL;
+
+	if (!target->type->wait_algorithm) {
+		LOG_ERROR("Target type '%s' does not support %s",
+				target_type_name(target), __func__);
+		goto done;
+	}
+	if (!target->running_alg) {
+		LOG_ERROR("Target is not running an algorithm");
+		goto done;
+	}
+
+	retval = target->type->wait_algorithm(target,
+			num_mem_params, mem_params,
+			num_reg_params, reg_params,
+			exit_point, timeout_ms, arch_info);
+	if (retval != ERROR_TARGET_TIMEOUT)
+		target->running_alg = false;
+
 done:
-    return retval;
+	return retval;
 }
 
 /**
@@ -899,347 +899,346 @@
  */
 
 int target_run_flash_async_algorithm(struct target *target,
-                                     const uint8_t *buffer, uint32_t count, int block_size,
-                                     int num_mem_params, struct mem_param *mem_params,
-                                     int num_reg_params, struct reg_param *reg_params,
-                                     uint32_t buffer_start, uint32_t buffer_size,
-                                     uint32_t entry_point, uint32_t exit_point, void *arch_info)
-{
-    int retval;
-    int timeout = 0;
-    
-    const uint8_t *buffer_orig = buffer;
-    
-    /* Set up working area. First word is write pointer, second word is read pointer,
-     * rest is fifo data area. */
-    uint32_t wp_addr = buffer_start;
-    uint32_t rp_addr = buffer_start + 4;
-    uint32_t fifo_start_addr = buffer_start + 8;
-    uint32_t fifo_end_addr = buffer_start + buffer_size;
-    
-    uint32_t wp = fifo_start_addr;
-    uint32_t rp = fifo_start_addr;
-    
-    /* validate block_size is 2^n */
-    assert(!block_size || !(block_size & (block_size - 1)));
-    
-    retval = target_write_u32(target, wp_addr, wp);
-    if (retval != ERROR_OK)
-        return retval;
-    retval = target_write_u32(target, rp_addr, rp);
-    if (retval != ERROR_OK)
-        return retval;
-    
-    /* Start up algorithm on target and let it idle while writing the first chunk */
-    retval = target_start_algorithm(target, num_mem_params, mem_params,
-                                    num_reg_params, reg_params,
-                                    entry_point,
-                                    exit_point,
-                                    arch_info);
-    
-    if (retval != ERROR_OK) {
-        LOG_ERROR("error starting target flash write algorithm");
-        return retval;
-    }
-    
-    while (count > 0) {
-        
-        retval = target_read_u32(target, rp_addr, &rp);
-        if (retval != ERROR_OK) {
-            LOG_ERROR("failed to get read pointer");
-            break;
-        }
-        
-        LOG_DEBUG("offs 0x%zx count 0x%" PRIx32 " wp 0x%" PRIx32 " rp 0x%" PRIx32,
-                  (size_t) (buffer - buffer_orig), count, wp, rp);
-        
-        if (rp == 0) {
-            LOG_ERROR("flash write algorithm aborted by target");
-            retval = ERROR_FLASH_OPERATION_FAILED;
-            break;
-        }
-        
-        if (((rp - fifo_start_addr) & (block_size - 1)) || rp < fifo_start_addr || rp >= fifo_end_addr) {
-            LOG_ERROR("corrupted fifo read pointer 0x%" PRIx32, rp);
-            break;
-        }
-        
-        /* Count the number of bytes available in the fifo without
-         * crossing the wrap around. Make sure to not fill it completely,
-         * because that would make wp == rp and that's the empty condition. */
-        uint32_t thisrun_bytes;
-        if (rp > wp)
-            thisrun_bytes = rp - wp - block_size;
-        else if (rp > fifo_start_addr)
-            thisrun_bytes = fifo_end_addr - wp;
-        else
-            thisrun_bytes = fifo_end_addr - wp - block_size;
-        
-        if (thisrun_bytes == 0) {
-            /* Throttle polling a bit if transfer is (much) faster than flash
-             * programming. The exact delay shouldn't matter as long as it's
-             * less than buffer size / flash speed. This is very unlikely to
-             * run when using high latency connections such as USB. */
-            alive_sleep(10);
-            
-            /* to stop an infinite loop on some targets check and increment a timeout
-             * this issue was observed on a stellaris using the new ICDI interface */
-            if (timeout++ >= 500) {
-                LOG_ERROR("timeout waiting for algorithm, a target reset is recommended");
-                return ERROR_FLASH_OPERATION_FAILED;
-            }
-            continue;
-        }
-        
-        /* reset our timeout */
-        timeout = 0;
-        
-        /* Limit to the amount of data we actually want to write */
-        if (thisrun_bytes > count * block_size)
-            thisrun_bytes = count * block_size;
-        
-        /* Write data to fifo */
-        retval = target_write_buffer(target, wp, thisrun_bytes, buffer);
-        if (retval != ERROR_OK)
-            break;
-        
-        /* Update counters and wrap write pointer */
-        buffer += thisrun_bytes;
-        count -= thisrun_bytes / block_size;
-        wp += thisrun_bytes;
-        if (wp >= fifo_end_addr)
-            wp = fifo_start_addr;
-        
-        /* Store updated write pointer to target */
-        retval = target_write_u32(target, wp_addr, wp);
-        if (retval != ERROR_OK)
-            break;
-    }
-    
-    if (retval != ERROR_OK) {
-        /* abort flash write algorithm on target */
-        target_write_u32(target, wp_addr, 0);
-    }
-    
-    int retval2 = target_wait_algorithm(target, num_mem_params, mem_params,
-                                        num_reg_params, reg_params,
-                                        exit_point,
-                                        10000,
-                                        arch_info);
-    
-    if (retval2 != ERROR_OK) {
-        LOG_ERROR("error waiting for target flash write algorithm");
-        retval = retval2;
-    }
-    
-    if (retval == ERROR_OK) {
-        /* check if algorithm set rp = 0 after fifo writer loop finished */
-        retval = target_read_u32(target, rp_addr, &rp);
-        if (retval == ERROR_OK && rp == 0) {
-            LOG_ERROR("flash write algorithm aborted by target");
-            retval = ERROR_FLASH_OPERATION_FAILED;
-        }
-    }
-    
-    return retval;
+		const uint8_t *buffer, uint32_t count, int block_size,
+		int num_mem_params, struct mem_param *mem_params,
+		int num_reg_params, struct reg_param *reg_params,
+		uint32_t buffer_start, uint32_t buffer_size,
+		uint32_t entry_point, uint32_t exit_point, void *arch_info)
+{
+	int retval;
+	int timeout = 0;
+
+	const uint8_t *buffer_orig = buffer;
+
+	/* Set up working area. First word is write pointer, second word is read pointer,
+	 * rest is fifo data area. */
+	uint32_t wp_addr = buffer_start;
+	uint32_t rp_addr = buffer_start + 4;
+	uint32_t fifo_start_addr = buffer_start + 8;
+	uint32_t fifo_end_addr = buffer_start + buffer_size;
+
+	uint32_t wp = fifo_start_addr;
+	uint32_t rp = fifo_start_addr;
+
+	/* validate block_size is 2^n */
+	assert(!block_size || !(block_size & (block_size - 1)));
+
+	retval = target_write_u32(target, wp_addr, wp);
+	if (retval != ERROR_OK)
+		return retval;
+	retval = target_write_u32(target, rp_addr, rp);
+	if (retval != ERROR_OK)
+		return retval;
+
+	/* Start up algorithm on target and let it idle while writing the first chunk */
+	retval = target_start_algorithm(target, num_mem_params, mem_params,
+			num_reg_params, reg_params,
+			entry_point,
+			exit_point,
+			arch_info);
+
+	if (retval != ERROR_OK) {
+		LOG_ERROR("error starting target flash write algorithm");
+		return retval;
+	}
+
+	while (count > 0) {
+
+		retval = target_read_u32(target, rp_addr, &rp);
+		if (retval != ERROR_OK) {
+			LOG_ERROR("failed to get read pointer");
+			break;
+		}
+
+		LOG_DEBUG("offs 0x%zx count 0x%" PRIx32 " wp 0x%" PRIx32 " rp 0x%" PRIx32,
+			(size_t) (buffer - buffer_orig), count, wp, rp);
+
+		if (rp == 0) {
+			LOG_ERROR("flash write algorithm aborted by target");
+			retval = ERROR_FLASH_OPERATION_FAILED;
+			break;
+		}
+
+		if (((rp - fifo_start_addr) & (block_size - 1)) || rp < fifo_start_addr || rp >= fifo_end_addr) {
+			LOG_ERROR("corrupted fifo read pointer 0x%" PRIx32, rp);
+			break;
+		}
+
+		/* Count the number of bytes available in the fifo without
+		 * crossing the wrap around. Make sure to not fill it completely,
+		 * because that would make wp == rp and that's the empty condition. */
+		uint32_t thisrun_bytes;
+		if (rp > wp)
+			thisrun_bytes = rp - wp - block_size;
+		else if (rp > fifo_start_addr)
+			thisrun_bytes = fifo_end_addr - wp;
+		else
+			thisrun_bytes = fifo_end_addr - wp - block_size;
+
+		if (thisrun_bytes == 0) {
+			/* Throttle polling a bit if transfer is (much) faster than flash
+			 * programming. The exact delay shouldn't matter as long as it's
+			 * less than buffer size / flash speed. This is very unlikely to
+			 * run when using high latency connections such as USB. */
+			alive_sleep(10);
+
+			/* to stop an infinite loop on some targets check and increment a timeout
+			 * this issue was observed on a stellaris using the new ICDI interface */
+			if (timeout++ >= 500) {
+				LOG_ERROR("timeout waiting for algorithm, a target reset is recommended");
+				return ERROR_FLASH_OPERATION_FAILED;
+			}
+			continue;
+		}
+
+		/* reset our timeout */
+		timeout = 0;
+
+		/* Limit to the amount of data we actually want to write */
+		if (thisrun_bytes > count * block_size)
+			thisrun_bytes = count * block_size;
+
+		/* Write data to fifo */
+		retval = target_write_buffer(target, wp, thisrun_bytes, buffer);
+		if (retval != ERROR_OK)
+			break;
+
+		/* Update counters and wrap write pointer */
+		buffer += thisrun_bytes;
+		count -= thisrun_bytes / block_size;
+		wp += thisrun_bytes;
+		if (wp >= fifo_end_addr)
+			wp = fifo_start_addr;
+
+		/* Store updated write pointer to target */
+		retval = target_write_u32(target, wp_addr, wp);
+		if (retval != ERROR_OK)
+			break;
+	}
+
+	if (retval != ERROR_OK) {
+		/* abort flash write algorithm on target */
+		target_write_u32(target, wp_addr, 0);
+	}
+
+	int retval2 = target_wait_algorithm(target, num_mem_params, mem_params,
+			num_reg_params, reg_params,
+			exit_point,
+			10000,
+			arch_info);
+
+	if (retval2 != ERROR_OK) {
+		LOG_ERROR("error waiting for target flash write algorithm");
+		retval = retval2;
+	}
+
+	if (retval == ERROR_OK) {
+		/* check if algorithm set rp = 0 after fifo writer loop finished */
+		retval = target_read_u32(target, rp_addr, &rp);
+		if (retval == ERROR_OK && rp == 0) {
+			LOG_ERROR("flash write algorithm aborted by target");
+			retval = ERROR_FLASH_OPERATION_FAILED;
+		}
+	}
+
+	return retval;
 }
 
 int target_read_memory(struct target *target,
-                       target_addr_t address, uint32_t size, uint32_t count, uint8_t *buffer)
-{
-    if (!target_was_examined(target)) {
-        LOG_ERROR("Target not examined yet");
-        return ERROR_FAIL;
-    }
-    if (!target->type->read_memory) {
-        LOG_ERROR("Target %s doesn't support read_memory", target_name(target));
-        return ERROR_FAIL;
-    }
-    return target->type->read_memory(target, address, size, count, buffer);
+		target_addr_t address, uint32_t size, uint32_t count, uint8_t *buffer)
+{
+	if (!target_was_examined(target)) {
+		LOG_ERROR("Target not examined yet");
+		return ERROR_FAIL;
+	}
+	if (!target->type->read_memory) {
+		LOG_ERROR("Target %s doesn't support read_memory", target_name(target));
+		return ERROR_FAIL;
+	}
+	return target->type->read_memory(target, address, size, count, buffer);
 }
 
 int target_read_phys_memory(struct target *target,
-                            target_addr_t address, uint32_t size, uint32_t count, uint8_t *buffer)
-{
-    if (!target_was_examined(target)) {
-        LOG_ERROR("Target not examined yet");
-        return ERROR_FAIL;
-    }
-    if (!target->type->read_phys_memory) {
-        LOG_ERROR("Target %s doesn't support read_phys_memory", target_name(target));
-        return ERROR_FAIL;
-    }
-    return target->type->read_phys_memory(target, address, size, count, buffer);
+		target_addr_t address, uint32_t size, uint32_t count, uint8_t *buffer)
+{
+	if (!target_was_examined(target)) {
+		LOG_ERROR("Target not examined yet");
+		return ERROR_FAIL;
+	}
+	if (!target->type->read_phys_memory) {
+		LOG_ERROR("Target %s doesn't support read_phys_memory", target_name(target));
+		return ERROR_FAIL;
+	}
+	return target->type->read_phys_memory(target, address, size, count, buffer);
 }
 
 int target_write_memory(struct target *target,
-                        target_addr_t address, uint32_t size, uint32_t count, const uint8_t *buffer)
-{
-    if (!target_was_examined(target)) {
-        LOG_ERROR("Target not examined yet");
-        return ERROR_FAIL;
-    }
-    if (!target->type->write_memory) {
-        LOG_ERROR("Target %s doesn't support write_memory", target_name(target));
-        return ERROR_FAIL;
-    }
-    return target->type->write_memory(target, address, size, count, buffer);
+		target_addr_t address, uint32_t size, uint32_t count, const uint8_t *buffer)
+{
+	if (!target_was_examined(target)) {
+		LOG_ERROR("Target not examined yet");
+		return ERROR_FAIL;
+	}
+	if (!target->type->write_memory) {
+		LOG_ERROR("Target %s doesn't support write_memory", target_name(target));
+		return ERROR_FAIL;
+	}
+	return target->type->write_memory(target, address, size, count, buffer);
 }
 
 int target_write_phys_memory(struct target *target,
-                             target_addr_t address, uint32_t size, uint32_t count, const uint8_t *buffer)
-{
-    if (!target_was_examined(target)) {
-        LOG_ERROR("Target not examined yet");
-        return ERROR_FAIL;
-    }
-    if (!target->type->write_phys_memory) {
-        LOG_ERROR("Target %s doesn't support write_phys_memory", target_name(target));
-        return ERROR_FAIL;
-    }
-    return target->type->write_phys_memory(target, address, size, count, buffer);
+		target_addr_t address, uint32_t size, uint32_t count, const uint8_t *buffer)
+{
+	if (!target_was_examined(target)) {
+		LOG_ERROR("Target not examined yet");
+		return ERROR_FAIL;
+	}
+	if (!target->type->write_phys_memory) {
+		LOG_ERROR("Target %s doesn't support write_phys_memory", target_name(target));
+		return ERROR_FAIL;
+	}
+	return target->type->write_phys_memory(target, address, size, count, buffer);
 }
 
 int target_add_breakpoint(struct target *target,
-                          struct breakpoint *breakpoint)
-{
-    if ((target->state != TARGET_HALTED) && (breakpoint->type != BKPT_HARD)) {
+		struct breakpoint *breakpoint)
+{
+	if ((target->state != TARGET_HALTED) && (breakpoint->type != BKPT_HARD)) {
 #if BUILD_RISCV == 1
-        LOG_WARNING("target %s is not halted (add breakpoint)", target_name(target));
+		LOG_WARNING("target %s is not halted (add breakpoint)", target_name(target));
 #else
-        LOG_WARNING("target %s is not halted", target_name(target));
+		LOG_WARNING("target %s is not halted", target_name(target));
 #endif
-        return ERROR_TARGET_NOT_HALTED;
-    }
-    return target->type->add_breakpoint(target, breakpoint);
+		return ERROR_TARGET_NOT_HALTED;
+	}
+	return target->type->add_breakpoint(target, breakpoint);
 }
 
 int target_add_context_breakpoint(struct target *target,
-                                  struct breakpoint *breakpoint)
-{
-    if (target->state != TARGET_HALTED) {
+		struct breakpoint *breakpoint)
+{
+	if (target->state != TARGET_HALTED) {
 #if BUILD_RISCV == 1
-        LOG_WARNING("target %s is not halted (add context breakpoint)", target_name(target));
+		LOG_WARNING("target %s is not halted (add context breakpoint)", target_name(target));
 #else
-        LOG_WARNING("target %s is not halted", target_name(target));
+		LOG_WARNING("target %s is not halted", target_name(target));
 #endif
-        return ERROR_TARGET_NOT_HALTED;
-    }
-    return target->type->add_context_breakpoint(target, breakpoint);
+		return ERROR_TARGET_NOT_HALTED;
+	}
+	return target->type->add_context_breakpoint(target, breakpoint);
 }
 
 int target_add_hybrid_breakpoint(struct target *target,
-                                 struct breakpoint *breakpoint)
-{
-    if (target->state != TARGET_HALTED) {
+		struct breakpoint *breakpoint)
+{
+	if (target->state != TARGET_HALTED) {
 #if BUILD_RISCV == 1
-        LOG_WARNING("target %s is not halted (add hybrid breakpoint)", target_name(target));
+		LOG_WARNING("target %s is not halted (add hybrid breakpoint)", target_name(target));
 #else
-        LOG_WARNING("target %s is not halted", target_name(target));
+		LOG_WARNING("target %s is not halted", target_name(target));
 #endif
-        return ERROR_TARGET_NOT_HALTED;
-    }
-    return target->type->add_hybrid_breakpoint(target, breakpoint);
+		return ERROR_TARGET_NOT_HALTED;
+	}
+	return target->type->add_hybrid_breakpoint(target, breakpoint);
 }
 
 int target_remove_breakpoint(struct target *target,
-                             struct breakpoint *breakpoint)
-{
-    return target->type->remove_breakpoint(target, breakpoint);
+		struct breakpoint *breakpoint)
+{
+	return target->type->remove_breakpoint(target, breakpoint);
 }
 
 int target_add_watchpoint(struct target *target,
-                          struct watchpoint *watchpoint)
-{
-    if (target->state != TARGET_HALTED) {
+		struct watchpoint *watchpoint)
+{
+	if (target->state != TARGET_HALTED) {
 #if BUILD_RISCV == 1
-        LOG_WARNING("target %s is not halted (add watchpoint)", target_name(target));
+		LOG_WARNING("target %s is not halted (add watchpoint)", target_name(target));
 #else
-        LOG_WARNING("target %s is not halted", target_name(target));
+		LOG_WARNING("target %s is not halted", target_name(target));
 #endif
-        return ERROR_TARGET_NOT_HALTED;
-    }
-    return target->type->add_watchpoint(target, watchpoint);
+		return ERROR_TARGET_NOT_HALTED;
+	}
+	return target->type->add_watchpoint(target, watchpoint);
 }
 int target_remove_watchpoint(struct target *target,
-                             struct watchpoint *watchpoint)
-{
-    return target->type->remove_watchpoint(target, watchpoint);
+		struct watchpoint *watchpoint)
+{
+	return target->type->remove_watchpoint(target, watchpoint);
 }
 int target_hit_watchpoint(struct target *target,
-                          struct watchpoint **hit_watchpoint)
-{
-    if (target->state != TARGET_HALTED) {
+		struct watchpoint **hit_watchpoint)
+{
+	if (target->state != TARGET_HALTED) {
 #if BUILD_RISCV == 1
-        LOG_WARNING("target %s is not halted (hit watchpoint)", target->cmd_name);
+		LOG_WARNING("target %s is not halted (hit watchpoint)", target->cmd_name);
 #else
-        LOG_WARNING("target %s is not halted", target->cmd_name);
+		LOG_WARNING("target %s is not halted", target->cmd_name);
 #endif
-        
-        return ERROR_TARGET_NOT_HALTED;
-    }
-    
-    if (target->type->hit_watchpoint == NULL) {
-        /* For backward compatible, if hit_watchpoint is not implemented,
-         * return ERROR_FAIL such that gdb_server will not take the nonsense
-         * information. */
-        return ERROR_FAIL;
-    }
-    
-    return target->type->hit_watchpoint(target, hit_watchpoint);
+		return ERROR_TARGET_NOT_HALTED;
+	}
+
+	if (target->type->hit_watchpoint == NULL) {
+		/* For backward compatible, if hit_watchpoint is not implemented,
+		 * return ERROR_FAIL such that gdb_server will not take the nonsense
+		 * information. */
+		return ERROR_FAIL;
+	}
+
+	return target->type->hit_watchpoint(target, hit_watchpoint);
 }
 
 int target_get_gdb_reg_list(struct target *target,
-                            struct reg **reg_list[], int *reg_list_size,
-                            enum target_register_class reg_class)
-{
-    return target->type->get_gdb_reg_list(target, reg_list, reg_list_size, reg_class);
+		struct reg **reg_list[], int *reg_list_size,
+		enum target_register_class reg_class)
+{
+	return target->type->get_gdb_reg_list(target, reg_list, reg_list_size, reg_class);
 }
 int target_step(struct target *target,
-                int current, target_addr_t address, int handle_breakpoints)
-{
-    return target->type->step(target, current, address, handle_breakpoints);
+		int current, target_addr_t address, int handle_breakpoints)
+{
+	return target->type->step(target, current, address, handle_breakpoints);
 }
 
 int target_get_gdb_fileio_info(struct target *target, struct gdb_fileio_info *fileio_info)
 {
-    if (target->state != TARGET_HALTED) {
+	if (target->state != TARGET_HALTED) {
 #if BUILD_RISCV == 1
-        LOG_WARNING("target %s is not halted (gdb fileio)", target->cmd_name);
+		LOG_WARNING("target %s is not halted (gdb fileio)", target->cmd_name);
 #else
-        LOG_WARNING("target %s is not halted", target->cmd_name);
+		LOG_WARNING("target %s is not halted", target->cmd_name);
 #endif
-        return ERROR_TARGET_NOT_HALTED;
-    }
-    return target->type->get_gdb_fileio_info(target, fileio_info);
+		return ERROR_TARGET_NOT_HALTED;
+	}
+	return target->type->get_gdb_fileio_info(target, fileio_info);
 }
 
 int target_gdb_fileio_end(struct target *target, int retcode, int fileio_errno, bool ctrl_c)
 {
-    if (target->state != TARGET_HALTED) {
+	if (target->state != TARGET_HALTED) {
 #if BUILD_RISCV == 1
-        LOG_WARNING("target %s is not halted (gdb fileio end)", target->cmd_name);
+		LOG_WARNING("target %s is not halted (gdb fileio end)", target->cmd_name);
 #else
-        LOG_WARNING("target %s is not halted", target->cmd_name);
+		LOG_WARNING("target %s is not halted", target->cmd_name);
 #endif
-        return ERROR_TARGET_NOT_HALTED;
-    }
-    return target->type->gdb_fileio_end(target, retcode, fileio_errno, ctrl_c);
+		return ERROR_TARGET_NOT_HALTED;
+	}
+	return target->type->gdb_fileio_end(target, retcode, fileio_errno, ctrl_c);
 }
 
 int target_profiling(struct target *target, uint32_t *samples,
-                     uint32_t max_num_samples, uint32_t *num_samples, uint32_t seconds)
-{
-    if (target->state != TARGET_HALTED) {
+			uint32_t max_num_samples, uint32_t *num_samples, uint32_t seconds)
+{
+	if (target->state != TARGET_HALTED) {
 #if BUILD_RISCV == 1
-        LOG_WARNING("target %s is not halted (profiling)", target->cmd_name);
+		LOG_WARNING("target %s is not halted (profiling)", target->cmd_name);
 #else
-        LOG_WARNING("target %s is not halted", target->cmd_name);
+		LOG_WARNING("target %s is not halted", target->cmd_name);
 #endif
-        return ERROR_TARGET_NOT_HALTED;
-    }
-    return target->type->profiling(target, samples, max_num_samples,
-                                   num_samples, seconds);
+		return ERROR_TARGET_NOT_HALTED;
+	}
+	return target->type->profiling(target, samples, max_num_samples,
+			num_samples, seconds);
 }
 
 /**
@@ -1248,705 +1247,705 @@
  */
 static void target_reset_examined(struct target *target)
 {
-    target->examined = false;
+	target->examined = false;
 }
 
 static int handle_target(void *priv);
 
 static int target_init_one(struct command_context *cmd_ctx,
-                           struct target *target)
-{
-    target_reset_examined(target);
-    
-    struct target_type *type = target->type;
-    if (type->examine == NULL)
-        type->examine = default_examine;
-    
-    if (type->check_reset == NULL)
-        type->check_reset = default_check_reset;
-    
-    assert(type->init_target != NULL);
-    
-    int retval = type->init_target(cmd_ctx, target);
-    if (ERROR_OK != retval) {
-        LOG_ERROR("target '%s' init failed", target_name(target));
-        return retval;
-    }
-    
-    /* Sanity-check MMU support ... stub in what we must, to help
-     * implement it in stages, but warn if we need to do so.
-     */
-    if (type->mmu) {
-        if (type->virt2phys == NULL) {
-            LOG_ERROR("type '%s' is missing virt2phys", type->name);
-            type->virt2phys = identity_virt2phys;
-        }
-    } else {
-        /* Make sure no-MMU targets all behave the same:  make no
-         * distinction between physical and virtual addresses, and
-         * ensure that virt2phys() is always an identity mapping.
-         */
-        if (type->write_phys_memory || type->read_phys_memory || type->virt2phys)
-            LOG_WARNING("type '%s' has bad MMU hooks", type->name);
-        
-        type->mmu = no_mmu;
-        type->write_phys_memory = type->write_memory;
-        type->read_phys_memory = type->read_memory;
-        type->virt2phys = identity_virt2phys;
-    }
-    
-    if (target->type->read_buffer == NULL)
-        target->type->read_buffer = target_read_buffer_default;
-    
-    if (target->type->write_buffer == NULL)
-        target->type->write_buffer = target_write_buffer_default;
-    
-    if (target->type->get_gdb_fileio_info == NULL)
-        target->type->get_gdb_fileio_info = target_get_gdb_fileio_info_default;
-    
-    if (target->type->gdb_fileio_end == NULL)
-        target->type->gdb_fileio_end = target_gdb_fileio_end_default;
-    
-    if (target->type->profiling == NULL)
-        target->type->profiling = target_profiling_default;
-    
-    return ERROR_OK;
+		struct target *target)
+{
+	target_reset_examined(target);
+
+	struct target_type *type = target->type;
+	if (type->examine == NULL)
+		type->examine = default_examine;
+
+	if (type->check_reset == NULL)
+		type->check_reset = default_check_reset;
+
+	assert(type->init_target != NULL);
+
+	int retval = type->init_target(cmd_ctx, target);
+	if (ERROR_OK != retval) {
+		LOG_ERROR("target '%s' init failed", target_name(target));
+		return retval;
+	}
+
+	/* Sanity-check MMU support ... stub in what we must, to help
+	 * implement it in stages, but warn if we need to do so.
+	 */
+	if (type->mmu) {
+		if (type->virt2phys == NULL) {
+			LOG_ERROR("type '%s' is missing virt2phys", type->name);
+			type->virt2phys = identity_virt2phys;
+		}
+	} else {
+		/* Make sure no-MMU targets all behave the same:  make no
+		 * distinction between physical and virtual addresses, and
+		 * ensure that virt2phys() is always an identity mapping.
+		 */
+		if (type->write_phys_memory || type->read_phys_memory || type->virt2phys)
+			LOG_WARNING("type '%s' has bad MMU hooks", type->name);
+
+		type->mmu = no_mmu;
+		type->write_phys_memory = type->write_memory;
+		type->read_phys_memory = type->read_memory;
+		type->virt2phys = identity_virt2phys;
+	}
+
+	if (target->type->read_buffer == NULL)
+		target->type->read_buffer = target_read_buffer_default;
+
+	if (target->type->write_buffer == NULL)
+		target->type->write_buffer = target_write_buffer_default;
+
+	if (target->type->get_gdb_fileio_info == NULL)
+		target->type->get_gdb_fileio_info = target_get_gdb_fileio_info_default;
+
+	if (target->type->gdb_fileio_end == NULL)
+		target->type->gdb_fileio_end = target_gdb_fileio_end_default;
+
+	if (target->type->profiling == NULL)
+		target->type->profiling = target_profiling_default;
+
+	return ERROR_OK;
 }
 
 static int target_init(struct command_context *cmd_ctx)
 {
-    struct target *target;
-    int retval;
-    
-    for (target = all_targets; target; target = target->next) {
-        retval = target_init_one(cmd_ctx, target);
-        if (ERROR_OK != retval)
-            return retval;
-    }
-    
-    if (!all_targets)
-        return ERROR_OK;
-    
-    retval = target_register_user_commands(cmd_ctx);
-    if (ERROR_OK != retval)
-        return retval;
-    
-    retval = target_register_timer_callback(&handle_target,
-                                            polling_interval, 1, cmd_ctx->interp);
-    if (ERROR_OK != retval)
-        return retval;
-    
-    return ERROR_OK;
+	struct target *target;
+	int retval;
+
+	for (target = all_targets; target; target = target->next) {
+		retval = target_init_one(cmd_ctx, target);
+		if (ERROR_OK != retval)
+			return retval;
+	}
+
+	if (!all_targets)
+		return ERROR_OK;
+
+	retval = target_register_user_commands(cmd_ctx);
+	if (ERROR_OK != retval)
+		return retval;
+
+	retval = target_register_timer_callback(&handle_target,
+			polling_interval, 1, cmd_ctx->interp);
+	if (ERROR_OK != retval)
+		return retval;
+
+	return ERROR_OK;
 }
 
 COMMAND_HANDLER(handle_target_init_command)
 {
-    int retval;
-    
-    if (CMD_ARGC != 0)
-        return ERROR_COMMAND_SYNTAX_ERROR;
-    
-    static bool target_initialized;
-    if (target_initialized) {
-        LOG_INFO("'target init' has already been called");
-        return ERROR_OK;
-    }
-    target_initialized = true;
-    
-    retval = command_run_line(CMD_CTX, "init_targets");
-    if (ERROR_OK != retval)
-        return retval;
-    
-    retval = command_run_line(CMD_CTX, "init_target_events");
-    if (ERROR_OK != retval)
-        return retval;
-    
-    retval = command_run_line(CMD_CTX, "init_board");
-    if (ERROR_OK != retval)
-        return retval;
-    
-    LOG_DEBUG("Initializing targets...");
-    return target_init(CMD_CTX);
+	int retval;
+
+	if (CMD_ARGC != 0)
+		return ERROR_COMMAND_SYNTAX_ERROR;
+
+	static bool target_initialized;
+	if (target_initialized) {
+		LOG_INFO("'target init' has already been called");
+		return ERROR_OK;
+	}
+	target_initialized = true;
+
+	retval = command_run_line(CMD_CTX, "init_targets");
+	if (ERROR_OK != retval)
+		return retval;
+
+	retval = command_run_line(CMD_CTX, "init_target_events");
+	if (ERROR_OK != retval)
+		return retval;
+
+	retval = command_run_line(CMD_CTX, "init_board");
+	if (ERROR_OK != retval)
+		return retval;
+
+	LOG_DEBUG("Initializing targets...");
+	return target_init(CMD_CTX);
 }
 
 int target_register_event_callback(int (*callback)(struct target *target,
-                                                   enum target_event event, void *priv), void *priv)
-{
-    struct target_event_callback **callbacks_p = &target_event_callbacks;
-    
-    if (callback == NULL)
-        return ERROR_COMMAND_SYNTAX_ERROR;
-    
-    if (*callbacks_p) {
-        while ((*callbacks_p)->next)
-            callbacks_p = &((*callbacks_p)->next);
-        callbacks_p = &((*callbacks_p)->next);
-    }
-    
-    (*callbacks_p) = malloc(sizeof(struct target_event_callback));
-    (*callbacks_p)->callback = callback;
-    (*callbacks_p)->priv = priv;
-    (*callbacks_p)->next = NULL;
-    
-    return ERROR_OK;
+		enum target_event event, void *priv), void *priv)
+{
+	struct target_event_callback **callbacks_p = &target_event_callbacks;
+
+	if (callback == NULL)
+		return ERROR_COMMAND_SYNTAX_ERROR;
+
+	if (*callbacks_p) {
+		while ((*callbacks_p)->next)
+			callbacks_p = &((*callbacks_p)->next);
+		callbacks_p = &((*callbacks_p)->next);
+	}
+
+	(*callbacks_p) = malloc(sizeof(struct target_event_callback));
+	(*callbacks_p)->callback = callback;
+	(*callbacks_p)->priv = priv;
+	(*callbacks_p)->next = NULL;
+
+	return ERROR_OK;
 }
 
 int target_register_reset_callback(int (*callback)(struct target *target,
-                                                   enum target_reset_mode reset_mode, void *priv), void *priv)
-{
-    struct target_reset_callback *entry;
-    
-    if (callback == NULL)
-        return ERROR_COMMAND_SYNTAX_ERROR;
-    
-    entry = malloc(sizeof(struct target_reset_callback));
-    if (entry == NULL) {
-        LOG_ERROR("error allocating buffer for reset callback entry");
-        return ERROR_COMMAND_SYNTAX_ERROR;
-    }
-    
-    entry->callback = callback;
-    entry->priv = priv;
-    list_add(&entry->list, &target_reset_callback_list);
-    
-    
-    return ERROR_OK;
+		enum target_reset_mode reset_mode, void *priv), void *priv)
+{
+	struct target_reset_callback *entry;
+
+	if (callback == NULL)
+		return ERROR_COMMAND_SYNTAX_ERROR;
+
+	entry = malloc(sizeof(struct target_reset_callback));
+	if (entry == NULL) {
+		LOG_ERROR("error allocating buffer for reset callback entry");
+		return ERROR_COMMAND_SYNTAX_ERROR;
+	}
+
+	entry->callback = callback;
+	entry->priv = priv;
+	list_add(&entry->list, &target_reset_callback_list);
+
+
+	return ERROR_OK;
 }
 
 int target_register_trace_callback(int (*callback)(struct target *target,
-                                                   size_t len, uint8_t *data, void *priv), void *priv)
-{
-    struct target_trace_callback *entry;
-    
-    if (callback == NULL)
-        return ERROR_COMMAND_SYNTAX_ERROR;
-    
-    entry = malloc(sizeof(struct target_trace_callback));
-    if (entry == NULL) {
-        LOG_ERROR("error allocating buffer for trace callback entry");
-        return ERROR_COMMAND_SYNTAX_ERROR;
-    }
-    
-    entry->callback = callback;
-    entry->priv = priv;
-    list_add(&entry->list, &target_trace_callback_list);
-    
-    
-    return ERROR_OK;
+		size_t len, uint8_t *data, void *priv), void *priv)
+{
+	struct target_trace_callback *entry;
+
+	if (callback == NULL)
+		return ERROR_COMMAND_SYNTAX_ERROR;
+
+	entry = malloc(sizeof(struct target_trace_callback));
+	if (entry == NULL) {
+		LOG_ERROR("error allocating buffer for trace callback entry");
+		return ERROR_COMMAND_SYNTAX_ERROR;
+	}
+
+	entry->callback = callback;
+	entry->priv = priv;
+	list_add(&entry->list, &target_trace_callback_list);
+
+
+	return ERROR_OK;
 }
 
 int target_register_timer_callback(int (*callback)(void *priv), int time_ms, int periodic, void *priv)
 {
-    struct target_timer_callback **callbacks_p = &target_timer_callbacks;
-    struct timeval now;
-    
-    if (callback == NULL)
-        return ERROR_COMMAND_SYNTAX_ERROR;
-    
-    if (*callbacks_p) {
-        while ((*callbacks_p)->next)
-            callbacks_p = &((*callbacks_p)->next);
-        callbacks_p = &((*callbacks_p)->next);
-    }
-    
-    (*callbacks_p) = malloc(sizeof(struct target_timer_callback));
-    (*callbacks_p)->callback = callback;
-    (*callbacks_p)->periodic = periodic;
-    (*callbacks_p)->time_ms = time_ms;
-    (*callbacks_p)->removed = false;
-    
-    gettimeofday(&now, NULL);
-    (*callbacks_p)->when.tv_usec = now.tv_usec + (time_ms % 1000) * 1000;
-    time_ms -= (time_ms % 1000);
-    (*callbacks_p)->when.tv_sec = now.tv_sec + (time_ms / 1000);
-    if ((*callbacks_p)->when.tv_usec > 1000000) {
-        (*callbacks_p)->when.tv_usec = (*callbacks_p)->when.tv_usec - 1000000;
-        (*callbacks_p)->when.tv_sec += 1;
-    }
-    
-    (*callbacks_p)->priv = priv;
-    (*callbacks_p)->next = NULL;
-    
-    return ERROR_OK;
+	struct target_timer_callback **callbacks_p = &target_timer_callbacks;
+	struct timeval now;
+
+	if (callback == NULL)
+		return ERROR_COMMAND_SYNTAX_ERROR;
+
+	if (*callbacks_p) {
+		while ((*callbacks_p)->next)
+			callbacks_p = &((*callbacks_p)->next);
+		callbacks_p = &((*callbacks_p)->next);
+	}
+
+	(*callbacks_p) = malloc(sizeof(struct target_timer_callback));
+	(*callbacks_p)->callback = callback;
+	(*callbacks_p)->periodic = periodic;
+	(*callbacks_p)->time_ms = time_ms;
+	(*callbacks_p)->removed = false;
+
+	gettimeofday(&now, NULL);
+	(*callbacks_p)->when.tv_usec = now.tv_usec + (time_ms % 1000) * 1000;
+	time_ms -= (time_ms % 1000);
+	(*callbacks_p)->when.tv_sec = now.tv_sec + (time_ms / 1000);
+	if ((*callbacks_p)->when.tv_usec > 1000000) {
+		(*callbacks_p)->when.tv_usec = (*callbacks_p)->when.tv_usec - 1000000;
+		(*callbacks_p)->when.tv_sec += 1;
+	}
+
+	(*callbacks_p)->priv = priv;
+	(*callbacks_p)->next = NULL;
+
+	return ERROR_OK;
 }
 
 int target_unregister_event_callback(int (*callback)(struct target *target,
-                                                     enum target_event event, void *priv), void *priv)
-{
-    struct target_event_callback **p = &target_event_callbacks;
-    struct target_event_callback *c = target_event_callbacks;
-    
-    if (callback == NULL)
-        return ERROR_COMMAND_SYNTAX_ERROR;
-    
-    while (c) {
-        struct target_event_callback *next = c->next;
-        if ((c->callback == callback) && (c->priv == priv)) {
-            *p = next;
-            free(c);
-            return ERROR_OK;
-        } else
-            p = &(c->next);
-        c = next;
-    }
-    
-    return ERROR_OK;
+		enum target_event event, void *priv), void *priv)
+{
+	struct target_event_callback **p = &target_event_callbacks;
+	struct target_event_callback *c = target_event_callbacks;
+
+	if (callback == NULL)
+		return ERROR_COMMAND_SYNTAX_ERROR;
+
+	while (c) {
+		struct target_event_callback *next = c->next;
+		if ((c->callback == callback) && (c->priv == priv)) {
+			*p = next;
+			free(c);
+			return ERROR_OK;
+		} else
+			p = &(c->next);
+		c = next;
+	}
+
+	return ERROR_OK;
 }
 
 int target_unregister_reset_callback(int (*callback)(struct target *target,
-                                                     enum target_reset_mode reset_mode, void *priv), void *priv)
-{
-    struct target_reset_callback *entry;
-    
-    if (callback == NULL)
-        return ERROR_COMMAND_SYNTAX_ERROR;
-    
-    list_for_each_entry(entry, &target_reset_callback_list, list) {
-        if (entry->callback == callback && entry->priv == priv) {
-            list_del(&entry->list);
-            free(entry);
-            break;
-        }
-    }
-    
-    return ERROR_OK;
+		enum target_reset_mode reset_mode, void *priv), void *priv)
+{
+	struct target_reset_callback *entry;
+
+	if (callback == NULL)
+		return ERROR_COMMAND_SYNTAX_ERROR;
+
+	list_for_each_entry(entry, &target_reset_callback_list, list) {
+		if (entry->callback == callback && entry->priv == priv) {
+			list_del(&entry->list);
+			free(entry);
+			break;
+		}
+	}
+
+	return ERROR_OK;
 }
 
 int target_unregister_trace_callback(int (*callback)(struct target *target,
-                                                     size_t len, uint8_t *data, void *priv), void *priv)
-{
-    struct target_trace_callback *entry;
-    
-    if (callback == NULL)
-        return ERROR_COMMAND_SYNTAX_ERROR;
-    
-    list_for_each_entry(entry, &target_trace_callback_list, list) {
-        if (entry->callback == callback && entry->priv == priv) {
-            list_del(&entry->list);
-            free(entry);
-            break;
-        }
-    }
-    
-    return ERROR_OK;
+		size_t len, uint8_t *data, void *priv), void *priv)
+{
+	struct target_trace_callback *entry;
+
+	if (callback == NULL)
+		return ERROR_COMMAND_SYNTAX_ERROR;
+
+	list_for_each_entry(entry, &target_trace_callback_list, list) {
+		if (entry->callback == callback && entry->priv == priv) {
+			list_del(&entry->list);
+			free(entry);
+			break;
+		}
+	}
+
+	return ERROR_OK;
 }
 
 int target_unregister_timer_callback(int (*callback)(void *priv), void *priv)
 {
-    if (callback == NULL)
-        return ERROR_COMMAND_SYNTAX_ERROR;
-    
-    for (struct target_timer_callback *c = target_timer_callbacks;
-         c; c = c->next) {
-        if ((c->callback == callback) && (c->priv == priv)) {
-            c->removed = true;
-            return ERROR_OK;
-        }
-    }
-    
-    return ERROR_FAIL;
+	if (callback == NULL)
+		return ERROR_COMMAND_SYNTAX_ERROR;
+
+	for (struct target_timer_callback *c = target_timer_callbacks;
+	     c; c = c->next) {
+		if ((c->callback == callback) && (c->priv == priv)) {
+			c->removed = true;
+			return ERROR_OK;
+		}
+	}
+
+	return ERROR_FAIL;
 }
 
 int target_call_event_callbacks(struct target *target, enum target_event event)
 {
-    struct target_event_callback *callback = target_event_callbacks;
-    struct target_event_callback *next_callback;
-    
-    if (event == TARGET_EVENT_HALTED) {
-        /* execute early halted first */
-        target_call_event_callbacks(target, TARGET_EVENT_GDB_HALT);
-    }
-    
-    LOG_DEBUG("target event %i (%s)", event,
-              Jim_Nvp_value2name_simple(nvp_target_event, event)->name);
-    
-    target_handle_event(target, event);
-    
-    while (callback) {
-        next_callback = callback->next;
-        callback->callback(target, event, callback->priv);
-        callback = next_callback;
-    }
-    
-    return ERROR_OK;
+	struct target_event_callback *callback = target_event_callbacks;
+	struct target_event_callback *next_callback;
+
+	if (event == TARGET_EVENT_HALTED) {
+		/* execute early halted first */
+		target_call_event_callbacks(target, TARGET_EVENT_GDB_HALT);
+	}
+
+	LOG_DEBUG("target event %i (%s)", event,
+			Jim_Nvp_value2name_simple(nvp_target_event, event)->name);
+
+	target_handle_event(target, event);
+
+	while (callback) {
+		next_callback = callback->next;
+		callback->callback(target, event, callback->priv);
+		callback = next_callback;
+	}
+
+	return ERROR_OK;
 }
 
 int target_call_reset_callbacks(struct target *target, enum target_reset_mode reset_mode)
 {
-    struct target_reset_callback *callback;
-    
-    LOG_DEBUG("target reset %i (%s)", reset_mode,
-              Jim_Nvp_value2name_simple(nvp_reset_modes, reset_mode)->name);
-    
-    list_for_each_entry(callback, &target_reset_callback_list, list)
-    callback->callback(target, reset_mode, callback->priv);
-    
-    return ERROR_OK;
+	struct target_reset_callback *callback;
+
+	LOG_DEBUG("target reset %i (%s)", reset_mode,
+			Jim_Nvp_value2name_simple(nvp_reset_modes, reset_mode)->name);
+
+	list_for_each_entry(callback, &target_reset_callback_list, list)
+		callback->callback(target, reset_mode, callback->priv);
+
+	return ERROR_OK;
 }
 
 int target_call_trace_callbacks(struct target *target, size_t len, uint8_t *data)
 {
-    struct target_trace_callback *callback;
-    
-    list_for_each_entry(callback, &target_trace_callback_list, list)
-    callback->callback(target, len, data, callback->priv);
-    
-    return ERROR_OK;
+	struct target_trace_callback *callback;
+
+	list_for_each_entry(callback, &target_trace_callback_list, list)
+		callback->callback(target, len, data, callback->priv);
+
+	return ERROR_OK;
 }
 
 static int target_timer_callback_periodic_restart(
-                                                  struct target_timer_callback *cb, struct timeval *now)
-{
-    int time_ms = cb->time_ms;
-    cb->when.tv_usec = now->tv_usec + (time_ms % 1000) * 1000;
-    time_ms -= (time_ms % 1000);
-    cb->when.tv_sec = now->tv_sec + time_ms / 1000;
-    if (cb->when.tv_usec > 1000000) {
-        cb->when.tv_usec = cb->when.tv_usec - 1000000;
-        cb->when.tv_sec += 1;
-    }
-    return ERROR_OK;
+		struct target_timer_callback *cb, struct timeval *now)
+{
+	int time_ms = cb->time_ms;
+	cb->when.tv_usec = now->tv_usec + (time_ms % 1000) * 1000;
+	time_ms -= (time_ms % 1000);
+	cb->when.tv_sec = now->tv_sec + time_ms / 1000;
+	if (cb->when.tv_usec > 1000000) {
+		cb->when.tv_usec = cb->when.tv_usec - 1000000;
+		cb->when.tv_sec += 1;
+	}
+	return ERROR_OK;
 }
 
 static int target_call_timer_callback(struct target_timer_callback *cb,
-                                      struct timeval *now)
-{
-    cb->callback(cb->priv);
-    
-    if (cb->periodic)
-        return target_timer_callback_periodic_restart(cb, now);
-    
-    return target_unregister_timer_callback(cb->callback, cb->priv);
+		struct timeval *now)
+{
+	cb->callback(cb->priv);
+
+	if (cb->periodic)
+		return target_timer_callback_periodic_restart(cb, now);
+
+	return target_unregister_timer_callback(cb->callback, cb->priv);
 }
 
 static int target_call_timer_callbacks_check_time(int checktime)
 {
-    static bool callback_processing;
-    
-    /* Do not allow nesting */
-    if (callback_processing)
-        return ERROR_OK;
-    
-    callback_processing = true;
-    
-    keep_alive();
-    
-    struct timeval now;
-    gettimeofday(&now, NULL);
-    
-    /* Store an address of the place containing a pointer to the
-     * next item; initially, that's a standalone "root of the
-     * list" variable. */
-    struct target_timer_callback **callback = &target_timer_callbacks;
-    while (*callback) {
-        if ((*callback)->removed) {
-            struct target_timer_callback *p = *callback;
-            *callback = (*callback)->next;
-            free(p);
-            continue;
-        }
-        
-        bool call_it = (*callback)->callback &&
-        ((!checktime && (*callback)->periodic) ||
-         now.tv_sec > (*callback)->when.tv_sec ||
-         (now.tv_sec == (*callback)->when.tv_sec &&
-          now.tv_usec >= (*callback)->when.tv_usec));
-        
-        if (call_it)
-            target_call_timer_callback(*callback, &now);
-        
-        callback = &(*callback)->next;
-    }
-    
-    callback_processing = false;
-    return ERROR_OK;
+	static bool callback_processing;
+
+	/* Do not allow nesting */
+	if (callback_processing)
+		return ERROR_OK;
+
+	callback_processing = true;
+
+	keep_alive();
+
+	struct timeval now;
+	gettimeofday(&now, NULL);
+
+	/* Store an address of the place containing a pointer to the
+	 * next item; initially, that's a standalone "root of the
+	 * list" variable. */
+	struct target_timer_callback **callback = &target_timer_callbacks;
+	while (*callback) {
+		if ((*callback)->removed) {
+			struct target_timer_callback *p = *callback;
+			*callback = (*callback)->next;
+			free(p);
+			continue;
+		}
+
+		bool call_it = (*callback)->callback &&
+			((!checktime && (*callback)->periodic) ||
+			 now.tv_sec > (*callback)->when.tv_sec ||
+			 (now.tv_sec == (*callback)->when.tv_sec &&
+			  now.tv_usec >= (*callback)->when.tv_usec));
+
+		if (call_it)
+			target_call_timer_callback(*callback, &now);
+
+		callback = &(*callback)->next;
+	}
+
+	callback_processing = false;
+	return ERROR_OK;
 }
 
 int target_call_timer_callbacks(void)
 {
-    return target_call_timer_callbacks_check_time(1);
+	return target_call_timer_callbacks_check_time(1);
 }
 
 /* invoke periodic callbacks immediately */
 int target_call_timer_callbacks_now(void)
 {
-    return target_call_timer_callbacks_check_time(0);
+	return target_call_timer_callbacks_check_time(0);
 }
 
 /* Prints the working area layout for debug purposes */
 static void print_wa_layout(struct target *target)
 {
-    struct working_area *c = target->working_areas;
-    
-    while (c) {
-        LOG_DEBUG("%c%c " TARGET_ADDR_FMT "-" TARGET_ADDR_FMT " (%" PRIu32 " bytes)",
-                  c->backup ? 'b' : ' ', c->free ? ' ' : '*',
-                  c->address, c->address + c->size - 1, c->size);
-        c = c->next;
-    }
+	struct working_area *c = target->working_areas;
+
+	while (c) {
+		LOG_DEBUG("%c%c " TARGET_ADDR_FMT "-" TARGET_ADDR_FMT " (%" PRIu32 " bytes)",
+			c->backup ? 'b' : ' ', c->free ? ' ' : '*',
+			c->address, c->address + c->size - 1, c->size);
+		c = c->next;
+	}
 }
 
 /* Reduce area to size bytes, create a new free area from the remaining bytes, if any. */
 static void target_split_working_area(struct working_area *area, uint32_t size)
 {
-    assert(area->free); /* Shouldn't split an allocated area */
-    assert(size <= area->size); /* Caller should guarantee this */
-    
-    /* Split only if not already the right size */
-    if (size < area->size) {
-        struct working_area *new_wa = malloc(sizeof(*new_wa));
-        
-        if (new_wa == NULL)
-            return;
-        
-        new_wa->next = area->next;
-        new_wa->size = area->size - size;
-        new_wa->address = area->address + size;
-        new_wa->backup = NULL;
-        new_wa->user = NULL;
-        new_wa->free = true;
-        
-        area->next = new_wa;
-        area->size = size;
-        
-        /* If backup memory was allocated to this area, it has the wrong size
-         * now so free it and it will be reallocated if/when needed */
-        if (area->backup) {
-            free(area->backup);
-            area->backup = NULL;
-        }
-    }
+	assert(area->free); /* Shouldn't split an allocated area */
+	assert(size <= area->size); /* Caller should guarantee this */
+
+	/* Split only if not already the right size */
+	if (size < area->size) {
+		struct working_area *new_wa = malloc(sizeof(*new_wa));
+
+		if (new_wa == NULL)
+			return;
+
+		new_wa->next = area->next;
+		new_wa->size = area->size - size;
+		new_wa->address = area->address + size;
+		new_wa->backup = NULL;
+		new_wa->user = NULL;
+		new_wa->free = true;
+
+		area->next = new_wa;
+		area->size = size;
+
+		/* If backup memory was allocated to this area, it has the wrong size
+		 * now so free it and it will be reallocated if/when needed */
+		if (area->backup) {
+			free(area->backup);
+			area->backup = NULL;
+		}
+	}
 }
 
 /* Merge all adjacent free areas into one */
 static void target_merge_working_areas(struct target *target)
 {
-    struct working_area *c = target->working_areas;
-    
-    while (c && c->next) {
-        assert(c->next->address == c->address + c->size); /* This is an invariant */
-        
-        /* Find two adjacent free areas */
-        if (c->free && c->next->free) {
-            /* Merge the last into the first */
-            c->size += c->next->size;
-            
-            /* Remove the last */
-            struct working_area *to_be_freed = c->next;
-            c->next = c->next->next;
-            if (to_be_freed->backup)
-                free(to_be_freed->backup);
-            free(to_be_freed);
-            
-            /* If backup memory was allocated to the remaining area, it's has
-             * the wrong size now */
-            if (c->backup) {
-                free(c->backup);
-                c->backup = NULL;
-            }
-        } else {
-            c = c->next;
-        }
-    }
+	struct working_area *c = target->working_areas;
+
+	while (c && c->next) {
+		assert(c->next->address == c->address + c->size); /* This is an invariant */
+
+		/* Find two adjacent free areas */
+		if (c->free && c->next->free) {
+			/* Merge the last into the first */
+			c->size += c->next->size;
+
+			/* Remove the last */
+			struct working_area *to_be_freed = c->next;
+			c->next = c->next->next;
+			if (to_be_freed->backup)
+				free(to_be_freed->backup);
+			free(to_be_freed);
+
+			/* If backup memory was allocated to the remaining area, it's has
+			 * the wrong size now */
+			if (c->backup) {
+				free(c->backup);
+				c->backup = NULL;
+			}
+		} else {
+			c = c->next;
+		}
+	}
 }
 
 int target_alloc_working_area_try(struct target *target, uint32_t size, struct working_area **area)
 {
-    /* Reevaluate working area address based on MMU state*/
-    if (target->working_areas == NULL) {
-        int retval;
-        int enabled;
-        
-        retval = target->type->mmu(target, &enabled);
-        if (retval != ERROR_OK)
-            return retval;
-        
-        if (!enabled) {
-            if (target->working_area_phys_spec) {
-                LOG_DEBUG("MMU disabled, using physical "
-                          "address for working memory " TARGET_ADDR_FMT,
-                          target->working_area_phys);
-                target->working_area = target->working_area_phys;
-            } else {
-                LOG_ERROR("No working memory available. "
-                          "Specify -work-area-phys to target.");
-                return ERROR_TARGET_RESOURCE_NOT_AVAILABLE;
-            }
-        } else {
-            if (target->working_area_virt_spec) {
-                LOG_DEBUG("MMU enabled, using virtual "
-                          "address for working memory " TARGET_ADDR_FMT,
-                          target->working_area_virt);
-                target->working_area = target->working_area_virt;
-            } else {
-                LOG_ERROR("No working memory available. "
-                          "Specify -work-area-virt to target.");
-                return ERROR_TARGET_RESOURCE_NOT_AVAILABLE;
-            }
-        }
-        
-        /* Set up initial working area on first call */
-        struct working_area *new_wa = malloc(sizeof(*new_wa));
-        if (new_wa) {
-            new_wa->next = NULL;
-            new_wa->size = target->working_area_size & ~3UL; /* 4-byte align */
-            new_wa->address = target->working_area;
-            new_wa->backup = NULL;
-            new_wa->user = NULL;
-            new_wa->free = true;
-        }
-        
-        target->working_areas = new_wa;
-    }
-    
-    /* only allocate multiples of 4 byte */
-    if (size % 4)
-        size = (size + 3) & (~3UL);
-    
-    struct working_area *c = target->working_areas;
-    
-    /* Find the first large enough working area */
-    while (c) {
-        if (c->free && c->size >= size)
-            break;
-        c = c->next;
-    }
-    
-    if (c == NULL)
-        return ERROR_TARGET_RESOURCE_NOT_AVAILABLE;
-    
-    /* Split the working area into the requested size */
-    target_split_working_area(c, size);
-    
-    LOG_DEBUG("allocated new working area of %" PRIu32 " bytes at address " TARGET_ADDR_FMT,
-              size, c->address);
-    
-    if (target->backup_working_area) {
-        if (c->backup == NULL) {
-            c->backup = malloc(c->size);
-            if (c->backup == NULL)
-                return ERROR_FAIL;
-        }
-        
-        int retval = target_read_memory(target, c->address, 4, c->size / 4, c->backup);
-        if (retval != ERROR_OK)
-            return retval;
-    }
-    
-    /* mark as used, and return the new (reused) area */
-    c->free = false;
-    *area = c;
-    
-    /* user pointer */
-    c->user = area;
-    
-    print_wa_layout(target);
-    
-    return ERROR_OK;
+	/* Reevaluate working area address based on MMU state*/
+	if (target->working_areas == NULL) {
+		int retval;
+		int enabled;
+
+		retval = target->type->mmu(target, &enabled);
+		if (retval != ERROR_OK)
+			return retval;
+
+		if (!enabled) {
+			if (target->working_area_phys_spec) {
+				LOG_DEBUG("MMU disabled, using physical "
+					"address for working memory " TARGET_ADDR_FMT,
+					target->working_area_phys);
+				target->working_area = target->working_area_phys;
+			} else {
+				LOG_ERROR("No working memory available. "
+					"Specify -work-area-phys to target.");
+				return ERROR_TARGET_RESOURCE_NOT_AVAILABLE;
+			}
+		} else {
+			if (target->working_area_virt_spec) {
+				LOG_DEBUG("MMU enabled, using virtual "
+					"address for working memory " TARGET_ADDR_FMT,
+					target->working_area_virt);
+				target->working_area = target->working_area_virt;
+			} else {
+				LOG_ERROR("No working memory available. "
+					"Specify -work-area-virt to target.");
+				return ERROR_TARGET_RESOURCE_NOT_AVAILABLE;
+			}
+		}
+
+		/* Set up initial working area on first call */
+		struct working_area *new_wa = malloc(sizeof(*new_wa));
+		if (new_wa) {
+			new_wa->next = NULL;
+			new_wa->size = target->working_area_size & ~3UL; /* 4-byte align */
+			new_wa->address = target->working_area;
+			new_wa->backup = NULL;
+			new_wa->user = NULL;
+			new_wa->free = true;
+		}
+
+		target->working_areas = new_wa;
+	}
+
+	/* only allocate multiples of 4 byte */
+	if (size % 4)
+		size = (size + 3) & (~3UL);
+
+	struct working_area *c = target->working_areas;
+
+	/* Find the first large enough working area */
+	while (c) {
+		if (c->free && c->size >= size)
+			break;
+		c = c->next;
+	}
+
+	if (c == NULL)
+		return ERROR_TARGET_RESOURCE_NOT_AVAILABLE;
+
+	/* Split the working area into the requested size */
+	target_split_working_area(c, size);
+
+	LOG_DEBUG("allocated new working area of %" PRIu32 " bytes at address " TARGET_ADDR_FMT,
+			  size, c->address);
+
+	if (target->backup_working_area) {
+		if (c->backup == NULL) {
+			c->backup = malloc(c->size);
+			if (c->backup == NULL)
+				return ERROR_FAIL;
+		}
+
+		int retval = target_read_memory(target, c->address, 4, c->size / 4, c->backup);
+		if (retval != ERROR_OK)
+			return retval;
+	}
+
+	/* mark as used, and return the new (reused) area */
+	c->free = false;
+	*area = c;
+
+	/* user pointer */
+	c->user = area;
+
+	print_wa_layout(target);
+
+	return ERROR_OK;
 }
 
 int target_alloc_working_area(struct target *target, uint32_t size, struct working_area **area)
 {
-    int retval;
-    
-    retval = target_alloc_working_area_try(target, size, area);
-    if (retval == ERROR_TARGET_RESOURCE_NOT_AVAILABLE)
-        LOG_WARNING("not enough working area available(requested %"PRIu32")", size);
-    return retval;
-    
+	int retval;
+
+	retval = target_alloc_working_area_try(target, size, area);
+	if (retval == ERROR_TARGET_RESOURCE_NOT_AVAILABLE)
+		LOG_WARNING("not enough working area available(requested %"PRIu32")", size);
+	return retval;
+
 }
 
 static int target_restore_working_area(struct target *target, struct working_area *area)
 {
-    int retval = ERROR_OK;
-    
-    if (target->backup_working_area && area->backup != NULL) {
-        retval = target_write_memory(target, area->address, 4, area->size / 4, area->backup);
-        if (retval != ERROR_OK)
-            LOG_ERROR("failed to restore %" PRIu32 " bytes of working area at address " TARGET_ADDR_FMT,
-                      area->size, area->address);
-    }
-    
-    return retval;
+	int retval = ERROR_OK;
+
+	if (target->backup_working_area && area->backup != NULL) {
+		retval = target_write_memory(target, area->address, 4, area->size / 4, area->backup);
+		if (retval != ERROR_OK)
+			LOG_ERROR("failed to restore %" PRIu32 " bytes of working area at address " TARGET_ADDR_FMT,
+					area->size, area->address);
+	}
+
+	return retval;
 }
 
 /* Restore the area's backup memory, if any, and return the area to the allocation pool */
 static int target_free_working_area_restore(struct target *target, struct working_area *area, int restore)
 {
-    int retval = ERROR_OK;
-    
-    if (area->free)
-        return retval;
-    
-    if (restore) {
-        retval = target_restore_working_area(target, area);
-        /* REVISIT: Perhaps the area should be freed even if restoring fails. */
-        if (retval != ERROR_OK)
-            return retval;
-    }
-    
-    area->free = true;
-    
-    LOG_DEBUG("freed %" PRIu32 " bytes of working area at address " TARGET_ADDR_FMT,
-              area->size, area->address);
-    
-    /* mark user pointer invalid */
-    /* TODO: Is this really safe? It points to some previous caller's memory.
-     * How could we know that the area pointer is still in that place and not
-     * some other vital data? What's the purpose of this, anyway? */
-    *area->user = NULL;
-    area->user = NULL;
-    
-    target_merge_working_areas(target);
-    
-    print_wa_layout(target);
-    
-    return retval;
+	int retval = ERROR_OK;
+
+	if (area->free)
+		return retval;
+
+	if (restore) {
+		retval = target_restore_working_area(target, area);
+		/* REVISIT: Perhaps the area should be freed even if restoring fails. */
+		if (retval != ERROR_OK)
+			return retval;
+	}
+
+	area->free = true;
+
+	LOG_DEBUG("freed %" PRIu32 " bytes of working area at address " TARGET_ADDR_FMT,
+			area->size, area->address);
+
+	/* mark user pointer invalid */
+	/* TODO: Is this really safe? It points to some previous caller's memory.
+	 * How could we know that the area pointer is still in that place and not
+	 * some other vital data? What's the purpose of this, anyway? */
+	*area->user = NULL;
+	area->user = NULL;
+
+	target_merge_working_areas(target);
+
+	print_wa_layout(target);
+
+	return retval;
 }
 
 int target_free_working_area(struct target *target, struct working_area *area)
 {
-    return target_free_working_area_restore(target, area, 1);
+	return target_free_working_area_restore(target, area, 1);
 }
 
 static void target_destroy(struct target *target)
 {
-    if (target->type->deinit_target)
-        target->type->deinit_target(target);
-    
-    free(target->type);
-    free(target->trace_info);
-    free(target->cmd_name);
-    free(target);
+	if (target->type->deinit_target)
+		target->type->deinit_target(target);
+
+	free(target->type);
+	free(target->trace_info);
+	free(target->cmd_name);
+	free(target);
 }
 
 void target_quit(void)
 {
-    struct target_event_callback *pe = target_event_callbacks;
-    while (pe) {
-        struct target_event_callback *t = pe->next;
-        free(pe);
-        pe = t;
-    }
-    target_event_callbacks = NULL;
-    
-    struct target_timer_callback *pt = target_timer_callbacks;
-    while (pt) {
-        struct target_timer_callback *t = pt->next;
-        free(pt);
-        pt = t;
-    }
-    target_timer_callbacks = NULL;
-    
-    for (struct target *target = all_targets; target;) {
-        struct target *tmp;
-        
-        tmp = target->next;
-        target_destroy(target);
-        target = tmp;
-    }
-    
-    all_targets = NULL;
+	struct target_event_callback *pe = target_event_callbacks;
+	while (pe) {
+		struct target_event_callback *t = pe->next;
+		free(pe);
+		pe = t;
+	}
+	target_event_callbacks = NULL;
+
+	struct target_timer_callback *pt = target_timer_callbacks;
+	while (pt) {
+		struct target_timer_callback *t = pt->next;
+		free(pt);
+		pt = t;
+	}
+	target_timer_callbacks = NULL;
+
+	for (struct target *target = all_targets; target;) {
+		struct target *tmp;
+
+		tmp = target->next;
+		target_destroy(target);
+		target = tmp;
+	}
+
+	all_targets = NULL;
 }
 
 /* free resources and restore memory, if restoring memory fails,
@@ -1954,135 +1953,130 @@
  */
 static void target_free_all_working_areas_restore(struct target *target, int restore)
 {
-    struct working_area *c = target->working_areas;
-    
-    LOG_DEBUG("freeing all working areas");
-    
-    /* Loop through all areas, restoring the allocated ones and marking them as free */
-    while (c) {
-        if (!c->free) {
-            if (restore)
-                target_restore_working_area(target, c);
-            c->free = true;
-            *c->user = NULL; /* Same as above */
-            c->user = NULL;
-        }
-        c = c->next;
-    }
-    
-    /* Run a merge pass to combine all areas into one */
-    target_merge_working_areas(target);
-    
-    print_wa_layout(target);
+	struct working_area *c = target->working_areas;
+
+	LOG_DEBUG("freeing all working areas");
+
+	/* Loop through all areas, restoring the allocated ones and marking them as free */
+	while (c) {
+		if (!c->free) {
+			if (restore)
+				target_restore_working_area(target, c);
+			c->free = true;
+			*c->user = NULL; /* Same as above */
+			c->user = NULL;
+		}
+		c = c->next;
+	}
+
+	/* Run a merge pass to combine all areas into one */
+	target_merge_working_areas(target);
+
+	print_wa_layout(target);
 }
 
 void target_free_all_working_areas(struct target *target)
 {
-    target_free_all_working_areas_restore(target, 1);
+	target_free_all_working_areas_restore(target, 1);
 }
 
 /* Find the largest number of bytes that can be allocated */
 uint32_t target_get_working_area_avail(struct target *target)
 {
-    struct working_area *c = target->working_areas;
-    uint32_t max_size = 0;
-    
-    if (c == NULL)
-        return target->working_area_size;
-    
-    while (c) {
-        if (c->free && max_size < c->size)
-            max_size = c->size;
-        
-        c = c->next;
-    }
-    
-    return max_size;
+	struct working_area *c = target->working_areas;
+	uint32_t max_size = 0;
+
+	if (c == NULL)
+		return target->working_area_size;
+
+	while (c) {
+		if (c->free && max_size < c->size)
+			max_size = c->size;
+
+		c = c->next;
+	}
+
+	return max_size;
 }
 
 int target_arch_state(struct target *target)
 {
-    int retval;
-    if (target == NULL) {
-#if BUILD_RISCV == 1
-        LOG_USER("No target has been configured");
-#else
-        LOG_WARNING("No target has been configured");
-#endif
-        
-        return ERROR_OK;
-    }
-
-    if (target->state != TARGET_HALTED)
-        return ERROR_OK;
-    
-    retval = target->type->arch_state(target);
-    return retval;
+	int retval;
+	if (target == NULL) {
+		LOG_WARNING("No target has been configured");
+		return ERROR_OK;
+	}
+
+	if (target->state != TARGET_HALTED)
+		return ERROR_OK;
+
+	retval = target->type->arch_state(target);
+	return retval;
 }
 
 static int target_get_gdb_fileio_info_default(struct target *target,
-                                              struct gdb_fileio_info *fileio_info)
-{
-    /* If target does not support semi-hosting function, target
-     has no need to provide .get_gdb_fileio_info callback.
-     It just return ERROR_FAIL and gdb_server will return "Txx"
-     as target halted every time.  */
-    return ERROR_FAIL;
+		struct gdb_fileio_info *fileio_info)
+{
+	/* If target does not support semi-hosting function, target
+	   has no need to provide .get_gdb_fileio_info callback.
+	   It just return ERROR_FAIL and gdb_server will return "Txx"
+	   as target halted every time.  */
+	return ERROR_FAIL;
 }
 
 static int target_gdb_fileio_end_default(struct target *target,
-                                         int retcode, int fileio_errno, bool ctrl_c)
-{
-    return ERROR_OK;
+		int retcode, int fileio_errno, bool ctrl_c)
+{
+	return ERROR_OK;
 }
 
 static int target_profiling_default(struct target *target, uint32_t *samples,
-                                    uint32_t max_num_samples, uint32_t *num_samples, uint32_t seconds)
-{
-    struct timeval timeout, now;
-    
-    gettimeofday(&timeout, NULL);
-    timeval_add_time(&timeout, seconds, 0);
-    
-    LOG_INFO("Starting profiling. Halting and resuming the"
-             " target as often as we can...");
-    
-    uint32_t sample_count = 0;
-    /* hopefully it is safe to cache! We want to stop/restart as quickly as possible. */
-    struct reg *reg = register_get_by_name(target->reg_cache, "pc", 1);
-    
-    int retval = ERROR_OK;
-    for (;;) {
-        target_poll(target);
-        if (target->state == TARGET_HALTED) {
-            uint32_t t = buf_get_u32(reg->value, 0, 32);
-            samples[sample_count++] = t;
-            /* current pc, addr = 0, do not handle breakpoints, not debugging */
-            retval = target_resume(target, 1, 0, 0, 0);
-            target_poll(target);
-            alive_sleep(10); /* sleep 10ms, i.e. <100 samples/second. */
-        } else if (target->state == TARGET_RUNNING) {
-            /* We want to quickly sample the PC. */
-            retval = target_halt(target);
-        } else {
-            LOG_INFO("Target not halted or running");
-            retval = ERROR_OK;
-            break;
-        }
-        
-        if (retval != ERROR_OK)
-            break;
-        
-        gettimeofday(&now, NULL);
-        if ((sample_count >= max_num_samples) ||
-            ((now.tv_sec >= timeout.tv_sec) && (now.tv_usec >= timeout.tv_usec))) {
-            LOG_INFO("Profiling completed. %" PRIu32 " samples.", sample_count);
-            break;
-        }
-    }
-    
-    *num_samples = sample_count;
-    return retval;
+		uint32_t max_num_samples, uint32_t *num_samples, uint32_t seconds)
+{
+	struct timeval timeout, now;
+
+	gettimeofday(&timeout, NULL);
+	timeval_add_time(&timeout, seconds, 0);
+
+	LOG_INFO("Starting profiling. Halting and resuming the"
+			" target as often as we can...");
+
+	uint32_t sample_count = 0;
+	/* hopefully it is safe to cache! We want to stop/restart as quickly as possible. */
+	struct reg *reg = register_get_by_name(target->reg_cache, "pc", 1);
+
+	int retval = ERROR_OK;
+	for (;;) {
+		target_poll(target);
+		if (target->state == TARGET_HALTED) {
+			uint32_t t = buf_get_u32(reg->value, 0, 32);
+			samples[sample_count++] = t;
+			/* current pc, addr = 0, do not handle breakpoints, not debugging */
+			retval = target_resume(target, 1, 0, 0, 0);
+			target_poll(target);
+			alive_sleep(10); /* sleep 10ms, i.e. <100 samples/second. */
+		} else if (target->state == TARGET_RUNNING) {
+			/* We want to quickly sample the PC. */
+			retval = target_halt(target);
+		} else {
+			LOG_INFO("Target not halted or running");
+			retval = ERROR_OK;
+			break;
+		}
+
+		if (retval != ERROR_OK)
+			break;
+
+		gettimeofday(&now, NULL);
+		if ((sample_count >= max_num_samples) ||
+			((now.tv_sec >= timeout.tv_sec) && (now.tv_usec >= timeout.tv_usec))) {
+			LOG_INFO("Profiling completed. %" PRIu32 " samples.", sample_count);
+			break;
+		}
+	}
+
+	*num_samples = sample_count;
+	return retval;
 }
 
 /* Single aligned words are guaranteed to use 16 or 32 bit access
@@ -2091,60 +2085,60 @@
  */
 int target_write_buffer(struct target *target, target_addr_t address, uint32_t size, const uint8_t *buffer)
 {
-    LOG_DEBUG("writing buffer of %" PRIi32 " byte at " TARGET_ADDR_FMT,
-              size, address);
-    
-    if (!target_was_examined(target)) {
-        LOG_ERROR("Target not examined yet");
-        return ERROR_FAIL;
-    }
-    
-    if (size == 0)
-        return ERROR_OK;
-    
-    if ((address + size - 1) < address) {
-        /* GDB can request this when e.g. PC is 0xfffffffc */
-        LOG_ERROR("address + size wrapped (" TARGET_ADDR_FMT ", 0x%08" PRIx32 ")",
-                  address,
-                  size);
-        return ERROR_FAIL;
-    }
-    
-    return target->type->write_buffer(target, address, size, buffer);
+	LOG_DEBUG("writing buffer of %" PRIi32 " byte at " TARGET_ADDR_FMT,
+			  size, address);
+
+	if (!target_was_examined(target)) {
+		LOG_ERROR("Target not examined yet");
+		return ERROR_FAIL;
+	}
+
+	if (size == 0)
+		return ERROR_OK;
+
+	if ((address + size - 1) < address) {
+		/* GDB can request this when e.g. PC is 0xfffffffc */
+		LOG_ERROR("address + size wrapped (" TARGET_ADDR_FMT ", 0x%08" PRIx32 ")",
+				  address,
+				  size);
+		return ERROR_FAIL;
+	}
+
+	return target->type->write_buffer(target, address, size, buffer);
 }
 
 static int target_write_buffer_default(struct target *target,
-                                       target_addr_t address, uint32_t count, const uint8_t *buffer)
-{
-    uint32_t size;
-    
-    /* Align up to maximum 4 bytes. The loop condition makes sure the next pass
-     * will have something to do with the size we leave to it. */
-    for (size = 1; size < 4 && count >= size * 2 + (address & size); size *= 2) {
-        if (address & size) {
-            int retval = target_write_memory(target, address, size, 1, buffer);
-            if (retval != ERROR_OK)
-                return retval;
-            address += size;
-            count -= size;
-            buffer += size;
-        }
-    }
-    
-    /* Write the data with as large access size as possible. */
-    for (; size > 0; size /= 2) {
-        uint32_t aligned = count - count % size;
-        if (aligned > 0) {
-            int retval = target_write_memory(target, address, size, aligned / size, buffer);
-            if (retval != ERROR_OK)
-                return retval;
-            address += aligned;
-            count -= aligned;
-            buffer += aligned;
-        }
-    }
-    
-    return ERROR_OK;
+	target_addr_t address, uint32_t count, const uint8_t *buffer)
+{
+	uint32_t size;
+
+	/* Align up to maximum 4 bytes. The loop condition makes sure the next pass
+	 * will have something to do with the size we leave to it. */
+	for (size = 1; size < 4 && count >= size * 2 + (address & size); size *= 2) {
+		if (address & size) {
+			int retval = target_write_memory(target, address, size, 1, buffer);
+			if (retval != ERROR_OK)
+				return retval;
+			address += size;
+			count -= size;
+			buffer += size;
+		}
+	}
+
+	/* Write the data with as large access size as possible. */
+	for (; size > 0; size /= 2) {
+		uint32_t aligned = count - count % size;
+		if (aligned > 0) {
+			int retval = target_write_memory(target, address, size, aligned / size, buffer);
+			if (retval != ERROR_OK)
+				return retval;
+			address += aligned;
+			count -= aligned;
+			buffer += aligned;
+		}
+	}
+
+	return ERROR_OK;
 }
 
 /* Single aligned words are guaranteed to use 16 or 32 bit access
@@ -2153,434 +2147,434 @@
  */
 int target_read_buffer(struct target *target, target_addr_t address, uint32_t size, uint8_t *buffer)
 {
-    LOG_DEBUG("reading buffer of %" PRIi32 " byte at " TARGET_ADDR_FMT,
-              size, address);
-    
-    if (!target_was_examined(target)) {
-        LOG_ERROR("Target not examined yet");
-        return ERROR_FAIL;
-    }
-    
-    if (size == 0)
-        return ERROR_OK;
-    
-    if ((address + size - 1) < address) {
-        /* GDB can request this when e.g. PC is 0xfffffffc */
-        LOG_ERROR("address + size wrapped (" TARGET_ADDR_FMT ", 0x%08" PRIx32 ")",
-                  address,
-                  size);
-        return ERROR_FAIL;
-    }
-    
-    return target->type->read_buffer(target, address, size, buffer);
+	LOG_DEBUG("reading buffer of %" PRIi32 " byte at " TARGET_ADDR_FMT,
+			  size, address);
+
+	if (!target_was_examined(target)) {
+		LOG_ERROR("Target not examined yet");
+		return ERROR_FAIL;
+	}
+
+	if (size == 0)
+		return ERROR_OK;
+
+	if ((address + size - 1) < address) {
+		/* GDB can request this when e.g. PC is 0xfffffffc */
+		LOG_ERROR("address + size wrapped (" TARGET_ADDR_FMT ", 0x%08" PRIx32 ")",
+				  address,
+				  size);
+		return ERROR_FAIL;
+	}
+
+	return target->type->read_buffer(target, address, size, buffer);
 }
 
 static int target_read_buffer_default(struct target *target, target_addr_t address, uint32_t count, uint8_t *buffer)
 {
-    uint32_t size;
-    
-    /* Align up to maximum 4 bytes. The loop condition makes sure the next pass
-     * will have something to do with the size we leave to it. */
-    for (size = 1; size < 4 && count >= size * 2 + (address & size); size *= 2) {
-        if (address & size) {
-            int retval = target_read_memory(target, address, size, 1, buffer);
-            if (retval != ERROR_OK)
-                return retval;
-            address += size;
-            count -= size;
-            buffer += size;
-        }
-    }
-    
-    /* Read the data with as large access size as possible. */
-    for (; size > 0; size /= 2) {
-        uint32_t aligned = count - count % size;
-        if (aligned > 0) {
-            int retval = target_read_memory(target, address, size, aligned / size, buffer);
-            if (retval != ERROR_OK)
-                return retval;
-            address += aligned;
-            count -= aligned;
-            buffer += aligned;
-        }
-    }
-    
-    return ERROR_OK;
+	uint32_t size;
+
+	/* Align up to maximum 4 bytes. The loop condition makes sure the next pass
+	 * will have something to do with the size we leave to it. */
+	for (size = 1; size < 4 && count >= size * 2 + (address & size); size *= 2) {
+		if (address & size) {
+			int retval = target_read_memory(target, address, size, 1, buffer);
+			if (retval != ERROR_OK)
+				return retval;
+			address += size;
+			count -= size;
+			buffer += size;
+		}
+	}
+
+	/* Read the data with as large access size as possible. */
+	for (; size > 0; size /= 2) {
+		uint32_t aligned = count - count % size;
+		if (aligned > 0) {
+			int retval = target_read_memory(target, address, size, aligned / size, buffer);
+			if (retval != ERROR_OK)
+				return retval;
+			address += aligned;
+			count -= aligned;
+			buffer += aligned;
+		}
+	}
+
+	return ERROR_OK;
 }
 
 int target_checksum_memory(struct target *target, target_addr_t address, uint32_t size, uint32_t* crc)
 {
-    uint8_t *buffer;
-    int retval;
-    uint32_t i;
-    uint32_t checksum = 0;
-    if (!target_was_examined(target)) {
-        LOG_ERROR("Target not examined yet");
-        return ERROR_FAIL;
-    }
-    
-    retval = target->type->checksum_memory(target, address, size, &checksum);
-    if (retval != ERROR_OK) {
-        buffer = malloc(size);
-        if (buffer == NULL) {
-            LOG_ERROR("error allocating buffer for section (%" PRId32 " bytes)", size);
-            return ERROR_COMMAND_SYNTAX_ERROR;
-        }
-        retval = target_read_buffer(target, address, size, buffer);
-        if (retval != ERROR_OK) {
-            free(buffer);
-            return retval;
-        }
-        
-        /* convert to target endianness */
-        for (i = 0; i < (size/sizeof(uint32_t)); i++) {
-            uint32_t target_data;
-            target_data = target_buffer_get_u32(target, &buffer[i*sizeof(uint32_t)]);
-            target_buffer_set_u32(target, &buffer[i*sizeof(uint32_t)], target_data);
-        }
-        
-        retval = image_calculate_checksum(buffer, size, &checksum);
-        free(buffer);
-    }
-    
-    *crc = checksum;
-    
-    return retval;
+	uint8_t *buffer;
+	int retval;
+	uint32_t i;
+	uint32_t checksum = 0;
+	if (!target_was_examined(target)) {
+		LOG_ERROR("Target not examined yet");
+		return ERROR_FAIL;
+	}
+
+	retval = target->type->checksum_memory(target, address, size, &checksum);
+	if (retval != ERROR_OK) {
+		buffer = malloc(size);
+		if (buffer == NULL) {
+			LOG_ERROR("error allocating buffer for section (%" PRId32 " bytes)", size);
+			return ERROR_COMMAND_SYNTAX_ERROR;
+		}
+		retval = target_read_buffer(target, address, size, buffer);
+		if (retval != ERROR_OK) {
+			free(buffer);
+			return retval;
+		}
+
+		/* convert to target endianness */
+		for (i = 0; i < (size/sizeof(uint32_t)); i++) {
+			uint32_t target_data;
+			target_data = target_buffer_get_u32(target, &buffer[i*sizeof(uint32_t)]);
+			target_buffer_set_u32(target, &buffer[i*sizeof(uint32_t)], target_data);
+		}
+
+		retval = image_calculate_checksum(buffer, size, &checksum);
+		free(buffer);
+	}
+
+	*crc = checksum;
+
+	return retval;
 }
 
 int target_blank_check_memory(struct target *target, target_addr_t address, uint32_t size, uint32_t* blank,
-                              uint8_t erased_value)
-{
-    int retval;
-    if (!target_was_examined(target)) {
-        LOG_ERROR("Target not examined yet");
-        return ERROR_FAIL;
-    }
-    
-    if (target->type->blank_check_memory == 0)
-        return ERROR_TARGET_RESOURCE_NOT_AVAILABLE;
-    
-    retval = target->type->blank_check_memory(target, address, size, blank, erased_value);
-    
-    return retval;
+	uint8_t erased_value)
+{
+	int retval;
+	if (!target_was_examined(target)) {
+		LOG_ERROR("Target not examined yet");
+		return ERROR_FAIL;
+	}
+
+	if (target->type->blank_check_memory == 0)
+		return ERROR_TARGET_RESOURCE_NOT_AVAILABLE;
+
+	retval = target->type->blank_check_memory(target, address, size, blank, erased_value);
+
+	return retval;
 }
 
 int target_read_u64(struct target *target, target_addr_t address, uint64_t *value)
 {
-    uint8_t value_buf[8];
-    if (!target_was_examined(target)) {
-        LOG_ERROR("Target not examined yet");
-        return ERROR_FAIL;
-    }
-    
-    int retval = target_read_memory(target, address, 8, 1, value_buf);
-    
-    if (retval == ERROR_OK) {
-        *value = target_buffer_get_u64(target, value_buf);
-        LOG_DEBUG("address: " TARGET_ADDR_FMT ", value: 0x%16.16" PRIx64 "",
-                  address,
-                  *value);
-    } else {
-        *value = 0x0;
-        LOG_DEBUG("address: " TARGET_ADDR_FMT " failed",
-                  address);
-    }
-    
-    return retval;
+	uint8_t value_buf[8];
+	if (!target_was_examined(target)) {
+		LOG_ERROR("Target not examined yet");
+		return ERROR_FAIL;
+	}
+
+	int retval = target_read_memory(target, address, 8, 1, value_buf);
+
+	if (retval == ERROR_OK) {
+		*value = target_buffer_get_u64(target, value_buf);
+		LOG_DEBUG("address: " TARGET_ADDR_FMT ", value: 0x%16.16" PRIx64 "",
+				  address,
+				  *value);
+	} else {
+		*value = 0x0;
+		LOG_DEBUG("address: " TARGET_ADDR_FMT " failed",
+				  address);
+	}
+
+	return retval;
 }
 
 int target_read_u32(struct target *target, target_addr_t address, uint32_t *value)
 {
-    uint8_t value_buf[4];
-    if (!target_was_examined(target)) {
-        LOG_ERROR("Target not examined yet");
-        return ERROR_FAIL;
-    }
-    
-    int retval = target_read_memory(target, address, 4, 1, value_buf);
-    
-    if (retval == ERROR_OK) {
-        *value = target_buffer_get_u32(target, value_buf);
-        LOG_DEBUG("address: " TARGET_ADDR_FMT ", value: 0x%8.8" PRIx32 "",
-                  address,
-                  *value);
-    } else {
-        *value = 0x0;
-        LOG_DEBUG("address: " TARGET_ADDR_FMT " failed",
-                  address);
-    }
-    
-    return retval;
+	uint8_t value_buf[4];
+	if (!target_was_examined(target)) {
+		LOG_ERROR("Target not examined yet");
+		return ERROR_FAIL;
+	}
+
+	int retval = target_read_memory(target, address, 4, 1, value_buf);
+
+	if (retval == ERROR_OK) {
+		*value = target_buffer_get_u32(target, value_buf);
+		LOG_DEBUG("address: " TARGET_ADDR_FMT ", value: 0x%8.8" PRIx32 "",
+				  address,
+				  *value);
+	} else {
+		*value = 0x0;
+		LOG_DEBUG("address: " TARGET_ADDR_FMT " failed",
+				  address);
+	}
+
+	return retval;
 }
 
 int target_read_u16(struct target *target, target_addr_t address, uint16_t *value)
 {
-    uint8_t value_buf[2];
-    if (!target_was_examined(target)) {
-        LOG_ERROR("Target not examined yet");
-        return ERROR_FAIL;
-    }
-    
-    int retval = target_read_memory(target, address, 2, 1, value_buf);
-    
-    if (retval == ERROR_OK) {
-        *value = target_buffer_get_u16(target, value_buf);
-        LOG_DEBUG("address: " TARGET_ADDR_FMT ", value: 0x%4.4" PRIx16,
-                  address,
-                  *value);
-    } else {
-        *value = 0x0;
-        LOG_DEBUG("address: " TARGET_ADDR_FMT " failed",
-                  address);
-    }
-    
-    return retval;
+	uint8_t value_buf[2];
+	if (!target_was_examined(target)) {
+		LOG_ERROR("Target not examined yet");
+		return ERROR_FAIL;
+	}
+
+	int retval = target_read_memory(target, address, 2, 1, value_buf);
+
+	if (retval == ERROR_OK) {
+		*value = target_buffer_get_u16(target, value_buf);
+		LOG_DEBUG("address: " TARGET_ADDR_FMT ", value: 0x%4.4" PRIx16,
+				  address,
+				  *value);
+	} else {
+		*value = 0x0;
+		LOG_DEBUG("address: " TARGET_ADDR_FMT " failed",
+				  address);
+	}
+
+	return retval;
 }
 
 int target_read_u8(struct target *target, target_addr_t address, uint8_t *value)
 {
-    if (!target_was_examined(target)) {
-        LOG_ERROR("Target not examined yet");
-        return ERROR_FAIL;
-    }
-    
-    int retval = target_read_memory(target, address, 1, 1, value);
-    
-    if (retval == ERROR_OK) {
-        LOG_DEBUG("address: " TARGET_ADDR_FMT ", value: 0x%2.2" PRIx8,
-                  address,
-                  *value);
-    } else {
-        *value = 0x0;
-        LOG_DEBUG("address: " TARGET_ADDR_FMT " failed",
-                  address);
-    }
-    
-    return retval;
+	if (!target_was_examined(target)) {
+		LOG_ERROR("Target not examined yet");
+		return ERROR_FAIL;
+	}
+
+	int retval = target_read_memory(target, address, 1, 1, value);
+
+	if (retval == ERROR_OK) {
+		LOG_DEBUG("address: " TARGET_ADDR_FMT ", value: 0x%2.2" PRIx8,
+				  address,
+				  *value);
+	} else {
+		*value = 0x0;
+		LOG_DEBUG("address: " TARGET_ADDR_FMT " failed",
+				  address);
+	}
+
+	return retval;
 }
 
 int target_write_u64(struct target *target, target_addr_t address, uint64_t value)
 {
-    int retval;
-    uint8_t value_buf[8];
-    if (!target_was_examined(target)) {
-        LOG_ERROR("Target not examined yet");
-        return ERROR_FAIL;
-    }
-    
-    LOG_DEBUG("address: " TARGET_ADDR_FMT ", value: 0x%16.16" PRIx64 "",
-              address,
-              value);
-    
-    target_buffer_set_u64(target, value_buf, value);
-    retval = target_write_memory(target, address, 8, 1, value_buf);
-    if (retval != ERROR_OK)
-        LOG_DEBUG("failed: %i", retval);
-    
-    return retval;
+	int retval;
+	uint8_t value_buf[8];
+	if (!target_was_examined(target)) {
+		LOG_ERROR("Target not examined yet");
+		return ERROR_FAIL;
+	}
+
+	LOG_DEBUG("address: " TARGET_ADDR_FMT ", value: 0x%16.16" PRIx64 "",
+			  address,
+			  value);
+
+	target_buffer_set_u64(target, value_buf, value);
+	retval = target_write_memory(target, address, 8, 1, value_buf);
+	if (retval != ERROR_OK)
+		LOG_DEBUG("failed: %i", retval);
+
+	return retval;
 }
 
 int target_write_u32(struct target *target, target_addr_t address, uint32_t value)
 {
-    int retval;
-    uint8_t value_buf[4];
-    if (!target_was_examined(target)) {
-        LOG_ERROR("Target not examined yet");
-        return ERROR_FAIL;
-    }
-    
-    LOG_DEBUG("address: " TARGET_ADDR_FMT ", value: 0x%8.8" PRIx32 "",
-              address,
-              value);
-    
-    target_buffer_set_u32(target, value_buf, value);
-    retval = target_write_memory(target, address, 4, 1, value_buf);
-    if (retval != ERROR_OK)
-        LOG_DEBUG("failed: %i", retval);
-    
-    return retval;
+	int retval;
+	uint8_t value_buf[4];
+	if (!target_was_examined(target)) {
+		LOG_ERROR("Target not examined yet");
+		return ERROR_FAIL;
+	}
+
+	LOG_DEBUG("address: " TARGET_ADDR_FMT ", value: 0x%8.8" PRIx32 "",
+			  address,
+			  value);
+
+	target_buffer_set_u32(target, value_buf, value);
+	retval = target_write_memory(target, address, 4, 1, value_buf);
+	if (retval != ERROR_OK)
+		LOG_DEBUG("failed: %i", retval);
+
+	return retval;
 }
 
 int target_write_u16(struct target *target, target_addr_t address, uint16_t value)
 {
-    int retval;
-    uint8_t value_buf[2];
-    if (!target_was_examined(target)) {
-        LOG_ERROR("Target not examined yet");
-        return ERROR_FAIL;
-    }
-    
-    LOG_DEBUG("address: " TARGET_ADDR_FMT ", value: 0x%8.8" PRIx16,
-              address,
-              value);
-    
-    target_buffer_set_u16(target, value_buf, value);
-    retval = target_write_memory(target, address, 2, 1, value_buf);
-    if (retval != ERROR_OK)
-        LOG_DEBUG("failed: %i", retval);
-    
-    return retval;
+	int retval;
+	uint8_t value_buf[2];
+	if (!target_was_examined(target)) {
+		LOG_ERROR("Target not examined yet");
+		return ERROR_FAIL;
+	}
+
+	LOG_DEBUG("address: " TARGET_ADDR_FMT ", value: 0x%8.8" PRIx16,
+			  address,
+			  value);
+
+	target_buffer_set_u16(target, value_buf, value);
+	retval = target_write_memory(target, address, 2, 1, value_buf);
+	if (retval != ERROR_OK)
+		LOG_DEBUG("failed: %i", retval);
+
+	return retval;
 }
 
 int target_write_u8(struct target *target, target_addr_t address, uint8_t value)
 {
-    int retval;
-    if (!target_was_examined(target)) {
-        LOG_ERROR("Target not examined yet");
-        return ERROR_FAIL;
-    }
-    
-    LOG_DEBUG("address: " TARGET_ADDR_FMT ", value: 0x%2.2" PRIx8,
-              address, value);
-    
-    retval = target_write_memory(target, address, 1, 1, &value);
-    if (retval != ERROR_OK)
-        LOG_DEBUG("failed: %i", retval);
-    
-    return retval;
+	int retval;
+	if (!target_was_examined(target)) {
+		LOG_ERROR("Target not examined yet");
+		return ERROR_FAIL;
+	}
+
+	LOG_DEBUG("address: " TARGET_ADDR_FMT ", value: 0x%2.2" PRIx8,
+			  address, value);
+
+	retval = target_write_memory(target, address, 1, 1, &value);
+	if (retval != ERROR_OK)
+		LOG_DEBUG("failed: %i", retval);
+
+	return retval;
 }
 
 int target_write_phys_u64(struct target *target, target_addr_t address, uint64_t value)
 {
-    int retval;
-    uint8_t value_buf[8];
-    if (!target_was_examined(target)) {
-        LOG_ERROR("Target not examined yet");
-        return ERROR_FAIL;
-    }
-    
-    LOG_DEBUG("address: " TARGET_ADDR_FMT ", value: 0x%16.16" PRIx64 "",
-              address,
-              value);
-    
-    target_buffer_set_u64(target, value_buf, value);
-    retval = target_write_phys_memory(target, address, 8, 1, value_buf);
-    if (retval != ERROR_OK)
-        LOG_DEBUG("failed: %i", retval);
-    
-    return retval;
+	int retval;
+	uint8_t value_buf[8];
+	if (!target_was_examined(target)) {
+		LOG_ERROR("Target not examined yet");
+		return ERROR_FAIL;
+	}
+
+	LOG_DEBUG("address: " TARGET_ADDR_FMT ", value: 0x%16.16" PRIx64 "",
+			  address,
+			  value);
+
+	target_buffer_set_u64(target, value_buf, value);
+	retval = target_write_phys_memory(target, address, 8, 1, value_buf);
+	if (retval != ERROR_OK)
+		LOG_DEBUG("failed: %i", retval);
+
+	return retval;
 }
 
 int target_write_phys_u32(struct target *target, target_addr_t address, uint32_t value)
 {
-    int retval;
-    uint8_t value_buf[4];
-    if (!target_was_examined(target)) {
-        LOG_ERROR("Target not examined yet");
-        return ERROR_FAIL;
-    }
-    
-    LOG_DEBUG("address: " TARGET_ADDR_FMT ", value: 0x%8.8" PRIx32 "",
-              address,
-              value);
-    
-    target_buffer_set_u32(target, value_buf, value);
-    retval = target_write_phys_memory(target, address, 4, 1, value_buf);
-    if (retval != ERROR_OK)
-        LOG_DEBUG("failed: %i", retval);
-    
-    return retval;
+	int retval;
+	uint8_t value_buf[4];
+	if (!target_was_examined(target)) {
+		LOG_ERROR("Target not examined yet");
+		return ERROR_FAIL;
+	}
+
+	LOG_DEBUG("address: " TARGET_ADDR_FMT ", value: 0x%8.8" PRIx32 "",
+			  address,
+			  value);
+
+	target_buffer_set_u32(target, value_buf, value);
+	retval = target_write_phys_memory(target, address, 4, 1, value_buf);
+	if (retval != ERROR_OK)
+		LOG_DEBUG("failed: %i", retval);
+
+	return retval;
 }
 
 int target_write_phys_u16(struct target *target, target_addr_t address, uint16_t value)
 {
-    int retval;
-    uint8_t value_buf[2];
-    if (!target_was_examined(target)) {
-        LOG_ERROR("Target not examined yet");
-        return ERROR_FAIL;
-    }
-    
-    LOG_DEBUG("address: " TARGET_ADDR_FMT ", value: 0x%8.8" PRIx16,
-              address,
-              value);
-    
-    target_buffer_set_u16(target, value_buf, value);
-    retval = target_write_phys_memory(target, address, 2, 1, value_buf);
-    if (retval != ERROR_OK)
-        LOG_DEBUG("failed: %i", retval);
-    
-    return retval;
+	int retval;
+	uint8_t value_buf[2];
+	if (!target_was_examined(target)) {
+		LOG_ERROR("Target not examined yet");
+		return ERROR_FAIL;
+	}
+
+	LOG_DEBUG("address: " TARGET_ADDR_FMT ", value: 0x%8.8" PRIx16,
+			  address,
+			  value);
+
+	target_buffer_set_u16(target, value_buf, value);
+	retval = target_write_phys_memory(target, address, 2, 1, value_buf);
+	if (retval != ERROR_OK)
+		LOG_DEBUG("failed: %i", retval);
+
+	return retval;
 }
 
 int target_write_phys_u8(struct target *target, target_addr_t address, uint8_t value)
 {
-    int retval;
-    if (!target_was_examined(target)) {
-        LOG_ERROR("Target not examined yet");
-        return ERROR_FAIL;
-    }
-    
-    LOG_DEBUG("address: " TARGET_ADDR_FMT ", value: 0x%2.2" PRIx8,
-              address, value);
-    
-    retval = target_write_phys_memory(target, address, 1, 1, &value);
-    if (retval != ERROR_OK)
-        LOG_DEBUG("failed: %i", retval);
-    
-    return retval;
+	int retval;
+	if (!target_was_examined(target)) {
+		LOG_ERROR("Target not examined yet");
+		return ERROR_FAIL;
+	}
+
+	LOG_DEBUG("address: " TARGET_ADDR_FMT ", value: 0x%2.2" PRIx8,
+			  address, value);
+
+	retval = target_write_phys_memory(target, address, 1, 1, &value);
+	if (retval != ERROR_OK)
+		LOG_DEBUG("failed: %i", retval);
+
+	return retval;
 }
 
 static int find_target(struct command_context *cmd_ctx, const char *name)
 {
-    struct target *target = get_target(name);
-    if (target == NULL) {
-        LOG_ERROR("Target: %s is unknown, try one of:\n", name);
-        return ERROR_FAIL;
-    }
-    if (!target->tap->enabled) {
-        LOG_USER("Target: TAP %s is disabled, "
-                 "can't be the current target\n",
-                 target->tap->dotted_name);
-        return ERROR_FAIL;
-    }
-    
-    cmd_ctx->current_target = target->target_number;
-    return ERROR_OK;
+	struct target *target = get_target(name);
+	if (target == NULL) {
+		LOG_ERROR("Target: %s is unknown, try one of:\n", name);
+		return ERROR_FAIL;
+	}
+	if (!target->tap->enabled) {
+		LOG_USER("Target: TAP %s is disabled, "
+			 "can't be the current target\n",
+			 target->tap->dotted_name);
+		return ERROR_FAIL;
+	}
+
+	cmd_ctx->current_target = target->target_number;
+	return ERROR_OK;
 }
 
 
 COMMAND_HANDLER(handle_targets_command)
 {
-    int retval = ERROR_OK;
-    if (CMD_ARGC == 1) {
-        retval = find_target(CMD_CTX, CMD_ARGV[0]);
-        if (retval == ERROR_OK) {
-            /* we're done! */
-            return retval;
-        }
-    }
-    
-    struct target *target = all_targets;
-    command_print(CMD_CTX, "    TargetName         Type       Endian TapName            State       ");
-    command_print(CMD_CTX, "--  ------------------ ---------- ------ ------------------ ------------");
-    while (target) {
-        const char *state;
-        char marker = ' ';
-        
-        if (target->tap->enabled)
-            state = target_state_name(target);
-        else
-            state = "tap-disabled";
-        
-        if (CMD_CTX->current_target == target->target_number)
-            marker = '*';
-        
-        /* keep columns lined up to match the headers above */
-        command_print(CMD_CTX,
-                      "%2d%c %-18s %-10s %-6s %-18s %s",
-                      target->target_number,
-                      marker,
-                      target_name(target),
-                      target_type_name(target),
-                      Jim_Nvp_value2name_simple(nvp_target_endian,
-                                                target->endianness)->name,
-                      target->tap->dotted_name,
-                      state);
-        target = target->next;
-    }
-    
-    return retval;
+	int retval = ERROR_OK;
+	if (CMD_ARGC == 1) {
+		retval = find_target(CMD_CTX, CMD_ARGV[0]);
+		if (retval == ERROR_OK) {
+			/* we're done! */
+			return retval;
+		}
+	}
+
+	struct target *target = all_targets;
+	command_print(CMD_CTX, "    TargetName         Type       Endian TapName            State       ");
+	command_print(CMD_CTX, "--  ------------------ ---------- ------ ------------------ ------------");
+	while (target) {
+		const char *state;
+		char marker = ' ';
+
+		if (target->tap->enabled)
+			state = target_state_name(target);
+		else
+			state = "tap-disabled";
+
+		if (CMD_CTX->current_target == target->target_number)
+			marker = '*';
+
+		/* keep columns lined up to match the headers above */
+		command_print(CMD_CTX,
+				"%2d%c %-18s %-10s %-6s %-18s %s",
+				target->target_number,
+				marker,
+				target_name(target),
+				target_type_name(target),
+				Jim_Nvp_value2name_simple(nvp_target_endian,
+					target->endianness)->name,
+				target->tap->dotted_name,
+				state);
+		target = target->next;
+	}
+
+	return retval;
 }
 
 /* every 300ms we check for reset & powerdropout and issue a "reset halt" if so. */
@@ -2595,354 +2589,354 @@
 
 static int sense_handler(void)
 {
-    static int prevSrstAsserted;
-    static int prevPowerdropout;
-    
-    int retval = jtag_power_dropout(&powerDropout);
-    if (retval != ERROR_OK)
-        return retval;
-    
-    int powerRestored;
-    powerRestored = prevPowerdropout && !powerDropout;
-    if (powerRestored)
-        runPowerRestore = 1;
-    
-    int64_t current = timeval_ms();
-    static int64_t lastPower;
-    bool waitMore = lastPower + 2000 > current;
-    if (powerDropout && !waitMore) {
-        runPowerDropout = 1;
-        lastPower = current;
-    }
-    
-    retval = jtag_srst_asserted(&srstAsserted);
-    if (retval != ERROR_OK)
-        return retval;
-    
-    int srstDeasserted;
-    srstDeasserted = prevSrstAsserted && !srstAsserted;
-    
-    static int64_t lastSrst;
-    waitMore = lastSrst + 2000 > current;
-    if (srstDeasserted && !waitMore) {
-        runSrstDeasserted = 1;
-        lastSrst = current;
-    }
-    
-    if (!prevSrstAsserted && srstAsserted)
-        runSrstAsserted = 1;
-    
-    prevSrstAsserted = srstAsserted;
-    prevPowerdropout = powerDropout;
-    
-    if (srstDeasserted || powerRestored) {
-        /* Other than logging the event we can't do anything here.
-         * Issuing a reset is a particularly bad idea as we might
-         * be inside a reset already.
-         */
-    }
-    
-    return ERROR_OK;
+	static int prevSrstAsserted;
+	static int prevPowerdropout;
+
+	int retval = jtag_power_dropout(&powerDropout);
+	if (retval != ERROR_OK)
+		return retval;
+
+	int powerRestored;
+	powerRestored = prevPowerdropout && !powerDropout;
+	if (powerRestored)
+		runPowerRestore = 1;
+
+	int64_t current = timeval_ms();
+	static int64_t lastPower;
+	bool waitMore = lastPower + 2000 > current;
+	if (powerDropout && !waitMore) {
+		runPowerDropout = 1;
+		lastPower = current;
+	}
+
+	retval = jtag_srst_asserted(&srstAsserted);
+	if (retval != ERROR_OK)
+		return retval;
+
+	int srstDeasserted;
+	srstDeasserted = prevSrstAsserted && !srstAsserted;
+
+	static int64_t lastSrst;
+	waitMore = lastSrst + 2000 > current;
+	if (srstDeasserted && !waitMore) {
+		runSrstDeasserted = 1;
+		lastSrst = current;
+	}
+
+	if (!prevSrstAsserted && srstAsserted)
+		runSrstAsserted = 1;
+
+	prevSrstAsserted = srstAsserted;
+	prevPowerdropout = powerDropout;
+
+	if (srstDeasserted || powerRestored) {
+		/* Other than logging the event we can't do anything here.
+		 * Issuing a reset is a particularly bad idea as we might
+		 * be inside a reset already.
+		 */
+	}
+
+	return ERROR_OK;
 }
 
 /* process target state changes */
 static int handle_target(void *priv)
 {
-    Jim_Interp *interp = (Jim_Interp *)priv;
-    int retval = ERROR_OK;
-    
-    if (!is_jtag_poll_safe()) {
-        /* polling is disabled currently */
-        return ERROR_OK;
-    }
-    
-    /* we do not want to recurse here... */
-    static int recursive;
-    if (!recursive) {
-        recursive = 1;
-        sense_handler();
-        /* danger! running these procedures can trigger srst assertions and power dropouts.
-         * We need to avoid an infinite loop/recursion here and we do that by
-         * clearing the flags after running these events.
-         */
-        int did_something = 0;
-        if (runSrstAsserted) {
-            LOG_INFO("srst asserted detected, running srst_asserted proc.");
-            Jim_Eval(interp, "srst_asserted");
-            did_something = 1;
-        }
-        if (runSrstDeasserted) {
-            Jim_Eval(interp, "srst_deasserted");
-            did_something = 1;
-        }
-        if (runPowerDropout) {
-            LOG_INFO("Power dropout detected, running power_dropout proc.");
-            Jim_Eval(interp, "power_dropout");
-            did_something = 1;
-        }
-        if (runPowerRestore) {
-            Jim_Eval(interp, "power_restore");
-            did_something = 1;
-        }
-        
-        if (did_something) {
-            /* clear detect flags */
-            sense_handler();
-        }
-        
-        /* clear action flags */
-        
-        runSrstAsserted = 0;
-        runSrstDeasserted = 0;
-        runPowerRestore = 0;
-        runPowerDropout = 0;
-        
-        recursive = 0;
-    }
-    
-    /* Poll targets for state changes unless that's globally disabled.
-     * Skip targets that are currently disabled.
-     */
-    for (struct target *target = all_targets;
-         is_jtag_poll_safe() && target;
-         target = target->next) {
-        
-        if (!target_was_examined(target))
-            continue;
-        
-        if (!target->tap->enabled)
-            continue;
-        
-        if (target->backoff.times > target->backoff.count) {
-            /* do not poll this time as we failed previously */
-            target->backoff.count++;
-            continue;
-        }
-        target->backoff.count = 0;
-        
-        /* only poll target if we've got power and srst isn't asserted */
-        if (!powerDropout && !srstAsserted) {
-            /* polling may fail silently until the target has been examined */
-            retval = target_poll(target);
-            if (retval != ERROR_OK) {
-                /* 100ms polling interval. Increase interval between polling up to 5000ms */
-                if (target->backoff.times * polling_interval < 5000) {
-                    target->backoff.times *= 2;
-                    target->backoff.times++;
-                }
-                
-                /* Tell GDB to halt the debugger. This allows the user to
-                 * run monitor commands to handle the situation.
-                 */
-                target_call_event_callbacks(target, TARGET_EVENT_GDB_HALT);
-            }
-            if (target->backoff.times > 0) {
-                LOG_USER("Polling target %s failed, trying to reexamine", target_name(target));
-                target_reset_examined(target);
-                retval = target_examine_one(target);
-                /* Target examination could have failed due to unstable connection,
-                 * but we set the examined flag anyway to repoll it later */
-                if (retval != ERROR_OK) {
-                    target->examined = true;
-                    LOG_USER("Examination failed, GDB will be halted. Polling again in %dms",
-                             target->backoff.times * polling_interval);
-                    return retval;
-                }
-            }
-            
-            /* Since we succeeded, we reset backoff count */
-            target->backoff.times = 0;
-        }
-    }
-    
-    return retval;
+	Jim_Interp *interp = (Jim_Interp *)priv;
+	int retval = ERROR_OK;
+
+	if (!is_jtag_poll_safe()) {
+		/* polling is disabled currently */
+		return ERROR_OK;
+	}
+
+	/* we do not want to recurse here... */
+	static int recursive;
+	if (!recursive) {
+		recursive = 1;
+		sense_handler();
+		/* danger! running these procedures can trigger srst assertions and power dropouts.
+		 * We need to avoid an infinite loop/recursion here and we do that by
+		 * clearing the flags after running these events.
+		 */
+		int did_something = 0;
+		if (runSrstAsserted) {
+			LOG_INFO("srst asserted detected, running srst_asserted proc.");
+			Jim_Eval(interp, "srst_asserted");
+			did_something = 1;
+		}
+		if (runSrstDeasserted) {
+			Jim_Eval(interp, "srst_deasserted");
+			did_something = 1;
+		}
+		if (runPowerDropout) {
+			LOG_INFO("Power dropout detected, running power_dropout proc.");
+			Jim_Eval(interp, "power_dropout");
+			did_something = 1;
+		}
+		if (runPowerRestore) {
+			Jim_Eval(interp, "power_restore");
+			did_something = 1;
+		}
+
+		if (did_something) {
+			/* clear detect flags */
+			sense_handler();
+		}
+
+		/* clear action flags */
+
+		runSrstAsserted = 0;
+		runSrstDeasserted = 0;
+		runPowerRestore = 0;
+		runPowerDropout = 0;
+
+		recursive = 0;
+	}
+
+	/* Poll targets for state changes unless that's globally disabled.
+	 * Skip targets that are currently disabled.
+	 */
+	for (struct target *target = all_targets;
+			is_jtag_poll_safe() && target;
+			target = target->next) {
+
+		if (!target_was_examined(target))
+			continue;
+
+		if (!target->tap->enabled)
+			continue;
+
+		if (target->backoff.times > target->backoff.count) {
+			/* do not poll this time as we failed previously */
+			target->backoff.count++;
+			continue;
+		}
+		target->backoff.count = 0;
+
+		/* only poll target if we've got power and srst isn't asserted */
+		if (!powerDropout && !srstAsserted) {
+			/* polling may fail silently until the target has been examined */
+			retval = target_poll(target);
+			if (retval != ERROR_OK) {
+				/* 100ms polling interval. Increase interval between polling up to 5000ms */
+				if (target->backoff.times * polling_interval < 5000) {
+					target->backoff.times *= 2;
+					target->backoff.times++;
+				}
+
+				/* Tell GDB to halt the debugger. This allows the user to
+				 * run monitor commands to handle the situation.
+				 */
+				target_call_event_callbacks(target, TARGET_EVENT_GDB_HALT);
+			}
+			if (target->backoff.times > 0) {
+				LOG_USER("Polling target %s failed, trying to reexamine", target_name(target));
+				target_reset_examined(target);
+				retval = target_examine_one(target);
+				/* Target examination could have failed due to unstable connection,
+				 * but we set the examined flag anyway to repoll it later */
+				if (retval != ERROR_OK) {
+					target->examined = true;
+					LOG_USER("Examination failed, GDB will be halted. Polling again in %dms",
+						 target->backoff.times * polling_interval);
+					return retval;
+				}
+			}
+
+			/* Since we succeeded, we reset backoff count */
+			target->backoff.times = 0;
+		}
+	}
+
+	return retval;
 }
 
 COMMAND_HANDLER(handle_reg_command)
 {
-    struct target *target;
-    struct reg *reg = NULL;
-    unsigned count = 0;
-    char *value;
+	struct target *target;
+	struct reg *reg = NULL;
+	unsigned count = 0;
+	char *value;
 #if BUILD_RISCV == 1
-    int retval;
+	int retval;
 #endif
-    
-    LOG_DEBUG("-");
-    
-    target = get_current_target(CMD_CTX);
-    
-    /* list all available registers for the current target */
-    if (CMD_ARGC == 0) {
-        struct reg_cache *cache = target->reg_cache;
-        
-        count = 0;
-        while (cache) {
-            unsigned i;
-            
-            command_print(CMD_CTX, "===== %s", cache->name);
-            
-            for (i = 0, reg = cache->reg_list;
-                 i < cache->num_regs;
-                 i++, reg++, count++) {
-                /* only print cached values if they are valid */
-                if (reg->valid) {
-                    value = buf_to_str(reg->value,
-                                       reg->size, 16);
-                    command_print(CMD_CTX,
-                                  "(%i) %s (/%" PRIu32 "): 0x%s%s",
-                                  count, reg->name,
-                                  reg->size, value,
-                                  reg->dirty
-                                  ? " (dirty)"
-                                  : "");
-                    free(value);
-                } else {
-                    command_print(CMD_CTX, "(%i) %s (/%" PRIu32 ")",
-                                  count, reg->name,
-                                  reg->size) ;
-                }
-            }
-            cache = cache->next;
-        }
-        
-        return ERROR_OK;
-    }
-    
-    /* access a single register by its ordinal number */
-    if ((CMD_ARGV[0][0] >= '0') && (CMD_ARGV[0][0] <= '9')) {
-        unsigned num;
-        COMMAND_PARSE_NUMBER(uint, CMD_ARGV[0], num);
-        
-        struct reg_cache *cache = target->reg_cache;
-        count = 0;
-        while (cache) {
-            unsigned i;
-            for (i = 0; i < cache->num_regs; i++) {
-                if (count++ == num) {
-                    reg = &cache->reg_list[i];
-                    break;
-                }
-            }
-            if (reg)
-                break;
-            cache = cache->next;
-        }
-        
-        if (!reg) {
-            command_print(CMD_CTX, "%i is out of bounds, the current target "
-                          "has only %i registers (0 - %i)", num, count, count - 1);
-            return ERROR_OK;
-        }
-    } else {
-        /* access a single register by its name */
-        reg = register_get_by_name(target->reg_cache, CMD_ARGV[0], 1);
-        
-        if (!reg) {
-            command_print(CMD_CTX, "register %s not found in current target", CMD_ARGV[0]);
-            return ERROR_OK;
-        }
-    }
-    
-    assert(reg != NULL); /* give clang a hint that we *know* reg is != NULL here */
-    
-    /* display a register */
-    if ((CMD_ARGC == 1) || ((CMD_ARGC == 2) && !((CMD_ARGV[1][0] >= '0')
-                                                 && (CMD_ARGV[1][0] <= '9')))) {
-        if ((CMD_ARGC == 2) && (strcmp(CMD_ARGV[1], "force") == 0))
-            reg->valid = 0;
-        
+	
+	LOG_DEBUG("-");
+
+	target = get_current_target(CMD_CTX);
+
+	/* list all available registers for the current target */
+	if (CMD_ARGC == 0) {
+		struct reg_cache *cache = target->reg_cache;
+
+		count = 0;
+		while (cache) {
+			unsigned i;
+
+			command_print(CMD_CTX, "===== %s", cache->name);
+
+			for (i = 0, reg = cache->reg_list;
+					i < cache->num_regs;
+					i++, reg++, count++) {
+				/* only print cached values if they are valid */
+				if (reg->valid) {
+					value = buf_to_str(reg->value,
+							reg->size, 16);
+					command_print(CMD_CTX,
+							"(%i) %s (/%" PRIu32 "): 0x%s%s",
+							count, reg->name,
+							reg->size, value,
+							reg->dirty
+								? " (dirty)"
+								: "");
+					free(value);
+				} else {
+					command_print(CMD_CTX, "(%i) %s (/%" PRIu32 ")",
+							  count, reg->name,
+							  reg->size) ;
+				}
+			}
+			cache = cache->next;
+		}
+
+		return ERROR_OK;
+	}
+
+	/* access a single register by its ordinal number */
+	if ((CMD_ARGV[0][0] >= '0') && (CMD_ARGV[0][0] <= '9')) {
+		unsigned num;
+		COMMAND_PARSE_NUMBER(uint, CMD_ARGV[0], num);
+
+		struct reg_cache *cache = target->reg_cache;
+		count = 0;
+		while (cache) {
+			unsigned i;
+			for (i = 0; i < cache->num_regs; i++) {
+				if (count++ == num) {
+					reg = &cache->reg_list[i];
+					break;
+				}
+			}
+			if (reg)
+				break;
+			cache = cache->next;
+		}
+
+		if (!reg) {
+			command_print(CMD_CTX, "%i is out of bounds, the current target "
+					"has only %i registers (0 - %i)", num, count, count - 1);
+			return ERROR_OK;
+		}
+	} else {
+		/* access a single register by its name */
+		reg = register_get_by_name(target->reg_cache, CMD_ARGV[0], 1);
+
+		if (!reg) {
+			command_print(CMD_CTX, "register %s not found in current target", CMD_ARGV[0]);
+			return ERROR_OK;
+		}
+	}
+
+	assert(reg != NULL); /* give clang a hint that we *know* reg is != NULL here */
+
+	/* display a register */
+	if ((CMD_ARGC == 1) || ((CMD_ARGC == 2) && !((CMD_ARGV[1][0] >= '0')
+			&& (CMD_ARGV[1][0] <= '9')))) {
+		if ((CMD_ARGC == 2) && (strcmp(CMD_ARGV[1], "force") == 0))
+			reg->valid = 0;
+
 #if BUILD_RISCV == 1
-        if (reg->valid == 0) {
-            retval = reg->type->get(reg);
-            if (retval != ERROR_OK) {
-                LOG_DEBUG("Couldn't get register %s.", reg->name);
-                return retval;
-            }
-        }
+		if (reg->valid == 0) {
+			retval = reg->type->get(reg);
+			if (retval != ERROR_OK) {
+			    LOG_DEBUG("Couldn't get register %s.", reg->name);
+			    return retval;
+			}
+		}
 #else
-        if (reg->valid == 0)
-            reg->type->get(reg);
+		if (reg->valid == 0)
+			reg->type->get(reg);
 #endif
-        value = buf_to_str(reg->value, reg->size, 16);
-        command_print(CMD_CTX, "%s (/%i): 0x%s", reg->name, (int)(reg->size), value);
-        free(value);
-        return ERROR_OK;
-    }
-    
-    /* set register value */
-    if (CMD_ARGC == 2) {
-        uint8_t *buf = malloc(DIV_ROUND_UP(reg->size, 8));
-        if (buf == NULL)
-            return ERROR_FAIL;
-        str_to_buf(CMD_ARGV[1], strlen(CMD_ARGV[1]), buf, reg->size, 0);
-        
+		value = buf_to_str(reg->value, reg->size, 16);
+		command_print(CMD_CTX, "%s (/%i): 0x%s", reg->name, (int)(reg->size), value);
+		free(value);
+		return ERROR_OK;
+	}
+
+	/* set register value */
+	if (CMD_ARGC == 2) {
+		uint8_t *buf = malloc(DIV_ROUND_UP(reg->size, 8));
+		if (buf == NULL)
+			return ERROR_FAIL;
+		str_to_buf(CMD_ARGV[1], strlen(CMD_ARGV[1]), buf, reg->size, 0);
+
 #if BUILD_RISCV == 1
-        retval = reg->type->set(reg, buf);
-        if (retval != ERROR_OK) {
-            LOG_DEBUG("Couldn't set register %s.", reg->name);
-            free (buf);
-            return retval;
-        }
+		retval = reg->type->set(reg, buf);
+		if (retval != ERROR_OK) {
+		        LOG_DEBUG("Couldn't set register %s.", reg->name);
+			free (buf);
+			return retval;
+		}
 #else
-        reg->type->set(reg, buf);
+		reg->type->set(reg, buf);
 #endif
-        
-        value = buf_to_str(reg->value, reg->size, 16);
-        command_print(CMD_CTX, "%s (/%i): 0x%s", reg->name, (int)(reg->size), value);
-        free(value);
-        
-        free(buf);
-        
-        return ERROR_OK;
-    }
-    
-    return ERROR_COMMAND_SYNTAX_ERROR;
+
+		value = buf_to_str(reg->value, reg->size, 16);
+		command_print(CMD_CTX, "%s (/%i): 0x%s", reg->name, (int)(reg->size), value);
+		free(value);
+
+		free(buf);
+
+		return ERROR_OK;
+	}
+
+	return ERROR_COMMAND_SYNTAX_ERROR;
 }
 
 COMMAND_HANDLER(handle_poll_command)
 {
-    int retval = ERROR_OK;
-    struct target *target = get_current_target(CMD_CTX);
-    
-    if (CMD_ARGC == 0) {
-        command_print(CMD_CTX, "background polling: %s",
-                      jtag_poll_get_enabled() ? "on" : "off");
-        command_print(CMD_CTX, "TAP: %s (%s)",
-                      target->tap->dotted_name,
-                      target->tap->enabled ? "enabled" : "disabled");
-        if (!target->tap->enabled)
-            return ERROR_OK;
-        retval = target_poll(target);
-        if (retval != ERROR_OK)
-            return retval;
-        retval = target_arch_state(target);
-        if (retval != ERROR_OK)
-            return retval;
-    } else if (CMD_ARGC == 1) {
-        bool enable;
-        COMMAND_PARSE_ON_OFF(CMD_ARGV[0], enable);
-        jtag_poll_set_enabled(enable);
-    } else
-        return ERROR_COMMAND_SYNTAX_ERROR;
-    
-    return retval;
+	int retval = ERROR_OK;
+	struct target *target = get_current_target(CMD_CTX);
+
+	if (CMD_ARGC == 0) {
+		command_print(CMD_CTX, "background polling: %s",
+				jtag_poll_get_enabled() ? "on" : "off");
+		command_print(CMD_CTX, "TAP: %s (%s)",
+				target->tap->dotted_name,
+				target->tap->enabled ? "enabled" : "disabled");
+		if (!target->tap->enabled)
+			return ERROR_OK;
+		retval = target_poll(target);
+		if (retval != ERROR_OK)
+			return retval;
+		retval = target_arch_state(target);
+		if (retval != ERROR_OK)
+			return retval;
+	} else if (CMD_ARGC == 1) {
+		bool enable;
+		COMMAND_PARSE_ON_OFF(CMD_ARGV[0], enable);
+		jtag_poll_set_enabled(enable);
+	} else
+		return ERROR_COMMAND_SYNTAX_ERROR;
+
+	return retval;
 }
 
 COMMAND_HANDLER(handle_wait_halt_command)
 {
-    if (CMD_ARGC > 1)
-        return ERROR_COMMAND_SYNTAX_ERROR;
-    
-    unsigned ms = DEFAULT_HALT_TIMEOUT;
-    if (1 == CMD_ARGC) {
-        int retval = parse_uint(CMD_ARGV[0], &ms);
-        if (ERROR_OK != retval)
-            return ERROR_COMMAND_SYNTAX_ERROR;
-    }
-    
-    struct target *target = get_current_target(CMD_CTX);
-    return target_wait_state(target, TARGET_HALTED, ms);
+	if (CMD_ARGC > 1)
+		return ERROR_COMMAND_SYNTAX_ERROR;
+
+	unsigned ms = DEFAULT_HALT_TIMEOUT;
+	if (1 == CMD_ARGC) {
+		int retval = parse_uint(CMD_ARGV[0], &ms);
+		if (ERROR_OK != retval)
+			return ERROR_COMMAND_SYNTAX_ERROR;
+	}
+
+	struct target *target = get_current_target(CMD_CTX);
+	return target_wait_state(target, TARGET_HALTED, ms);
 }
 
 /* wait for target state to change. The trick here is to have a low
@@ -2953,194 +2947,131 @@
  */
 int target_wait_state(struct target *target, enum target_state state, int ms)
 {
-    int retval;
-    int64_t then = 0, cur;
-    bool once = true;
-    
-    for (;;) {
-        retval = target_poll(target);
-        if (retval != ERROR_OK)
-            return retval;
-        if (target->state == state)
-            break;
-        cur = timeval_ms();
-        if (once) {
-            once = false;
-            then = timeval_ms();
-            LOG_DEBUG("waiting for target %s...",
-                      Jim_Nvp_value2name_simple(nvp_target_state, state)->name);
-        }
-        
-        if (cur-then > 500)
-            keep_alive();
-        
-        if ((cur-then) > ms) {
-            LOG_ERROR("timed out while waiting for target %s",
-                      Jim_Nvp_value2name_simple(nvp_target_state, state)->name);
-            return ERROR_FAIL;
-        }
-    }
-    
-    return ERROR_OK;
+	int retval;
+	int64_t then = 0, cur;
+	bool once = true;
+
+	for (;;) {
+		retval = target_poll(target);
+		if (retval != ERROR_OK)
+			return retval;
+		if (target->state == state)
+			break;
+		cur = timeval_ms();
+		if (once) {
+			once = false;
+			then = timeval_ms();
+			LOG_DEBUG("waiting for target %s...",
+				Jim_Nvp_value2name_simple(nvp_target_state, state)->name);
+		}
+
+		if (cur-then > 500)
+			keep_alive();
+
+		if ((cur-then) > ms) {
+			LOG_ERROR("timed out while waiting for target %s",
+				Jim_Nvp_value2name_simple(nvp_target_state, state)->name);
+			return ERROR_FAIL;
+		}
+	}
+
+	return ERROR_OK;
 }
 
 COMMAND_HANDLER(handle_halt_command)
 {
-    LOG_DEBUG("-");
-    
-    struct target *target = get_current_target(CMD_CTX);
-    int retval = target_halt(target);
-    if (ERROR_OK != retval)
-        return retval;
-    
-    if (CMD_ARGC == 1) {
-        unsigned wait_local;
-        retval = parse_uint(CMD_ARGV[0], &wait_local);
-        if (ERROR_OK != retval)
-            return ERROR_COMMAND_SYNTAX_ERROR;
-        if (!wait_local)
-            return ERROR_OK;
-    }
-    
-    return CALL_COMMAND_HANDLER(handle_wait_halt_command);
+	LOG_DEBUG("-");
+
+	struct target *target = get_current_target(CMD_CTX);
+	int retval = target_halt(target);
+	if (ERROR_OK != retval)
+		return retval;
+
+	if (CMD_ARGC == 1) {
+		unsigned wait_local;
+		retval = parse_uint(CMD_ARGV[0], &wait_local);
+		if (ERROR_OK != retval)
+			return ERROR_COMMAND_SYNTAX_ERROR;
+		if (!wait_local)
+			return ERROR_OK;
+	}
+
+	return CALL_COMMAND_HANDLER(handle_wait_halt_command);
 }
 
 COMMAND_HANDLER(handle_soft_reset_halt_command)
 {
-    struct target *target = get_current_target(CMD_CTX);
-    
-    LOG_USER("requesting target halt and executing a soft reset");
-    
-    target_soft_reset_halt(target);
-    
-    return ERROR_OK;
+	struct target *target = get_current_target(CMD_CTX);
+
+	LOG_USER("requesting target halt and executing a soft reset");
+
+	target_soft_reset_halt(target);
+
+	return ERROR_OK;
 }
 
 COMMAND_HANDLER(handle_reset_command)
 {
-    if (CMD_ARGC > 1)
-        return ERROR_COMMAND_SYNTAX_ERROR;
-    
-    enum target_reset_mode reset_mode = RESET_RUN;
-    if (CMD_ARGC == 1) {
-        const Jim_Nvp *n;
-        n = Jim_Nvp_name2value_simple(nvp_reset_modes, CMD_ARGV[0]);
-        if ((n->name == NULL) || (n->value == RESET_UNKNOWN))
-            return ERROR_COMMAND_SYNTAX_ERROR;
-        reset_mode = n->value;
-    }
-    
-    /* reset *all* targets */
-    return target_process_reset(CMD_CTX, reset_mode);
+	if (CMD_ARGC > 1)
+		return ERROR_COMMAND_SYNTAX_ERROR;
+
+	enum target_reset_mode reset_mode = RESET_RUN;
+	if (CMD_ARGC == 1) {
+		const Jim_Nvp *n;
+		n = Jim_Nvp_name2value_simple(nvp_reset_modes, CMD_ARGV[0]);
+		if ((n->name == NULL) || (n->value == RESET_UNKNOWN))
+			return ERROR_COMMAND_SYNTAX_ERROR;
+		reset_mode = n->value;
+	}
+
+	/* reset *all* targets */
+	return target_process_reset(CMD_CTX, reset_mode);
 }
 
 
 COMMAND_HANDLER(handle_resume_command)
 {
-    int current = 1;
-    if (CMD_ARGC > 1)
-        return ERROR_COMMAND_SYNTAX_ERROR;
-    
-    struct target *target = get_current_target(CMD_CTX);
-    
-    /* with no CMD_ARGV, resume from current pc, addr = 0,
-     * with one arguments, addr = CMD_ARGV[0],
-     * handle breakpoints, not debugging */
-    target_addr_t addr = 0;
-    if (CMD_ARGC == 1) {
-        COMMAND_PARSE_ADDRESS(CMD_ARGV[0], addr);
-        current = 0;
-    }
-    
-    return target_resume(target, current, addr, 1, 0);
+	int current = 1;
+	if (CMD_ARGC > 1)
+		return ERROR_COMMAND_SYNTAX_ERROR;
+
+	struct target *target = get_current_target(CMD_CTX);
+
+	/* with no CMD_ARGV, resume from current pc, addr = 0,
+	 * with one arguments, addr = CMD_ARGV[0],
+	 * handle breakpoints, not debugging */
+	target_addr_t addr = 0;
+	if (CMD_ARGC == 1) {
+		COMMAND_PARSE_ADDRESS(CMD_ARGV[0], addr);
+		current = 0;
+	}
+
+	return target_resume(target, current, addr, 1, 0);
 }
 
 COMMAND_HANDLER(handle_step_command)
 {
-    if (CMD_ARGC > 1)
-        return ERROR_COMMAND_SYNTAX_ERROR;
-    
-    LOG_DEBUG("-");
-    
-    /* with no CMD_ARGV, step from current pc, addr = 0,
-     * with one argument addr = CMD_ARGV[0],
-     * handle breakpoints, debugging */
-    target_addr_t addr = 0;
-    int current_pc = 1;
-    if (CMD_ARGC == 1) {
-        COMMAND_PARSE_ADDRESS(CMD_ARGV[0], addr);
-        current_pc = 0;
-    }
-    
-    struct target *target = get_current_target(CMD_CTX);
-    
-    return target->type->step(target, current_pc, addr, 1);
+	if (CMD_ARGC > 1)
+		return ERROR_COMMAND_SYNTAX_ERROR;
+
+	LOG_DEBUG("-");
+
+	/* with no CMD_ARGV, step from current pc, addr = 0,
+	 * with one argument addr = CMD_ARGV[0],
+	 * handle breakpoints, debugging */
+	target_addr_t addr = 0;
+	int current_pc = 1;
+	if (CMD_ARGC == 1) {
+		COMMAND_PARSE_ADDRESS(CMD_ARGV[0], addr);
+		current_pc = 0;
+	}
+
+	struct target *target = get_current_target(CMD_CTX);
+
+	return target->type->step(target, current_pc, addr, 1);
 }
 
 static void handle_md_output(struct command_context *cmd_ctx,
-<<<<<<< HEAD
-                             struct target *target, target_addr_t address, unsigned size,
-                             unsigned count, const uint8_t *buffer)
-{
-    const unsigned line_bytecnt = 32;
-    unsigned line_modulo = line_bytecnt / size;
-    
-    char output[line_bytecnt * 4 + 1];
-    unsigned output_len = 0;
-    
-    const char *value_fmt;
-    switch (size) {
-        case 8:
-            value_fmt = "%16.16llx ";
-            break;
-        case 4:
-            value_fmt = "%8.8x ";
-            break;
-        case 2:
-            value_fmt = "%4.4x ";
-            break;
-        case 1:
-            value_fmt = "%2.2x ";
-            break;
-        default:
-            /* "can't happen", caller checked */
-            LOG_ERROR("invalid memory read size: %u", size);
-            return;
-    }
-    
-    for (unsigned i = 0; i < count; i++) {
-        if (i % line_modulo == 0) {
-            output_len += snprintf(output + output_len,
-                                   sizeof(output) - output_len,
-                                   TARGET_ADDR_FMT ": ",
-                                   (address + (i * size)));
-        }
-        
-        uint64_t value = 0;
-        const uint8_t *value_ptr = buffer + i * size;
-        switch (size) {
-            case 8:
-                value = target_buffer_get_u64(target, value_ptr);
-                break;
-            case 4:
-                value = target_buffer_get_u32(target, value_ptr);
-                break;
-            case 2:
-                value = target_buffer_get_u16(target, value_ptr);
-                break;
-            case 1:
-                value = *value_ptr;
-        }
-        output_len += snprintf(output + output_len,
-                               sizeof(output) - output_len,
-                               value_fmt, value);
-        
-        if ((i % line_modulo == line_modulo - 1) || (i == count - 1)) {
-            command_print(cmd_ctx, "%s", output);
-            output_len = 0;
-        }
-    }
-=======
 		struct target *target, target_addr_t address, unsigned size,
 		unsigned count, const uint8_t *buffer)
 {
@@ -3202,725 +3133,724 @@
 			output_len = 0;
 		}
 	}
->>>>>>> 12bb3a4f
 }
 
 COMMAND_HANDLER(handle_md_command)
 {
-    if (CMD_ARGC < 1)
-        return ERROR_COMMAND_SYNTAX_ERROR;
-    
-    unsigned size = 0;
-    switch (CMD_NAME[2]) {
-        case 'd':
-            size = 8;
-            break;
-        case 'w':
-            size = 4;
-            break;
-        case 'h':
-            size = 2;
-            break;
-        case 'b':
-            size = 1;
-            break;
-        default:
-            return ERROR_COMMAND_SYNTAX_ERROR;
-    }
-    
-    bool physical = strcmp(CMD_ARGV[0], "phys") == 0;
-    int (*fn)(struct target *target,
-              target_addr_t address, uint32_t size_value, uint32_t count, uint8_t *buffer);
-    if (physical) {
-        CMD_ARGC--;
-        CMD_ARGV++;
-        fn = target_read_phys_memory;
-    } else
-        fn = target_read_memory;
-    if ((CMD_ARGC < 1) || (CMD_ARGC > 2))
-        return ERROR_COMMAND_SYNTAX_ERROR;
-    
-    target_addr_t address;
-    COMMAND_PARSE_ADDRESS(CMD_ARGV[0], address);
-    
-    unsigned count = 1;
-    if (CMD_ARGC == 2)
-        COMMAND_PARSE_NUMBER(uint, CMD_ARGV[1], count);
-    
-    uint8_t *buffer = calloc(count, size);
-    
-    struct target *target = get_current_target(CMD_CTX);
-    int retval = fn(target, address, size, count, buffer);
-    if (ERROR_OK == retval)
-        handle_md_output(CMD_CTX, target, address, size, count, buffer);
-    
-    free(buffer);
-    
-    return retval;
+	if (CMD_ARGC < 1)
+		return ERROR_COMMAND_SYNTAX_ERROR;
+
+	unsigned size = 0;
+	switch (CMD_NAME[2]) {
+	case 'd':
+		size = 8;
+		break;
+	case 'w':
+		size = 4;
+		break;
+	case 'h':
+		size = 2;
+		break;
+	case 'b':
+		size = 1;
+		break;
+	default:
+		return ERROR_COMMAND_SYNTAX_ERROR;
+	}
+
+	bool physical = strcmp(CMD_ARGV[0], "phys") == 0;
+	int (*fn)(struct target *target,
+			target_addr_t address, uint32_t size_value, uint32_t count, uint8_t *buffer);
+	if (physical) {
+		CMD_ARGC--;
+		CMD_ARGV++;
+		fn = target_read_phys_memory;
+	} else
+		fn = target_read_memory;
+	if ((CMD_ARGC < 1) || (CMD_ARGC > 2))
+		return ERROR_COMMAND_SYNTAX_ERROR;
+
+	target_addr_t address;
+	COMMAND_PARSE_ADDRESS(CMD_ARGV[0], address);
+
+	unsigned count = 1;
+	if (CMD_ARGC == 2)
+		COMMAND_PARSE_NUMBER(uint, CMD_ARGV[1], count);
+
+	uint8_t *buffer = calloc(count, size);
+
+	struct target *target = get_current_target(CMD_CTX);
+	int retval = fn(target, address, size, count, buffer);
+	if (ERROR_OK == retval)
+		handle_md_output(CMD_CTX, target, address, size, count, buffer);
+
+	free(buffer);
+
+	return retval;
 }
 
 typedef int (*target_write_fn)(struct target *target,
-target_addr_t address, uint32_t size, uint32_t count, const uint8_t *buffer);
+		target_addr_t address, uint32_t size, uint32_t count, const uint8_t *buffer);
 
 static int target_fill_mem(struct target *target,
-                           target_addr_t address,
-                           target_write_fn fn,
-                           unsigned data_size,
-                           /* value */
-                           uint64_t b,
-                           /* count */
-                           unsigned c)
-{
-    /* We have to write in reasonably large chunks to be able
-     * to fill large memory areas with any sane speed */
-    const unsigned chunk_size = 16384;
-    uint8_t *target_buf = malloc(chunk_size * data_size);
-    if (target_buf == NULL) {
-        LOG_ERROR("Out of memory");
-        return ERROR_FAIL;
-    }
-    
-    for (unsigned i = 0; i < chunk_size; i++) {
-        switch (data_size) {
-            case 8:
-                target_buffer_set_u64(target, target_buf + i * data_size, b);
-                break;
-            case 4:
-                target_buffer_set_u32(target, target_buf + i * data_size, b);
-                break;
-            case 2:
-                target_buffer_set_u16(target, target_buf + i * data_size, b);
-                break;
-            case 1:
-                target_buffer_set_u8(target, target_buf + i * data_size, b);
-                break;
-            default:
-                exit(-1);
-        }
-    }
-    
-    int retval = ERROR_OK;
-    
-    for (unsigned x = 0; x < c; x += chunk_size) {
-        unsigned current;
-        current = c - x;
-        if (current > chunk_size)
-            current = chunk_size;
-        retval = fn(target, address + x * data_size, data_size, current, target_buf);
-        if (retval != ERROR_OK)
-            break;
-        /* avoid GDB timeouts */
-        keep_alive();
-    }
-    free(target_buf);
-    
-    return retval;
+		target_addr_t address,
+		target_write_fn fn,
+		unsigned data_size,
+		/* value */
+		uint64_t b,
+		/* count */
+		unsigned c)
+{
+	/* We have to write in reasonably large chunks to be able
+	 * to fill large memory areas with any sane speed */
+	const unsigned chunk_size = 16384;
+	uint8_t *target_buf = malloc(chunk_size * data_size);
+	if (target_buf == NULL) {
+		LOG_ERROR("Out of memory");
+		return ERROR_FAIL;
+	}
+
+	for (unsigned i = 0; i < chunk_size; i++) {
+		switch (data_size) {
+		case 8:
+			target_buffer_set_u64(target, target_buf + i * data_size, b);
+			break;
+		case 4:
+			target_buffer_set_u32(target, target_buf + i * data_size, b);
+			break;
+		case 2:
+			target_buffer_set_u16(target, target_buf + i * data_size, b);
+			break;
+		case 1:
+			target_buffer_set_u8(target, target_buf + i * data_size, b);
+			break;
+		default:
+			exit(-1);
+		}
+	}
+
+	int retval = ERROR_OK;
+
+	for (unsigned x = 0; x < c; x += chunk_size) {
+		unsigned current;
+		current = c - x;
+		if (current > chunk_size)
+			current = chunk_size;
+		retval = fn(target, address + x * data_size, data_size, current, target_buf);
+		if (retval != ERROR_OK)
+			break;
+		/* avoid GDB timeouts */
+		keep_alive();
+	}
+	free(target_buf);
+
+	return retval;
 }
 
 
 COMMAND_HANDLER(handle_mw_command)
 {
-    if (CMD_ARGC < 2)
-        return ERROR_COMMAND_SYNTAX_ERROR;
-    bool physical = strcmp(CMD_ARGV[0], "phys") == 0;
-    target_write_fn fn;
-    if (physical) {
-        CMD_ARGC--;
-        CMD_ARGV++;
-        fn = target_write_phys_memory;
-    } else
-        fn = target_write_memory;
-    if ((CMD_ARGC < 2) || (CMD_ARGC > 3))
-        return ERROR_COMMAND_SYNTAX_ERROR;
-    
-    target_addr_t address;
-    COMMAND_PARSE_ADDRESS(CMD_ARGV[0], address);
-    
-    target_addr_t value;
-    COMMAND_PARSE_ADDRESS(CMD_ARGV[1], value);
-    
-    unsigned count = 1;
-    if (CMD_ARGC == 3)
-        COMMAND_PARSE_NUMBER(uint, CMD_ARGV[2], count);
-    
-    struct target *target = get_current_target(CMD_CTX);
-    unsigned wordsize;
-    switch (CMD_NAME[2]) {
-        case 'd':
-            wordsize = 8;
-            break;
-        case 'w':
-            wordsize = 4;
-            break;
-        case 'h':
-            wordsize = 2;
-            break;
-        case 'b':
-            wordsize = 1;
-            break;
-        default:
-            return ERROR_COMMAND_SYNTAX_ERROR;
-    }
-    
-    return target_fill_mem(target, address, fn, wordsize, value, count);
+	if (CMD_ARGC < 2)
+		return ERROR_COMMAND_SYNTAX_ERROR;
+	bool physical = strcmp(CMD_ARGV[0], "phys") == 0;
+	target_write_fn fn;
+	if (physical) {
+		CMD_ARGC--;
+		CMD_ARGV++;
+		fn = target_write_phys_memory;
+	} else
+		fn = target_write_memory;
+	if ((CMD_ARGC < 2) || (CMD_ARGC > 3))
+		return ERROR_COMMAND_SYNTAX_ERROR;
+
+	target_addr_t address;
+	COMMAND_PARSE_ADDRESS(CMD_ARGV[0], address);
+
+	target_addr_t value;
+	COMMAND_PARSE_ADDRESS(CMD_ARGV[1], value);
+
+	unsigned count = 1;
+	if (CMD_ARGC == 3)
+		COMMAND_PARSE_NUMBER(uint, CMD_ARGV[2], count);
+
+	struct target *target = get_current_target(CMD_CTX);
+	unsigned wordsize;
+	switch (CMD_NAME[2]) {
+		case 'd':
+			wordsize = 8;
+			break;
+		case 'w':
+			wordsize = 4;
+			break;
+		case 'h':
+			wordsize = 2;
+			break;
+		case 'b':
+			wordsize = 1;
+			break;
+		default:
+			return ERROR_COMMAND_SYNTAX_ERROR;
+	}
+
+	return target_fill_mem(target, address, fn, wordsize, value, count);
 }
 
 static COMMAND_HELPER(parse_load_image_command_CMD_ARGV, struct image *image,
-                      target_addr_t *min_address, target_addr_t *max_address)
-{
-    if (CMD_ARGC < 1 || CMD_ARGC > 5)
-        return ERROR_COMMAND_SYNTAX_ERROR;
-    
-    /* a base address isn't always necessary,
-     * default to 0x0 (i.e. don't relocate) */
-    if (CMD_ARGC >= 2) {
-        target_addr_t addr;
-        COMMAND_PARSE_ADDRESS(CMD_ARGV[1], addr);
-        image->base_address = addr;
-        image->base_address_set = 1;
-    } else
-        image->base_address_set = 0;
-    
-    image->start_address_set = 0;
-    
-    if (CMD_ARGC >= 4)
-        COMMAND_PARSE_ADDRESS(CMD_ARGV[3], *min_address);
-    if (CMD_ARGC == 5) {
-        COMMAND_PARSE_ADDRESS(CMD_ARGV[4], *max_address);
-        /* use size (given) to find max (required) */
-        *max_address += *min_address;
-    }
-    
-    if (*min_address > *max_address)
-        return ERROR_COMMAND_SYNTAX_ERROR;
-    
-    return ERROR_OK;
+		target_addr_t *min_address, target_addr_t *max_address)
+{
+	if (CMD_ARGC < 1 || CMD_ARGC > 5)
+		return ERROR_COMMAND_SYNTAX_ERROR;
+
+	/* a base address isn't always necessary,
+	 * default to 0x0 (i.e. don't relocate) */
+	if (CMD_ARGC >= 2) {
+		target_addr_t addr;
+		COMMAND_PARSE_ADDRESS(CMD_ARGV[1], addr);
+		image->base_address = addr;
+		image->base_address_set = 1;
+	} else
+		image->base_address_set = 0;
+
+	image->start_address_set = 0;
+
+	if (CMD_ARGC >= 4)
+		COMMAND_PARSE_ADDRESS(CMD_ARGV[3], *min_address);
+	if (CMD_ARGC == 5) {
+		COMMAND_PARSE_ADDRESS(CMD_ARGV[4], *max_address);
+		/* use size (given) to find max (required) */
+		*max_address += *min_address;
+	}
+
+	if (*min_address > *max_address)
+		return ERROR_COMMAND_SYNTAX_ERROR;
+
+	return ERROR_OK;
 }
 
 COMMAND_HANDLER(handle_load_image_command)
 {
-    uint8_t *buffer;
-    size_t buf_cnt;
-    uint32_t image_size;
-    target_addr_t min_address = 0;
-    target_addr_t max_address = -1;
-    int i;
-    struct image image;
-    
-    int retval = CALL_COMMAND_HANDLER(parse_load_image_command_CMD_ARGV,
-                                      &image, &min_address, &max_address);
-    if (ERROR_OK != retval)
-        return retval;
-    
-    struct target *target = get_current_target(CMD_CTX);
-    
-    struct duration bench;
-    duration_start(&bench);
-    
-    if (image_open(&image, CMD_ARGV[0], (CMD_ARGC >= 3) ? CMD_ARGV[2] : NULL) != ERROR_OK)
-        return ERROR_FAIL;
-    
-    image_size = 0x0;
-    retval = ERROR_OK;
-    for (i = 0; i < image.num_sections; i++) {
-        buffer = malloc(image.sections[i].size);
-        if (buffer == NULL) {
-            command_print(CMD_CTX,
-                          "error allocating buffer for section (%d bytes)",
-                          (int)(image.sections[i].size));
-            retval = ERROR_FAIL;
-            break;
-        }
-        
-        retval = image_read_section(&image, i, 0x0, image.sections[i].size, buffer, &buf_cnt);
-        if (retval != ERROR_OK) {
-            free(buffer);
-            break;
-        }
-        
-        uint32_t offset = 0;
-        uint32_t length = buf_cnt;
-        
-        /* DANGER!!! beware of unsigned comparision here!!! */
-        
-        if ((image.sections[i].base_address + buf_cnt >= min_address) &&
-            (image.sections[i].base_address < max_address)) {
-            
-            if (image.sections[i].base_address < min_address) {
-                /* clip addresses below */
-                offset += min_address-image.sections[i].base_address;
-                length -= offset;
-            }
-            
-            if (image.sections[i].base_address + buf_cnt > max_address)
-                length -= (image.sections[i].base_address + buf_cnt)-max_address;
-            
-            retval = target_write_buffer(target,
-                                         image.sections[i].base_address + offset, length, buffer + offset);
-            if (retval != ERROR_OK) {
-                free(buffer);
-                break;
-            }
-            image_size += length;
-            command_print(CMD_CTX, "%u bytes written at address " TARGET_ADDR_FMT "",
-                          (unsigned int)length,
-                          image.sections[i].base_address + offset);
-        }
-        
-        free(buffer);
-    }
-    
-    if ((ERROR_OK == retval) && (duration_measure(&bench) == ERROR_OK)) {
-        command_print(CMD_CTX, "downloaded %" PRIu32 " bytes "
-                      "in %fs (%0.3f KiB/s)", image_size,
-                      duration_elapsed(&bench), duration_kbps(&bench, image_size));
-    }
-    
-    image_close(&image);
-    
-    return retval;
-    
+	uint8_t *buffer;
+	size_t buf_cnt;
+	uint32_t image_size;
+	target_addr_t min_address = 0;
+	target_addr_t max_address = -1;
+	int i;
+	struct image image;
+
+	int retval = CALL_COMMAND_HANDLER(parse_load_image_command_CMD_ARGV,
+			&image, &min_address, &max_address);
+	if (ERROR_OK != retval)
+		return retval;
+
+	struct target *target = get_current_target(CMD_CTX);
+
+	struct duration bench;
+	duration_start(&bench);
+
+	if (image_open(&image, CMD_ARGV[0], (CMD_ARGC >= 3) ? CMD_ARGV[2] : NULL) != ERROR_OK)
+		return ERROR_FAIL;
+
+	image_size = 0x0;
+	retval = ERROR_OK;
+	for (i = 0; i < image.num_sections; i++) {
+		buffer = malloc(image.sections[i].size);
+		if (buffer == NULL) {
+			command_print(CMD_CTX,
+						  "error allocating buffer for section (%d bytes)",
+						  (int)(image.sections[i].size));
+			retval = ERROR_FAIL;
+			break;
+		}
+
+		retval = image_read_section(&image, i, 0x0, image.sections[i].size, buffer, &buf_cnt);
+		if (retval != ERROR_OK) {
+			free(buffer);
+			break;
+		}
+
+		uint32_t offset = 0;
+		uint32_t length = buf_cnt;
+
+		/* DANGER!!! beware of unsigned comparision here!!! */
+
+		if ((image.sections[i].base_address + buf_cnt >= min_address) &&
+				(image.sections[i].base_address < max_address)) {
+
+			if (image.sections[i].base_address < min_address) {
+				/* clip addresses below */
+				offset += min_address-image.sections[i].base_address;
+				length -= offset;
+			}
+
+			if (image.sections[i].base_address + buf_cnt > max_address)
+				length -= (image.sections[i].base_address + buf_cnt)-max_address;
+
+			retval = target_write_buffer(target,
+					image.sections[i].base_address + offset, length, buffer + offset);
+			if (retval != ERROR_OK) {
+				free(buffer);
+				break;
+			}
+			image_size += length;
+			command_print(CMD_CTX, "%u bytes written at address " TARGET_ADDR_FMT "",
+					(unsigned int)length,
+					image.sections[i].base_address + offset);
+		}
+
+		free(buffer);
+	}
+
+	if ((ERROR_OK == retval) && (duration_measure(&bench) == ERROR_OK)) {
+		command_print(CMD_CTX, "downloaded %" PRIu32 " bytes "
+				"in %fs (%0.3f KiB/s)", image_size,
+				duration_elapsed(&bench), duration_kbps(&bench, image_size));
+	}
+
+	image_close(&image);
+
+	return retval;
+
 }
 
 COMMAND_HANDLER(handle_dump_image_command)
 {
-    struct fileio *fileio;
-    uint8_t *buffer;
-    int retval, retvaltemp;
-    target_addr_t address, size;
-    struct duration bench;
-    struct target *target = get_current_target(CMD_CTX);
-    
-    if (CMD_ARGC != 3)
-        return ERROR_COMMAND_SYNTAX_ERROR;
-    
-    COMMAND_PARSE_ADDRESS(CMD_ARGV[1], address);
-    COMMAND_PARSE_ADDRESS(CMD_ARGV[2], size);
-    
-    uint32_t buf_size = (size > 4096) ? 4096 : size;
-    buffer = malloc(buf_size);
-    if (!buffer)
-        return ERROR_FAIL;
-    
-    retval = fileio_open(&fileio, CMD_ARGV[0], FILEIO_WRITE, FILEIO_BINARY);
-    if (retval != ERROR_OK) {
-        free(buffer);
-        return retval;
-    }
-    
-    duration_start(&bench);
-    
-    while (size > 0) {
-        size_t size_written;
-        uint32_t this_run_size = (size > buf_size) ? buf_size : size;
-        retval = target_read_buffer(target, address, this_run_size, buffer);
-        if (retval != ERROR_OK)
-            break;
-        
-        retval = fileio_write(fileio, this_run_size, buffer, &size_written);
-        if (retval != ERROR_OK)
-            break;
-        
-        size -= this_run_size;
-        address += this_run_size;
-    }
-    
-    free(buffer);
-    
-    if ((ERROR_OK == retval) && (duration_measure(&bench) == ERROR_OK)) {
-        size_t filesize;
-        retval = fileio_size(fileio, &filesize);
-        if (retval != ERROR_OK)
-            return retval;
-        command_print(CMD_CTX,
-                      "dumped %zu bytes in %fs (%0.3f KiB/s)", filesize,
-                      duration_elapsed(&bench), duration_kbps(&bench, filesize));
-    }
-    
-    retvaltemp = fileio_close(fileio);
-    if (retvaltemp != ERROR_OK)
-        return retvaltemp;
-    
-    return retval;
+	struct fileio *fileio;
+	uint8_t *buffer;
+	int retval, retvaltemp;
+	target_addr_t address, size;
+	struct duration bench;
+	struct target *target = get_current_target(CMD_CTX);
+
+	if (CMD_ARGC != 3)
+		return ERROR_COMMAND_SYNTAX_ERROR;
+
+	COMMAND_PARSE_ADDRESS(CMD_ARGV[1], address);
+	COMMAND_PARSE_ADDRESS(CMD_ARGV[2], size);
+
+	uint32_t buf_size = (size > 4096) ? 4096 : size;
+	buffer = malloc(buf_size);
+	if (!buffer)
+		return ERROR_FAIL;
+
+	retval = fileio_open(&fileio, CMD_ARGV[0], FILEIO_WRITE, FILEIO_BINARY);
+	if (retval != ERROR_OK) {
+		free(buffer);
+		return retval;
+	}
+
+	duration_start(&bench);
+
+	while (size > 0) {
+		size_t size_written;
+		uint32_t this_run_size = (size > buf_size) ? buf_size : size;
+		retval = target_read_buffer(target, address, this_run_size, buffer);
+		if (retval != ERROR_OK)
+			break;
+
+		retval = fileio_write(fileio, this_run_size, buffer, &size_written);
+		if (retval != ERROR_OK)
+			break;
+
+		size -= this_run_size;
+		address += this_run_size;
+	}
+
+	free(buffer);
+
+	if ((ERROR_OK == retval) && (duration_measure(&bench) == ERROR_OK)) {
+		size_t filesize;
+		retval = fileio_size(fileio, &filesize);
+		if (retval != ERROR_OK)
+			return retval;
+		command_print(CMD_CTX,
+				"dumped %zu bytes in %fs (%0.3f KiB/s)", filesize,
+				duration_elapsed(&bench), duration_kbps(&bench, filesize));
+	}
+
+	retvaltemp = fileio_close(fileio);
+	if (retvaltemp != ERROR_OK)
+		return retvaltemp;
+
+	return retval;
 }
 
 enum verify_mode {
-    IMAGE_TEST = 0,
-    IMAGE_VERIFY = 1,
-    IMAGE_CHECKSUM_ONLY = 2
+	IMAGE_TEST = 0,
+	IMAGE_VERIFY = 1,
+	IMAGE_CHECKSUM_ONLY = 2
 };
 
 static COMMAND_HELPER(handle_verify_image_command_internal, enum verify_mode verify)
 {
-    uint8_t *buffer;
-    size_t buf_cnt;
-    uint32_t image_size;
-    int i;
-    int retval;
-    uint32_t checksum = 0;
-    uint32_t mem_checksum = 0;
-    
-    struct image image;
-    
-    struct target *target = get_current_target(CMD_CTX);
-    
-    if (CMD_ARGC < 1)
-        return ERROR_COMMAND_SYNTAX_ERROR;
-    
-    if (!target) {
-        LOG_ERROR("no target selected");
-        return ERROR_FAIL;
-    }
-    
-    struct duration bench;
-    duration_start(&bench);
-    
-    if (CMD_ARGC >= 2) {
-        target_addr_t addr;
-        COMMAND_PARSE_ADDRESS(CMD_ARGV[1], addr);
-        image.base_address = addr;
-        image.base_address_set = 1;
-    } else {
-        image.base_address_set = 0;
-        image.base_address = 0x0;
-    }
-    
-    image.start_address_set = 0;
-    
-    retval = image_open(&image, CMD_ARGV[0], (CMD_ARGC == 3) ? CMD_ARGV[2] : NULL);
-    if (retval != ERROR_OK)
-        return retval;
-    
-    image_size = 0x0;
-    int diffs = 0;
-    retval = ERROR_OK;
-    for (i = 0; i < image.num_sections; i++) {
-        buffer = malloc(image.sections[i].size);
-        if (buffer == NULL) {
-            command_print(CMD_CTX,
-                          "error allocating buffer for section (%d bytes)",
-                          (int)(image.sections[i].size));
-            break;
-        }
-        retval = image_read_section(&image, i, 0x0, image.sections[i].size, buffer, &buf_cnt);
-        if (retval != ERROR_OK) {
-            free(buffer);
-            break;
-        }
-        
-        if (verify >= IMAGE_VERIFY) {
-            /* calculate checksum of image */
-            retval = image_calculate_checksum(buffer, buf_cnt, &checksum);
-            if (retval != ERROR_OK) {
-                free(buffer);
-                break;
-            }
-            
-            retval = target_checksum_memory(target, image.sections[i].base_address, buf_cnt, &mem_checksum);
-            if (retval != ERROR_OK) {
-                free(buffer);
-                break;
-            }
-            if ((checksum != mem_checksum) && (verify == IMAGE_CHECKSUM_ONLY)) {
-                LOG_ERROR("checksum mismatch");
-                free(buffer);
-                retval = ERROR_FAIL;
-                goto done;
-            }
-            if (checksum != mem_checksum) {
-                /* failed crc checksum, fall back to a binary compare */
-                uint8_t *data;
-                
-                if (diffs == 0)
-                    LOG_ERROR("checksum mismatch - attempting binary compare");
-                
-                data = malloc(buf_cnt);
-                
-                /* Can we use 32bit word accesses? */
-                int size = 1;
-                int count = buf_cnt;
-                if ((count % 4) == 0) {
-                    size *= 4;
-                    count /= 4;
-                }
-                retval = target_read_memory(target, image.sections[i].base_address, size, count, data);
-                if (retval == ERROR_OK) {
-                    uint32_t t;
-                    for (t = 0; t < buf_cnt; t++) {
-                        if (data[t] != buffer[t]) {
-                            command_print(CMD_CTX,
-                                          "diff %d address 0x%08x. Was 0x%02x instead of 0x%02x",
-                                          diffs,
-                                          (unsigned)(t + image.sections[i].base_address),
-                                          data[t],
-                                          buffer[t]);
-                            if (diffs++ >= 127) {
-                                command_print(CMD_CTX, "More than 128 errors, the rest are not printed.");
-                                free(data);
-                                free(buffer);
-                                goto done;
-                            }
-                        }
-                        keep_alive();
-                    }
-                }
-                free(data);
-            }
-        } else {
-            command_print(CMD_CTX, "address " TARGET_ADDR_FMT " length 0x%08zx",
-                          image.sections[i].base_address,
-                          buf_cnt);
-        }
-        
-        free(buffer);
-        image_size += buf_cnt;
-    }
-    if (diffs > 0)
-        command_print(CMD_CTX, "No more differences found.");
+	uint8_t *buffer;
+	size_t buf_cnt;
+	uint32_t image_size;
+	int i;
+	int retval;
+	uint32_t checksum = 0;
+	uint32_t mem_checksum = 0;
+
+	struct image image;
+
+	struct target *target = get_current_target(CMD_CTX);
+
+	if (CMD_ARGC < 1)
+		return ERROR_COMMAND_SYNTAX_ERROR;
+
+	if (!target) {
+		LOG_ERROR("no target selected");
+		return ERROR_FAIL;
+	}
+
+	struct duration bench;
+	duration_start(&bench);
+
+	if (CMD_ARGC >= 2) {
+		target_addr_t addr;
+		COMMAND_PARSE_ADDRESS(CMD_ARGV[1], addr);
+		image.base_address = addr;
+		image.base_address_set = 1;
+	} else {
+		image.base_address_set = 0;
+		image.base_address = 0x0;
+	}
+
+	image.start_address_set = 0;
+
+	retval = image_open(&image, CMD_ARGV[0], (CMD_ARGC == 3) ? CMD_ARGV[2] : NULL);
+	if (retval != ERROR_OK)
+		return retval;
+
+	image_size = 0x0;
+	int diffs = 0;
+	retval = ERROR_OK;
+	for (i = 0; i < image.num_sections; i++) {
+		buffer = malloc(image.sections[i].size);
+		if (buffer == NULL) {
+			command_print(CMD_CTX,
+					"error allocating buffer for section (%d bytes)",
+					(int)(image.sections[i].size));
+			break;
+		}
+		retval = image_read_section(&image, i, 0x0, image.sections[i].size, buffer, &buf_cnt);
+		if (retval != ERROR_OK) {
+			free(buffer);
+			break;
+		}
+
+		if (verify >= IMAGE_VERIFY) {
+			/* calculate checksum of image */
+			retval = image_calculate_checksum(buffer, buf_cnt, &checksum);
+			if (retval != ERROR_OK) {
+				free(buffer);
+				break;
+			}
+
+			retval = target_checksum_memory(target, image.sections[i].base_address, buf_cnt, &mem_checksum);
+			if (retval != ERROR_OK) {
+				free(buffer);
+				break;
+			}
+			if ((checksum != mem_checksum) && (verify == IMAGE_CHECKSUM_ONLY)) {
+				LOG_ERROR("checksum mismatch");
+				free(buffer);
+				retval = ERROR_FAIL;
+				goto done;
+			}
+			if (checksum != mem_checksum) {
+				/* failed crc checksum, fall back to a binary compare */
+				uint8_t *data;
+
+				if (diffs == 0)
+					LOG_ERROR("checksum mismatch - attempting binary compare");
+
+				data = malloc(buf_cnt);
+
+				/* Can we use 32bit word accesses? */
+				int size = 1;
+				int count = buf_cnt;
+				if ((count % 4) == 0) {
+					size *= 4;
+					count /= 4;
+				}
+				retval = target_read_memory(target, image.sections[i].base_address, size, count, data);
+				if (retval == ERROR_OK) {
+					uint32_t t;
+					for (t = 0; t < buf_cnt; t++) {
+						if (data[t] != buffer[t]) {
+							command_print(CMD_CTX,
+										  "diff %d address 0x%08x. Was 0x%02x instead of 0x%02x",
+										  diffs,
+										  (unsigned)(t + image.sections[i].base_address),
+										  data[t],
+										  buffer[t]);
+							if (diffs++ >= 127) {
+								command_print(CMD_CTX, "More than 128 errors, the rest are not printed.");
+								free(data);
+								free(buffer);
+								goto done;
+							}
+						}
+						keep_alive();
+					}
+				}
+				free(data);
+			}
+		} else {
+			command_print(CMD_CTX, "address " TARGET_ADDR_FMT " length 0x%08zx",
+						  image.sections[i].base_address,
+						  buf_cnt);
+		}
+
+		free(buffer);
+		image_size += buf_cnt;
+	}
+	if (diffs > 0)
+		command_print(CMD_CTX, "No more differences found.");
 done:
-    if (diffs > 0)
-        retval = ERROR_FAIL;
-    if ((ERROR_OK == retval) && (duration_measure(&bench) == ERROR_OK)) {
-        command_print(CMD_CTX, "verified %" PRIu32 " bytes "
-                      "in %fs (%0.3f KiB/s)", image_size,
-                      duration_elapsed(&bench), duration_kbps(&bench, image_size));
-    }
-    
-    image_close(&image);
-    
-    return retval;
+	if (diffs > 0)
+		retval = ERROR_FAIL;
+	if ((ERROR_OK == retval) && (duration_measure(&bench) == ERROR_OK)) {
+		command_print(CMD_CTX, "verified %" PRIu32 " bytes "
+				"in %fs (%0.3f KiB/s)", image_size,
+				duration_elapsed(&bench), duration_kbps(&bench, image_size));
+	}
+
+	image_close(&image);
+
+	return retval;
 }
 
 COMMAND_HANDLER(handle_verify_image_checksum_command)
 {
-    return CALL_COMMAND_HANDLER(handle_verify_image_command_internal, IMAGE_CHECKSUM_ONLY);
+	return CALL_COMMAND_HANDLER(handle_verify_image_command_internal, IMAGE_CHECKSUM_ONLY);
 }
 
 COMMAND_HANDLER(handle_verify_image_command)
 {
-    return CALL_COMMAND_HANDLER(handle_verify_image_command_internal, IMAGE_VERIFY);
+	return CALL_COMMAND_HANDLER(handle_verify_image_command_internal, IMAGE_VERIFY);
 }
 
 COMMAND_HANDLER(handle_test_image_command)
 {
-    return CALL_COMMAND_HANDLER(handle_verify_image_command_internal, IMAGE_TEST);
+	return CALL_COMMAND_HANDLER(handle_verify_image_command_internal, IMAGE_TEST);
 }
 
 static int handle_bp_command_list(struct command_context *cmd_ctx)
 {
-    struct target *target = get_current_target(cmd_ctx);
-    struct breakpoint *breakpoint = target->breakpoints;
-    while (breakpoint) {
-        if (breakpoint->type == BKPT_SOFT) {
-            char *buf = buf_to_str(breakpoint->orig_instr,
-                                   breakpoint->length, 16);
-            command_print(cmd_ctx, "IVA breakpoint: " TARGET_ADDR_FMT ", 0x%x, %i, 0x%s",
-                          breakpoint->address,
-                          breakpoint->length,
-                          breakpoint->set, buf);
-            free(buf);
-        } else {
-            if ((breakpoint->address == 0) && (breakpoint->asid != 0))
-                command_print(cmd_ctx, "Context breakpoint: 0x%8.8" PRIx32 ", 0x%x, %i",
-                              breakpoint->asid,
-                              breakpoint->length, breakpoint->set);
-            else if ((breakpoint->address != 0) && (breakpoint->asid != 0)) {
-                command_print(cmd_ctx, "Hybrid breakpoint(IVA): " TARGET_ADDR_FMT ", 0x%x, %i",
-                              breakpoint->address,
-                              breakpoint->length, breakpoint->set);
-                command_print(cmd_ctx, "\t|--->linked with ContextID: 0x%8.8" PRIx32,
-                              breakpoint->asid);
-            } else
-                command_print(cmd_ctx, "Breakpoint(IVA): " TARGET_ADDR_FMT ", 0x%x, %i",
-                              breakpoint->address,
-                              breakpoint->length, breakpoint->set);
-        }
-        
-        breakpoint = breakpoint->next;
-    }
-    return ERROR_OK;
+	struct target *target = get_current_target(cmd_ctx);
+	struct breakpoint *breakpoint = target->breakpoints;
+	while (breakpoint) {
+		if (breakpoint->type == BKPT_SOFT) {
+			char *buf = buf_to_str(breakpoint->orig_instr,
+					breakpoint->length, 16);
+			command_print(cmd_ctx, "IVA breakpoint: " TARGET_ADDR_FMT ", 0x%x, %i, 0x%s",
+					breakpoint->address,
+					breakpoint->length,
+					breakpoint->set, buf);
+			free(buf);
+		} else {
+			if ((breakpoint->address == 0) && (breakpoint->asid != 0))
+				command_print(cmd_ctx, "Context breakpoint: 0x%8.8" PRIx32 ", 0x%x, %i",
+							breakpoint->asid,
+							breakpoint->length, breakpoint->set);
+			else if ((breakpoint->address != 0) && (breakpoint->asid != 0)) {
+				command_print(cmd_ctx, "Hybrid breakpoint(IVA): " TARGET_ADDR_FMT ", 0x%x, %i",
+							breakpoint->address,
+							breakpoint->length, breakpoint->set);
+				command_print(cmd_ctx, "\t|--->linked with ContextID: 0x%8.8" PRIx32,
+							breakpoint->asid);
+			} else
+				command_print(cmd_ctx, "Breakpoint(IVA): " TARGET_ADDR_FMT ", 0x%x, %i",
+							breakpoint->address,
+							breakpoint->length, breakpoint->set);
+		}
+
+		breakpoint = breakpoint->next;
+	}
+	return ERROR_OK;
 }
 
 static int handle_bp_command_set(struct command_context *cmd_ctx,
-                                 target_addr_t addr, uint32_t asid, uint32_t length, int hw)
-{
-    struct target *target = get_current_target(cmd_ctx);
-    int retval;
-    
-    if (asid == 0) {
-        retval = breakpoint_add(target, addr, length, hw);
-        if (ERROR_OK == retval)
-            command_print(cmd_ctx, "breakpoint set at " TARGET_ADDR_FMT "", addr);
-        else {
-            LOG_ERROR("Failure setting breakpoint, the same address(IVA) is already used");
-            return retval;
-        }
-    } else if (addr == 0) {
-        if (target->type->add_context_breakpoint == NULL) {
-            LOG_WARNING("Context breakpoint not available");
-            return ERROR_OK;
-        }
-        retval = context_breakpoint_add(target, asid, length, hw);
-        if (ERROR_OK == retval)
-            command_print(cmd_ctx, "Context breakpoint set at 0x%8.8" PRIx32 "", asid);
-        else {
-            LOG_ERROR("Failure setting breakpoint, the same address(CONTEXTID) is already used");
-            return retval;
-        }
-    } else {
-        if (target->type->add_hybrid_breakpoint == NULL) {
-            LOG_WARNING("Hybrid breakpoint not available");
-            return ERROR_OK;
-        }
-        retval = hybrid_breakpoint_add(target, addr, asid, length, hw);
-        if (ERROR_OK == retval)
-            command_print(cmd_ctx, "Hybrid breakpoint set at 0x%8.8" PRIx32 "", asid);
-        else {
-            LOG_ERROR("Failure setting breakpoint, the same address is already used");
-            return retval;
-        }
-    }
-    return ERROR_OK;
+		target_addr_t addr, uint32_t asid, uint32_t length, int hw)
+{
+	struct target *target = get_current_target(cmd_ctx);
+	int retval;
+
+	if (asid == 0) {
+		retval = breakpoint_add(target, addr, length, hw);
+		if (ERROR_OK == retval)
+			command_print(cmd_ctx, "breakpoint set at " TARGET_ADDR_FMT "", addr);
+		else {
+			LOG_ERROR("Failure setting breakpoint, the same address(IVA) is already used");
+			return retval;
+		}
+	} else if (addr == 0) {
+		if (target->type->add_context_breakpoint == NULL) {
+			LOG_WARNING("Context breakpoint not available");
+			return ERROR_OK;
+		}
+		retval = context_breakpoint_add(target, asid, length, hw);
+		if (ERROR_OK == retval)
+			command_print(cmd_ctx, "Context breakpoint set at 0x%8.8" PRIx32 "", asid);
+		else {
+			LOG_ERROR("Failure setting breakpoint, the same address(CONTEXTID) is already used");
+			return retval;
+		}
+	} else {
+		if (target->type->add_hybrid_breakpoint == NULL) {
+			LOG_WARNING("Hybrid breakpoint not available");
+			return ERROR_OK;
+		}
+		retval = hybrid_breakpoint_add(target, addr, asid, length, hw);
+		if (ERROR_OK == retval)
+			command_print(cmd_ctx, "Hybrid breakpoint set at 0x%8.8" PRIx32 "", asid);
+		else {
+			LOG_ERROR("Failure setting breakpoint, the same address is already used");
+			return retval;
+		}
+	}
+	return ERROR_OK;
 }
 
 COMMAND_HANDLER(handle_bp_command)
 {
-    target_addr_t addr;
-    uint32_t asid;
-    uint32_t length;
-    int hw = BKPT_SOFT;
-    
-    switch (CMD_ARGC) {
-        case 0:
-            return handle_bp_command_list(CMD_CTX);
-            
-        case 2:
-            asid = 0;
-            COMMAND_PARSE_ADDRESS(CMD_ARGV[0], addr);
-            COMMAND_PARSE_NUMBER(u32, CMD_ARGV[1], length);
-            return handle_bp_command_set(CMD_CTX, addr, asid, length, hw);
-            
-        case 3:
-            if (strcmp(CMD_ARGV[2], "hw") == 0) {
-                hw = BKPT_HARD;
-                COMMAND_PARSE_ADDRESS(CMD_ARGV[0], addr);
-                COMMAND_PARSE_NUMBER(u32, CMD_ARGV[1], length);
-                asid = 0;
-                return handle_bp_command_set(CMD_CTX, addr, asid, length, hw);
-            } else if (strcmp(CMD_ARGV[2], "hw_ctx") == 0) {
-                hw = BKPT_HARD;
-                COMMAND_PARSE_NUMBER(u32, CMD_ARGV[0], asid);
-                COMMAND_PARSE_NUMBER(u32, CMD_ARGV[1], length);
-                addr = 0;
-                return handle_bp_command_set(CMD_CTX, addr, asid, length, hw);
-            }
-            
-        case 4:
-            hw = BKPT_HARD;
-            COMMAND_PARSE_ADDRESS(CMD_ARGV[0], addr);
-            COMMAND_PARSE_NUMBER(u32, CMD_ARGV[1], asid);
-            COMMAND_PARSE_NUMBER(u32, CMD_ARGV[2], length);
-            return handle_bp_command_set(CMD_CTX, addr, asid, length, hw);
-            
-        default:
-            return ERROR_COMMAND_SYNTAX_ERROR;
-    }
+	target_addr_t addr;
+	uint32_t asid;
+	uint32_t length;
+	int hw = BKPT_SOFT;
+
+	switch (CMD_ARGC) {
+		case 0:
+			return handle_bp_command_list(CMD_CTX);
+
+		case 2:
+			asid = 0;
+			COMMAND_PARSE_ADDRESS(CMD_ARGV[0], addr);
+			COMMAND_PARSE_NUMBER(u32, CMD_ARGV[1], length);
+			return handle_bp_command_set(CMD_CTX, addr, asid, length, hw);
+
+		case 3:
+			if (strcmp(CMD_ARGV[2], "hw") == 0) {
+				hw = BKPT_HARD;
+				COMMAND_PARSE_ADDRESS(CMD_ARGV[0], addr);
+				COMMAND_PARSE_NUMBER(u32, CMD_ARGV[1], length);
+				asid = 0;
+				return handle_bp_command_set(CMD_CTX, addr, asid, length, hw);
+			} else if (strcmp(CMD_ARGV[2], "hw_ctx") == 0) {
+				hw = BKPT_HARD;
+				COMMAND_PARSE_NUMBER(u32, CMD_ARGV[0], asid);
+				COMMAND_PARSE_NUMBER(u32, CMD_ARGV[1], length);
+				addr = 0;
+				return handle_bp_command_set(CMD_CTX, addr, asid, length, hw);
+			}
+
+		case 4:
+			hw = BKPT_HARD;
+			COMMAND_PARSE_ADDRESS(CMD_ARGV[0], addr);
+			COMMAND_PARSE_NUMBER(u32, CMD_ARGV[1], asid);
+			COMMAND_PARSE_NUMBER(u32, CMD_ARGV[2], length);
+			return handle_bp_command_set(CMD_CTX, addr, asid, length, hw);
+
+		default:
+			return ERROR_COMMAND_SYNTAX_ERROR;
+	}
 }
 
 COMMAND_HANDLER(handle_rbp_command)
 {
-    if (CMD_ARGC != 1)
-        return ERROR_COMMAND_SYNTAX_ERROR;
-    
-    target_addr_t addr;
-    COMMAND_PARSE_ADDRESS(CMD_ARGV[0], addr);
-    
-    struct target *target = get_current_target(CMD_CTX);
-    breakpoint_remove(target, addr);
-    
-    return ERROR_OK;
+	if (CMD_ARGC != 1)
+		return ERROR_COMMAND_SYNTAX_ERROR;
+
+	target_addr_t addr;
+	COMMAND_PARSE_ADDRESS(CMD_ARGV[0], addr);
+
+	struct target *target = get_current_target(CMD_CTX);
+	breakpoint_remove(target, addr);
+
+	return ERROR_OK;
 }
 
 COMMAND_HANDLER(handle_wp_command)
 {
-    struct target *target = get_current_target(CMD_CTX);
-    
-    if (CMD_ARGC == 0) {
-        struct watchpoint *watchpoint = target->watchpoints;
-        
-        while (watchpoint) {
-            command_print(CMD_CTX, "address: " TARGET_ADDR_FMT
-                          ", len: 0x%8.8" PRIx32
-                          ", r/w/a: %i, value: 0x%8.8" PRIx32
-                          ", mask: 0x%8.8" PRIx32,
-                          watchpoint->address,
-                          watchpoint->length,
-                          (int)watchpoint->rw,
-                          watchpoint->value,
-                          watchpoint->mask);
-            watchpoint = watchpoint->next;
-        }
-        return ERROR_OK;
-    }
-    
-    enum watchpoint_rw type = WPT_ACCESS;
-    uint32_t addr = 0;
-    uint32_t length = 0;
-    uint32_t data_value = 0x0;
-    uint32_t data_mask = 0xffffffff;
-    
-    switch (CMD_ARGC) {
-        case 5:
-            COMMAND_PARSE_NUMBER(u32, CMD_ARGV[4], data_mask);
-            /* fall through */
-        case 4:
-            COMMAND_PARSE_NUMBER(u32, CMD_ARGV[3], data_value);
-            /* fall through */
-        case 3:
-            switch (CMD_ARGV[2][0]) {
-                case 'r':
-                    type = WPT_READ;
-                    break;
-                case 'w':
-                    type = WPT_WRITE;
-                    break;
-                case 'a':
-                    type = WPT_ACCESS;
-                    break;
-                default:
-                    LOG_ERROR("invalid watchpoint mode ('%c')", CMD_ARGV[2][0]);
-                    return ERROR_COMMAND_SYNTAX_ERROR;
-            }
-            /* fall through */
-        case 2:
-            COMMAND_PARSE_NUMBER(u32, CMD_ARGV[1], length);
-            COMMAND_PARSE_NUMBER(u32, CMD_ARGV[0], addr);
-            break;
-            
-        default:
-            return ERROR_COMMAND_SYNTAX_ERROR;
-    }
-    
-    int retval = watchpoint_add(target, addr, length, type,
-                                data_value, data_mask);
-    if (ERROR_OK != retval)
-        LOG_ERROR("Failure setting watchpoints");
-    
-    return retval;
+	struct target *target = get_current_target(CMD_CTX);
+
+	if (CMD_ARGC == 0) {
+		struct watchpoint *watchpoint = target->watchpoints;
+
+		while (watchpoint) {
+			command_print(CMD_CTX, "address: " TARGET_ADDR_FMT
+					", len: 0x%8.8" PRIx32
+					", r/w/a: %i, value: 0x%8.8" PRIx32
+					", mask: 0x%8.8" PRIx32,
+					watchpoint->address,
+					watchpoint->length,
+					(int)watchpoint->rw,
+					watchpoint->value,
+					watchpoint->mask);
+			watchpoint = watchpoint->next;
+		}
+		return ERROR_OK;
+	}
+
+	enum watchpoint_rw type = WPT_ACCESS;
+	uint32_t addr = 0;
+	uint32_t length = 0;
+	uint32_t data_value = 0x0;
+	uint32_t data_mask = 0xffffffff;
+
+	switch (CMD_ARGC) {
+	case 5:
+		COMMAND_PARSE_NUMBER(u32, CMD_ARGV[4], data_mask);
+		/* fall through */
+	case 4:
+		COMMAND_PARSE_NUMBER(u32, CMD_ARGV[3], data_value);
+		/* fall through */
+	case 3:
+		switch (CMD_ARGV[2][0]) {
+		case 'r':
+			type = WPT_READ;
+			break;
+		case 'w':
+			type = WPT_WRITE;
+			break;
+		case 'a':
+			type = WPT_ACCESS;
+			break;
+		default:
+			LOG_ERROR("invalid watchpoint mode ('%c')", CMD_ARGV[2][0]);
+			return ERROR_COMMAND_SYNTAX_ERROR;
+		}
+		/* fall through */
+	case 2:
+		COMMAND_PARSE_NUMBER(u32, CMD_ARGV[1], length);
+		COMMAND_PARSE_NUMBER(u32, CMD_ARGV[0], addr);
+		break;
+
+	default:
+		return ERROR_COMMAND_SYNTAX_ERROR;
+	}
+
+	int retval = watchpoint_add(target, addr, length, type,
+			data_value, data_mask);
+	if (ERROR_OK != retval)
+		LOG_ERROR("Failure setting watchpoints");
+
+	return retval;
 }
 
 COMMAND_HANDLER(handle_rwp_command)
 {
-    if (CMD_ARGC != 1)
-        return ERROR_COMMAND_SYNTAX_ERROR;
-    
-    uint32_t addr;
-    COMMAND_PARSE_NUMBER(u32, CMD_ARGV[0], addr);
-    
-    struct target *target = get_current_target(CMD_CTX);
-    watchpoint_remove(target, addr);
-    
-    return ERROR_OK;
+	if (CMD_ARGC != 1)
+		return ERROR_COMMAND_SYNTAX_ERROR;
+
+	uint32_t addr;
+	COMMAND_PARSE_NUMBER(u32, CMD_ARGV[0], addr);
+
+	struct target *target = get_current_target(CMD_CTX);
+	watchpoint_remove(target, addr);
+
+	return ERROR_OK;
 }
 
 /**
@@ -3931,614 +3861,614 @@
  */
 COMMAND_HANDLER(handle_virt2phys_command)
 {
-    if (CMD_ARGC != 1)
-        return ERROR_COMMAND_SYNTAX_ERROR;
-    
-    target_addr_t va;
-    COMMAND_PARSE_ADDRESS(CMD_ARGV[0], va);
-    target_addr_t pa;
-    
-    struct target *target = get_current_target(CMD_CTX);
-    int retval = target->type->virt2phys(target, va, &pa);
-    if (retval == ERROR_OK)
-        command_print(CMD_CTX, "Physical address " TARGET_ADDR_FMT "", pa);
-    
-    return retval;
+	if (CMD_ARGC != 1)
+		return ERROR_COMMAND_SYNTAX_ERROR;
+
+	target_addr_t va;
+	COMMAND_PARSE_ADDRESS(CMD_ARGV[0], va);
+	target_addr_t pa;
+
+	struct target *target = get_current_target(CMD_CTX);
+	int retval = target->type->virt2phys(target, va, &pa);
+	if (retval == ERROR_OK)
+		command_print(CMD_CTX, "Physical address " TARGET_ADDR_FMT "", pa);
+
+	return retval;
 }
 
 static void writeData(FILE *f, const void *data, size_t len)
 {
-    size_t written = fwrite(data, 1, len, f);
-    if (written != len)
-        LOG_ERROR("failed to write %zu bytes: %s", len, strerror(errno));
+	size_t written = fwrite(data, 1, len, f);
+	if (written != len)
+		LOG_ERROR("failed to write %zu bytes: %s", len, strerror(errno));
 }
 
 static void writeLong(FILE *f, int l, struct target *target)
 {
-    uint8_t val[4];
-    
-    target_buffer_set_u32(target, val, l);
-    writeData(f, val, 4);
+	uint8_t val[4];
+
+	target_buffer_set_u32(target, val, l);
+	writeData(f, val, 4);
 }
 
 static void writeString(FILE *f, char *s)
 {
-    writeData(f, s, strlen(s));
+	writeData(f, s, strlen(s));
 }
 
 typedef unsigned char UNIT[2];  /* unit of profiling */
 
 /* Dump a gmon.out histogram file. */
 static void write_gmon(uint32_t *samples, uint32_t sampleNum, const char *filename, bool with_range,
-                       uint32_t start_address, uint32_t end_address, struct target *target)
-{
-    uint32_t i;
-    FILE *f = fopen(filename, "w");
-    if (f == NULL)
-        return;
-    writeString(f, "gmon");
-    writeLong(f, 0x00000001, target); /* Version */
-    writeLong(f, 0, target); /* padding */
-    writeLong(f, 0, target); /* padding */
-    writeLong(f, 0, target); /* padding */
-    
-    uint8_t zero = 0;  /* GMON_TAG_TIME_HIST */
-    writeData(f, &zero, 1);
-    
-    /* figure out bucket size */
-    uint32_t min;
-    uint32_t max;
-    if (with_range) {
-        min = start_address;
-        max = end_address;
-    } else {
-        min = samples[0];
-        max = samples[0];
-        for (i = 0; i < sampleNum; i++) {
-            if (min > samples[i])
-                min = samples[i];
-            if (max < samples[i])
-                max = samples[i];
-        }
-        
-        /* max should be (largest sample + 1)
-         * Refer to binutils/gprof/hist.c (find_histogram_for_pc) */
-        max++;
-    }
-    
-    int addressSpace = max - min;
-    assert(addressSpace >= 2);
-    
-    /* FIXME: What is the reasonable number of buckets?
-     * The profiling result will be more accurate if there are enough buckets. */
-    static const uint32_t maxBuckets = 128 * 1024; /* maximum buckets. */
-    uint32_t numBuckets = addressSpace / sizeof(UNIT);
-    if (numBuckets > maxBuckets)
-        numBuckets = maxBuckets;
-    int *buckets = malloc(sizeof(int) * numBuckets);
-    if (buckets == NULL) {
-        fclose(f);
-        return;
-    }
-    memset(buckets, 0, sizeof(int) * numBuckets);
-    for (i = 0; i < sampleNum; i++) {
-        uint32_t address = samples[i];
-        
-        if ((address < min) || (max <= address))
-            continue;
-        
-        long long a = address - min;
-        long long b = numBuckets;
-        long long c = addressSpace;
-        int index_t = (a * b) / c; /* danger!!!! int32 overflows */
-        buckets[index_t]++;
-    }
-    
-    /* append binary memory gmon.out &profile_hist_hdr ((char*)&profile_hist_hdr + sizeof(struct gmon_hist_hdr)) */
-    writeLong(f, min, target);			/* low_pc */
-    writeLong(f, max, target);			/* high_pc */
-    writeLong(f, numBuckets, target);	/* # of buckets */
-    writeLong(f, 100, target);			/* KLUDGE! We lie, ca. 100Hz best case. */
-    writeString(f, "seconds");
-    for (i = 0; i < (15-strlen("seconds")); i++)
-        writeData(f, &zero, 1);
-    writeString(f, "s");
-    
-    /*append binary memory gmon.out profile_hist_data (profile_hist_data + profile_hist_hdr.hist_size) */
-    
-    char *data = malloc(2 * numBuckets);
-    if (data != NULL) {
-        for (i = 0; i < numBuckets; i++) {
-            int val;
-            val = buckets[i];
-            if (val > 65535)
-                val = 65535;
-            data[i * 2] = val&0xff;
-            data[i * 2 + 1] = (val >> 8) & 0xff;
-        }
-        free(buckets);
-        writeData(f, data, numBuckets * 2);
-        free(data);
-    } else
-        free(buckets);
-    
-    fclose(f);
+			uint32_t start_address, uint32_t end_address, struct target *target)
+{
+	uint32_t i;
+	FILE *f = fopen(filename, "w");
+	if (f == NULL)
+		return;
+	writeString(f, "gmon");
+	writeLong(f, 0x00000001, target); /* Version */
+	writeLong(f, 0, target); /* padding */
+	writeLong(f, 0, target); /* padding */
+	writeLong(f, 0, target); /* padding */
+
+	uint8_t zero = 0;  /* GMON_TAG_TIME_HIST */
+	writeData(f, &zero, 1);
+
+	/* figure out bucket size */
+	uint32_t min;
+	uint32_t max;
+	if (with_range) {
+		min = start_address;
+		max = end_address;
+	} else {
+		min = samples[0];
+		max = samples[0];
+		for (i = 0; i < sampleNum; i++) {
+			if (min > samples[i])
+				min = samples[i];
+			if (max < samples[i])
+				max = samples[i];
+		}
+
+		/* max should be (largest sample + 1)
+		 * Refer to binutils/gprof/hist.c (find_histogram_for_pc) */
+		max++;
+	}
+
+	int addressSpace = max - min;
+	assert(addressSpace >= 2);
+
+	/* FIXME: What is the reasonable number of buckets?
+	 * The profiling result will be more accurate if there are enough buckets. */
+	static const uint32_t maxBuckets = 128 * 1024; /* maximum buckets. */
+	uint32_t numBuckets = addressSpace / sizeof(UNIT);
+	if (numBuckets > maxBuckets)
+		numBuckets = maxBuckets;
+	int *buckets = malloc(sizeof(int) * numBuckets);
+	if (buckets == NULL) {
+		fclose(f);
+		return;
+	}
+	memset(buckets, 0, sizeof(int) * numBuckets);
+	for (i = 0; i < sampleNum; i++) {
+		uint32_t address = samples[i];
+
+		if ((address < min) || (max <= address))
+			continue;
+
+		long long a = address - min;
+		long long b = numBuckets;
+		long long c = addressSpace;
+		int index_t = (a * b) / c; /* danger!!!! int32 overflows */
+		buckets[index_t]++;
+	}
+
+	/* append binary memory gmon.out &profile_hist_hdr ((char*)&profile_hist_hdr + sizeof(struct gmon_hist_hdr)) */
+	writeLong(f, min, target);			/* low_pc */
+	writeLong(f, max, target);			/* high_pc */
+	writeLong(f, numBuckets, target);	/* # of buckets */
+	writeLong(f, 100, target);			/* KLUDGE! We lie, ca. 100Hz best case. */
+	writeString(f, "seconds");
+	for (i = 0; i < (15-strlen("seconds")); i++)
+		writeData(f, &zero, 1);
+	writeString(f, "s");
+
+	/*append binary memory gmon.out profile_hist_data (profile_hist_data + profile_hist_hdr.hist_size) */
+
+	char *data = malloc(2 * numBuckets);
+	if (data != NULL) {
+		for (i = 0; i < numBuckets; i++) {
+			int val;
+			val = buckets[i];
+			if (val > 65535)
+				val = 65535;
+			data[i * 2] = val&0xff;
+			data[i * 2 + 1] = (val >> 8) & 0xff;
+		}
+		free(buckets);
+		writeData(f, data, numBuckets * 2);
+		free(data);
+	} else
+		free(buckets);
+
+	fclose(f);
 }
 
 /* profiling samples the CPU PC as quickly as OpenOCD is able,
  * which will be used as a random sampling of PC */
 COMMAND_HANDLER(handle_profile_command)
 {
-    struct target *target = get_current_target(CMD_CTX);
-    
-    if ((CMD_ARGC != 2) && (CMD_ARGC != 4))
-        return ERROR_COMMAND_SYNTAX_ERROR;
-    
-    const uint32_t MAX_PROFILE_SAMPLE_NUM = 10000;
-    uint32_t offset;
-    uint32_t num_of_samples;
-    int retval = ERROR_OK;
-    
-    COMMAND_PARSE_NUMBER(u32, CMD_ARGV[0], offset);
-    
-    uint32_t *samples = malloc(sizeof(uint32_t) * MAX_PROFILE_SAMPLE_NUM);
-    if (samples == NULL) {
-        LOG_ERROR("No memory to store samples.");
-        return ERROR_FAIL;
-    }
-    
-    /**
-     * Some cores let us sample the PC without the
-     * annoying halt/resume step; for example, ARMv7 PCSR.
-     * Provide a way to use that more efficient mechanism.
-     */
-    retval = target_profiling(target, samples, MAX_PROFILE_SAMPLE_NUM,
-                              &num_of_samples, offset);
-    if (retval != ERROR_OK) {
-        free(samples);
-        return retval;
-    }
-    
-    assert(num_of_samples <= MAX_PROFILE_SAMPLE_NUM);
-    
-    retval = target_poll(target);
-    if (retval != ERROR_OK) {
-        free(samples);
-        return retval;
-    }
-    if (target->state == TARGET_RUNNING) {
-        retval = target_halt(target);
-        if (retval != ERROR_OK) {
-            free(samples);
-            return retval;
-        }
-    }
-    
-    retval = target_poll(target);
-    if (retval != ERROR_OK) {
-        free(samples);
-        return retval;
-    }
-    
-    uint32_t start_address = 0;
-    uint32_t end_address = 0;
-    bool with_range = false;
-    if (CMD_ARGC == 4) {
-        with_range = true;
-        COMMAND_PARSE_NUMBER(u32, CMD_ARGV[2], start_address);
-        COMMAND_PARSE_NUMBER(u32, CMD_ARGV[3], end_address);
-    }
-    
-    write_gmon(samples, num_of_samples, CMD_ARGV[1],
-               with_range, start_address, end_address, target);
-    command_print(CMD_CTX, "Wrote %s", CMD_ARGV[1]);
-    
-    free(samples);
-    return retval;
+	struct target *target = get_current_target(CMD_CTX);
+
+	if ((CMD_ARGC != 2) && (CMD_ARGC != 4))
+		return ERROR_COMMAND_SYNTAX_ERROR;
+
+	const uint32_t MAX_PROFILE_SAMPLE_NUM = 10000;
+	uint32_t offset;
+	uint32_t num_of_samples;
+	int retval = ERROR_OK;
+
+	COMMAND_PARSE_NUMBER(u32, CMD_ARGV[0], offset);
+
+	uint32_t *samples = malloc(sizeof(uint32_t) * MAX_PROFILE_SAMPLE_NUM);
+	if (samples == NULL) {
+		LOG_ERROR("No memory to store samples.");
+		return ERROR_FAIL;
+	}
+
+	/**
+	 * Some cores let us sample the PC without the
+	 * annoying halt/resume step; for example, ARMv7 PCSR.
+	 * Provide a way to use that more efficient mechanism.
+	 */
+	retval = target_profiling(target, samples, MAX_PROFILE_SAMPLE_NUM,
+				&num_of_samples, offset);
+	if (retval != ERROR_OK) {
+		free(samples);
+		return retval;
+	}
+
+	assert(num_of_samples <= MAX_PROFILE_SAMPLE_NUM);
+
+	retval = target_poll(target);
+	if (retval != ERROR_OK) {
+		free(samples);
+		return retval;
+	}
+	if (target->state == TARGET_RUNNING) {
+		retval = target_halt(target);
+		if (retval != ERROR_OK) {
+			free(samples);
+			return retval;
+		}
+	}
+
+	retval = target_poll(target);
+	if (retval != ERROR_OK) {
+		free(samples);
+		return retval;
+	}
+
+	uint32_t start_address = 0;
+	uint32_t end_address = 0;
+	bool with_range = false;
+	if (CMD_ARGC == 4) {
+		with_range = true;
+		COMMAND_PARSE_NUMBER(u32, CMD_ARGV[2], start_address);
+		COMMAND_PARSE_NUMBER(u32, CMD_ARGV[3], end_address);
+	}
+
+	write_gmon(samples, num_of_samples, CMD_ARGV[1],
+		   with_range, start_address, end_address, target);
+	command_print(CMD_CTX, "Wrote %s", CMD_ARGV[1]);
+
+	free(samples);
+	return retval;
 }
 
 static int new_int_array_element(Jim_Interp *interp, const char *varname, int idx, uint32_t val)
 {
-    char *namebuf;
-    Jim_Obj *nameObjPtr, *valObjPtr;
-    int result;
-    
-    namebuf = alloc_printf("%s(%d)", varname, idx);
-    if (!namebuf)
-        return JIM_ERR;
-    
-    nameObjPtr = Jim_NewStringObj(interp, namebuf, -1);
-    valObjPtr = Jim_NewIntObj(interp, val);
-    if (!nameObjPtr || !valObjPtr) {
-        free(namebuf);
-        return JIM_ERR;
-    }
-    
-    Jim_IncrRefCount(nameObjPtr);
-    Jim_IncrRefCount(valObjPtr);
-    result = Jim_SetVariable(interp, nameObjPtr, valObjPtr);
-    Jim_DecrRefCount(interp, nameObjPtr);
-    Jim_DecrRefCount(interp, valObjPtr);
-    free(namebuf);
-    /* printf("%s(%d) <= 0%08x\n", varname, idx, val); */
-    return result;
+	char *namebuf;
+	Jim_Obj *nameObjPtr, *valObjPtr;
+	int result;
+
+	namebuf = alloc_printf("%s(%d)", varname, idx);
+	if (!namebuf)
+		return JIM_ERR;
+
+	nameObjPtr = Jim_NewStringObj(interp, namebuf, -1);
+	valObjPtr = Jim_NewIntObj(interp, val);
+	if (!nameObjPtr || !valObjPtr) {
+		free(namebuf);
+		return JIM_ERR;
+	}
+
+	Jim_IncrRefCount(nameObjPtr);
+	Jim_IncrRefCount(valObjPtr);
+	result = Jim_SetVariable(interp, nameObjPtr, valObjPtr);
+	Jim_DecrRefCount(interp, nameObjPtr);
+	Jim_DecrRefCount(interp, valObjPtr);
+	free(namebuf);
+	/* printf("%s(%d) <= 0%08x\n", varname, idx, val); */
+	return result;
 }
 
 static int jim_mem2array(Jim_Interp *interp, int argc, Jim_Obj *const *argv)
 {
-    struct command_context *context;
-    struct target *target;
-    
-    context = current_command_context(interp);
-    assert(context != NULL);
-    
-    target = get_current_target(context);
-    if (target == NULL) {
-        LOG_ERROR("mem2array: no current target");
-        return JIM_ERR;
-    }
-    
-    return target_mem2array(interp, target, argc - 1, argv + 1);
+	struct command_context *context;
+	struct target *target;
+
+	context = current_command_context(interp);
+	assert(context != NULL);
+
+	target = get_current_target(context);
+	if (target == NULL) {
+		LOG_ERROR("mem2array: no current target");
+		return JIM_ERR;
+	}
+
+	return target_mem2array(interp, target, argc - 1, argv + 1);
 }
 
 static int target_mem2array(Jim_Interp *interp, struct target *target, int argc, Jim_Obj *const *argv)
 {
-    long l;
-    uint32_t width;
-    int len;
-    uint32_t addr;
-    uint32_t count;
-    uint32_t v;
-    const char *varname;
-    const char *phys;
-    bool is_phys;
-    int  n, e, retval;
-    uint32_t i;
-    
-    /* argv[1] = name of array to receive the data
-     * argv[2] = desired width
-     * argv[3] = memory address
-     * argv[4] = count of times to read
-     */
-    if (argc < 4 || argc > 5) {
-        Jim_WrongNumArgs(interp, 1, argv, "varname width addr nelems [phys]");
-        return JIM_ERR;
-    }
-    varname = Jim_GetString(argv[0], &len);
-    /* given "foo" get space for worse case "foo(%d)" .. add 20 */
-    
-    e = Jim_GetLong(interp, argv[1], &l);
-    width = l;
-    if (e != JIM_OK)
-        return e;
-    
-    e = Jim_GetLong(interp, argv[2], &l);
-    addr = l;
-    if (e != JIM_OK)
-        return e;
-    e = Jim_GetLong(interp, argv[3], &l);
-    len = l;
-    if (e != JIM_OK)
-        return e;
-    is_phys = false;
-    if (argc > 4) {
-        phys = Jim_GetString(argv[4], &n);
-        if (!strncmp(phys, "phys", n))
-            is_phys = true;
-        else
-            return JIM_ERR;
-    }
-    switch (width) {
-        case 8:
-            width = 1;
-            break;
-        case 16:
-            width = 2;
-            break;
-        case 32:
-            width = 4;
-            break;
-        default:
-            Jim_SetResult(interp, Jim_NewEmptyStringObj(interp));
-            Jim_AppendStrings(interp, Jim_GetResult(interp), "Invalid width param, must be 8/16/32", NULL);
-            return JIM_ERR;
-    }
-    if (len == 0) {
-        Jim_SetResult(interp, Jim_NewEmptyStringObj(interp));
-        Jim_AppendStrings(interp, Jim_GetResult(interp), "mem2array: zero width read?", NULL);
-        return JIM_ERR;
-    }
-    if ((addr + (len * width)) < addr) {
-        Jim_SetResult(interp, Jim_NewEmptyStringObj(interp));
-        Jim_AppendStrings(interp, Jim_GetResult(interp), "mem2array: addr + len - wraps to zero?", NULL);
-        return JIM_ERR;
-    }
-    /* absurd transfer size? */
-    if (len > 65536) {
-        Jim_SetResult(interp, Jim_NewEmptyStringObj(interp));
-        Jim_AppendStrings(interp, Jim_GetResult(interp), "mem2array: absurd > 64K item request", NULL);
-        return JIM_ERR;
-    }
-    
-    if ((width == 1) ||
-        ((width == 2) && ((addr & 1) == 0)) ||
-        ((width == 4) && ((addr & 3) == 0))) {
-        /* all is well */
-    } else {
-        char buf[100];
-        Jim_SetResult(interp, Jim_NewEmptyStringObj(interp));
-        sprintf(buf, "mem2array address: 0x%08" PRIx32 " is not aligned for %" PRId32 " byte reads",
-                addr,
-                width);
-        Jim_AppendStrings(interp, Jim_GetResult(interp), buf, NULL);
-        return JIM_ERR;
-    }
-    
-    /* Transfer loop */
-    
-    /* index counter */
-    n = 0;
-    
-    size_t buffersize = 4096;
-    uint8_t *buffer = malloc(buffersize);
-    if (buffer == NULL)
-        return JIM_ERR;
-    
-    /* assume ok */
-    e = JIM_OK;
-    while (len) {
-        /* Slurp... in buffer size chunks */
-        
-        count = len; /* in objects.. */
-        if (count > (buffersize / width))
-            count = (buffersize / width);
-        
-        if (is_phys)
-            retval = target_read_phys_memory(target, addr, width, count, buffer);
-        else
-            retval = target_read_memory(target, addr, width, count, buffer);
-        if (retval != ERROR_OK) {
-            /* BOO !*/
-            LOG_ERROR("mem2array: Read @ 0x%08" PRIx32 ", w=%" PRId32 ", cnt=%" PRId32 ", failed",
-                      addr,
-                      width,
-                      count);
-            Jim_SetResult(interp, Jim_NewEmptyStringObj(interp));
-            Jim_AppendStrings(interp, Jim_GetResult(interp), "mem2array: cannot read memory", NULL);
-            e = JIM_ERR;
-            break;
-        } else {
-            v = 0; /* shut up gcc */
-            for (i = 0; i < count ; i++, n++) {
-                switch (width) {
-                    case 4:
-                        v = target_buffer_get_u32(target, &buffer[i*width]);
-                        break;
-                    case 2:
-                        v = target_buffer_get_u16(target, &buffer[i*width]);
-                        break;
-                    case 1:
-                        v = buffer[i] & 0x0ff;
-                        break;
-                }
-                new_int_array_element(interp, varname, n, v);
-            }
-            len -= count;
-            addr += count * width;
-        }
-    }
-    
-    free(buffer);
-    
-    Jim_SetResult(interp, Jim_NewEmptyStringObj(interp));
-    
-    return e;
+	long l;
+	uint32_t width;
+	int len;
+	uint32_t addr;
+	uint32_t count;
+	uint32_t v;
+	const char *varname;
+	const char *phys;
+	bool is_phys;
+	int  n, e, retval;
+	uint32_t i;
+
+	/* argv[1] = name of array to receive the data
+	 * argv[2] = desired width
+	 * argv[3] = memory address
+	 * argv[4] = count of times to read
+	 */
+	if (argc < 4 || argc > 5) {
+		Jim_WrongNumArgs(interp, 1, argv, "varname width addr nelems [phys]");
+		return JIM_ERR;
+	}
+	varname = Jim_GetString(argv[0], &len);
+	/* given "foo" get space for worse case "foo(%d)" .. add 20 */
+
+	e = Jim_GetLong(interp, argv[1], &l);
+	width = l;
+	if (e != JIM_OK)
+		return e;
+
+	e = Jim_GetLong(interp, argv[2], &l);
+	addr = l;
+	if (e != JIM_OK)
+		return e;
+	e = Jim_GetLong(interp, argv[3], &l);
+	len = l;
+	if (e != JIM_OK)
+		return e;
+	is_phys = false;
+	if (argc > 4) {
+		phys = Jim_GetString(argv[4], &n);
+		if (!strncmp(phys, "phys", n))
+			is_phys = true;
+		else
+			return JIM_ERR;
+	}
+	switch (width) {
+		case 8:
+			width = 1;
+			break;
+		case 16:
+			width = 2;
+			break;
+		case 32:
+			width = 4;
+			break;
+		default:
+			Jim_SetResult(interp, Jim_NewEmptyStringObj(interp));
+			Jim_AppendStrings(interp, Jim_GetResult(interp), "Invalid width param, must be 8/16/32", NULL);
+			return JIM_ERR;
+	}
+	if (len == 0) {
+		Jim_SetResult(interp, Jim_NewEmptyStringObj(interp));
+		Jim_AppendStrings(interp, Jim_GetResult(interp), "mem2array: zero width read?", NULL);
+		return JIM_ERR;
+	}
+	if ((addr + (len * width)) < addr) {
+		Jim_SetResult(interp, Jim_NewEmptyStringObj(interp));
+		Jim_AppendStrings(interp, Jim_GetResult(interp), "mem2array: addr + len - wraps to zero?", NULL);
+		return JIM_ERR;
+	}
+	/* absurd transfer size? */
+	if (len > 65536) {
+		Jim_SetResult(interp, Jim_NewEmptyStringObj(interp));
+		Jim_AppendStrings(interp, Jim_GetResult(interp), "mem2array: absurd > 64K item request", NULL);
+		return JIM_ERR;
+	}
+
+	if ((width == 1) ||
+		((width == 2) && ((addr & 1) == 0)) ||
+		((width == 4) && ((addr & 3) == 0))) {
+		/* all is well */
+	} else {
+		char buf[100];
+		Jim_SetResult(interp, Jim_NewEmptyStringObj(interp));
+		sprintf(buf, "mem2array address: 0x%08" PRIx32 " is not aligned for %" PRId32 " byte reads",
+				addr,
+				width);
+		Jim_AppendStrings(interp, Jim_GetResult(interp), buf, NULL);
+		return JIM_ERR;
+	}
+
+	/* Transfer loop */
+
+	/* index counter */
+	n = 0;
+
+	size_t buffersize = 4096;
+	uint8_t *buffer = malloc(buffersize);
+	if (buffer == NULL)
+		return JIM_ERR;
+
+	/* assume ok */
+	e = JIM_OK;
+	while (len) {
+		/* Slurp... in buffer size chunks */
+
+		count = len; /* in objects.. */
+		if (count > (buffersize / width))
+			count = (buffersize / width);
+
+		if (is_phys)
+			retval = target_read_phys_memory(target, addr, width, count, buffer);
+		else
+			retval = target_read_memory(target, addr, width, count, buffer);
+		if (retval != ERROR_OK) {
+			/* BOO !*/
+			LOG_ERROR("mem2array: Read @ 0x%08" PRIx32 ", w=%" PRId32 ", cnt=%" PRId32 ", failed",
+					  addr,
+					  width,
+					  count);
+			Jim_SetResult(interp, Jim_NewEmptyStringObj(interp));
+			Jim_AppendStrings(interp, Jim_GetResult(interp), "mem2array: cannot read memory", NULL);
+			e = JIM_ERR;
+			break;
+		} else {
+			v = 0; /* shut up gcc */
+			for (i = 0; i < count ; i++, n++) {
+				switch (width) {
+					case 4:
+						v = target_buffer_get_u32(target, &buffer[i*width]);
+						break;
+					case 2:
+						v = target_buffer_get_u16(target, &buffer[i*width]);
+						break;
+					case 1:
+						v = buffer[i] & 0x0ff;
+						break;
+				}
+				new_int_array_element(interp, varname, n, v);
+			}
+			len -= count;
+			addr += count * width;
+		}
+	}
+
+	free(buffer);
+
+	Jim_SetResult(interp, Jim_NewEmptyStringObj(interp));
+
+	return e;
 }
 
 static int get_int_array_element(Jim_Interp *interp, const char *varname, int idx, uint32_t *val)
 {
-    char *namebuf;
-    Jim_Obj *nameObjPtr, *valObjPtr;
-    int result;
-    long l;
-    
-    namebuf = alloc_printf("%s(%d)", varname, idx);
-    if (!namebuf)
-        return JIM_ERR;
-    
-    nameObjPtr = Jim_NewStringObj(interp, namebuf, -1);
-    if (!nameObjPtr) {
-        free(namebuf);
-        return JIM_ERR;
-    }
-    
-    Jim_IncrRefCount(nameObjPtr);
-    valObjPtr = Jim_GetVariable(interp, nameObjPtr, JIM_ERRMSG);
-    Jim_DecrRefCount(interp, nameObjPtr);
-    free(namebuf);
-    if (valObjPtr == NULL)
-        return JIM_ERR;
-    
-    result = Jim_GetLong(interp, valObjPtr, &l);
-    /* printf("%s(%d) => 0%08x\n", varname, idx, val); */
-    *val = l;
-    return result;
+	char *namebuf;
+	Jim_Obj *nameObjPtr, *valObjPtr;
+	int result;
+	long l;
+
+	namebuf = alloc_printf("%s(%d)", varname, idx);
+	if (!namebuf)
+		return JIM_ERR;
+
+	nameObjPtr = Jim_NewStringObj(interp, namebuf, -1);
+	if (!nameObjPtr) {
+		free(namebuf);
+		return JIM_ERR;
+	}
+
+	Jim_IncrRefCount(nameObjPtr);
+	valObjPtr = Jim_GetVariable(interp, nameObjPtr, JIM_ERRMSG);
+	Jim_DecrRefCount(interp, nameObjPtr);
+	free(namebuf);
+	if (valObjPtr == NULL)
+		return JIM_ERR;
+
+	result = Jim_GetLong(interp, valObjPtr, &l);
+	/* printf("%s(%d) => 0%08x\n", varname, idx, val); */
+	*val = l;
+	return result;
 }
 
 static int jim_array2mem(Jim_Interp *interp, int argc, Jim_Obj *const *argv)
 {
-    struct command_context *context;
-    struct target *target;
-    
-    context = current_command_context(interp);
-    assert(context != NULL);
-    
-    target = get_current_target(context);
-    if (target == NULL) {
-        LOG_ERROR("array2mem: no current target");
-        return JIM_ERR;
-    }
-    
-    return target_array2mem(interp, target, argc-1, argv + 1);
+	struct command_context *context;
+	struct target *target;
+
+	context = current_command_context(interp);
+	assert(context != NULL);
+
+	target = get_current_target(context);
+	if (target == NULL) {
+		LOG_ERROR("array2mem: no current target");
+		return JIM_ERR;
+	}
+
+	return target_array2mem(interp, target, argc-1, argv + 1);
 }
 
 static int target_array2mem(Jim_Interp *interp, struct target *target,
-                            int argc, Jim_Obj *const *argv)
-{
-    long l;
-    uint32_t width;
-    int len;
-    uint32_t addr;
-    uint32_t count;
-    uint32_t v;
-    const char *varname;
-    const char *phys;
-    bool is_phys;
-    int  n, e, retval;
-    uint32_t i;
-    
-    /* argv[1] = name of array to get the data
-     * argv[2] = desired width
-     * argv[3] = memory address
-     * argv[4] = count to write
-     */
-    if (argc < 4 || argc > 5) {
-        Jim_WrongNumArgs(interp, 0, argv, "varname width addr nelems [phys]");
-        return JIM_ERR;
-    }
-    varname = Jim_GetString(argv[0], &len);
-    /* given "foo" get space for worse case "foo(%d)" .. add 20 */
-    
-    e = Jim_GetLong(interp, argv[1], &l);
-    width = l;
-    if (e != JIM_OK)
-        return e;
-    
-    e = Jim_GetLong(interp, argv[2], &l);
-    addr = l;
-    if (e != JIM_OK)
-        return e;
-    e = Jim_GetLong(interp, argv[3], &l);
-    len = l;
-    if (e != JIM_OK)
-        return e;
-    is_phys = false;
-    if (argc > 4) {
-        phys = Jim_GetString(argv[4], &n);
-        if (!strncmp(phys, "phys", n))
-            is_phys = true;
-        else
-            return JIM_ERR;
-    }
-    switch (width) {
-        case 8:
-            width = 1;
-            break;
-        case 16:
-            width = 2;
-            break;
-        case 32:
-            width = 4;
-            break;
-        default:
-            Jim_SetResult(interp, Jim_NewEmptyStringObj(interp));
-            Jim_AppendStrings(interp, Jim_GetResult(interp),
-                              "Invalid width param, must be 8/16/32", NULL);
-            return JIM_ERR;
-    }
-    if (len == 0) {
-        Jim_SetResult(interp, Jim_NewEmptyStringObj(interp));
-        Jim_AppendStrings(interp, Jim_GetResult(interp),
-                          "array2mem: zero width read?", NULL);
-        return JIM_ERR;
-    }
-    if ((addr + (len * width)) < addr) {
-        Jim_SetResult(interp, Jim_NewEmptyStringObj(interp));
-        Jim_AppendStrings(interp, Jim_GetResult(interp),
-                          "array2mem: addr + len - wraps to zero?", NULL);
-        return JIM_ERR;
-    }
-    /* absurd transfer size? */
-    if (len > 65536) {
-        Jim_SetResult(interp, Jim_NewEmptyStringObj(interp));
-        Jim_AppendStrings(interp, Jim_GetResult(interp),
-                          "array2mem: absurd > 64K item request", NULL);
-        return JIM_ERR;
-    }
-    
-    if ((width == 1) ||
-        ((width == 2) && ((addr & 1) == 0)) ||
-        ((width == 4) && ((addr & 3) == 0))) {
-        /* all is well */
-    } else {
-        char buf[100];
-        Jim_SetResult(interp, Jim_NewEmptyStringObj(interp));
-        sprintf(buf, "array2mem address: 0x%08" PRIx32 " is not aligned for %" PRId32 " byte reads",
-                addr,
-                width);
-        Jim_AppendStrings(interp, Jim_GetResult(interp), buf, NULL);
-        return JIM_ERR;
-    }
-    
-    /* Transfer loop */
-    
-    /* index counter */
-    n = 0;
-    /* assume ok */
-    e = JIM_OK;
-    
-    size_t buffersize = 4096;
-    uint8_t *buffer = malloc(buffersize);
-    if (buffer == NULL)
-        return JIM_ERR;
-    
-    while (len) {
-        /* Slurp... in buffer size chunks */
-        
-        count = len; /* in objects.. */
-        if (count > (buffersize / width))
-            count = (buffersize / width);
-        
-        v = 0; /* shut up gcc */
-        for (i = 0; i < count; i++, n++) {
-            get_int_array_element(interp, varname, n, &v);
-            switch (width) {
-                case 4:
-                    target_buffer_set_u32(target, &buffer[i * width], v);
-                    break;
-                case 2:
-                    target_buffer_set_u16(target, &buffer[i * width], v);
-                    break;
-                case 1:
-                    buffer[i] = v & 0x0ff;
-                    break;
-            }
-        }
-        len -= count;
-        
-        if (is_phys)
-            retval = target_write_phys_memory(target, addr, width, count, buffer);
-        else
-            retval = target_write_memory(target, addr, width, count, buffer);
-        if (retval != ERROR_OK) {
-            /* BOO !*/
-            LOG_ERROR("array2mem: Write @ 0x%08" PRIx32 ", w=%" PRId32 ", cnt=%" PRId32 ", failed",
-                      addr,
-                      width,
-                      count);
-            Jim_SetResult(interp, Jim_NewEmptyStringObj(interp));
-            Jim_AppendStrings(interp, Jim_GetResult(interp), "array2mem: cannot read memory", NULL);
-            e = JIM_ERR;
-            break;
-        }
-        addr += count * width;
-    }
-    
-    free(buffer);
-    
-    Jim_SetResult(interp, Jim_NewEmptyStringObj(interp));
-    
-    return e;
+		int argc, Jim_Obj *const *argv)
+{
+	long l;
+	uint32_t width;
+	int len;
+	uint32_t addr;
+	uint32_t count;
+	uint32_t v;
+	const char *varname;
+	const char *phys;
+	bool is_phys;
+	int  n, e, retval;
+	uint32_t i;
+
+	/* argv[1] = name of array to get the data
+	 * argv[2] = desired width
+	 * argv[3] = memory address
+	 * argv[4] = count to write
+	 */
+	if (argc < 4 || argc > 5) {
+		Jim_WrongNumArgs(interp, 0, argv, "varname width addr nelems [phys]");
+		return JIM_ERR;
+	}
+	varname = Jim_GetString(argv[0], &len);
+	/* given "foo" get space for worse case "foo(%d)" .. add 20 */
+
+	e = Jim_GetLong(interp, argv[1], &l);
+	width = l;
+	if (e != JIM_OK)
+		return e;
+
+	e = Jim_GetLong(interp, argv[2], &l);
+	addr = l;
+	if (e != JIM_OK)
+		return e;
+	e = Jim_GetLong(interp, argv[3], &l);
+	len = l;
+	if (e != JIM_OK)
+		return e;
+	is_phys = false;
+	if (argc > 4) {
+		phys = Jim_GetString(argv[4], &n);
+		if (!strncmp(phys, "phys", n))
+			is_phys = true;
+		else
+			return JIM_ERR;
+	}
+	switch (width) {
+		case 8:
+			width = 1;
+			break;
+		case 16:
+			width = 2;
+			break;
+		case 32:
+			width = 4;
+			break;
+		default:
+			Jim_SetResult(interp, Jim_NewEmptyStringObj(interp));
+			Jim_AppendStrings(interp, Jim_GetResult(interp),
+					"Invalid width param, must be 8/16/32", NULL);
+			return JIM_ERR;
+	}
+	if (len == 0) {
+		Jim_SetResult(interp, Jim_NewEmptyStringObj(interp));
+		Jim_AppendStrings(interp, Jim_GetResult(interp),
+				"array2mem: zero width read?", NULL);
+		return JIM_ERR;
+	}
+	if ((addr + (len * width)) < addr) {
+		Jim_SetResult(interp, Jim_NewEmptyStringObj(interp));
+		Jim_AppendStrings(interp, Jim_GetResult(interp),
+				"array2mem: addr + len - wraps to zero?", NULL);
+		return JIM_ERR;
+	}
+	/* absurd transfer size? */
+	if (len > 65536) {
+		Jim_SetResult(interp, Jim_NewEmptyStringObj(interp));
+		Jim_AppendStrings(interp, Jim_GetResult(interp),
+				"array2mem: absurd > 64K item request", NULL);
+		return JIM_ERR;
+	}
+
+	if ((width == 1) ||
+		((width == 2) && ((addr & 1) == 0)) ||
+		((width == 4) && ((addr & 3) == 0))) {
+		/* all is well */
+	} else {
+		char buf[100];
+		Jim_SetResult(interp, Jim_NewEmptyStringObj(interp));
+		sprintf(buf, "array2mem address: 0x%08" PRIx32 " is not aligned for %" PRId32 " byte reads",
+				addr,
+				width);
+		Jim_AppendStrings(interp, Jim_GetResult(interp), buf, NULL);
+		return JIM_ERR;
+	}
+
+	/* Transfer loop */
+
+	/* index counter */
+	n = 0;
+	/* assume ok */
+	e = JIM_OK;
+
+	size_t buffersize = 4096;
+	uint8_t *buffer = malloc(buffersize);
+	if (buffer == NULL)
+		return JIM_ERR;
+
+	while (len) {
+		/* Slurp... in buffer size chunks */
+
+		count = len; /* in objects.. */
+		if (count > (buffersize / width))
+			count = (buffersize / width);
+
+		v = 0; /* shut up gcc */
+		for (i = 0; i < count; i++, n++) {
+			get_int_array_element(interp, varname, n, &v);
+			switch (width) {
+			case 4:
+				target_buffer_set_u32(target, &buffer[i * width], v);
+				break;
+			case 2:
+				target_buffer_set_u16(target, &buffer[i * width], v);
+				break;
+			case 1:
+				buffer[i] = v & 0x0ff;
+				break;
+			}
+		}
+		len -= count;
+
+		if (is_phys)
+			retval = target_write_phys_memory(target, addr, width, count, buffer);
+		else
+			retval = target_write_memory(target, addr, width, count, buffer);
+		if (retval != ERROR_OK) {
+			/* BOO !*/
+			LOG_ERROR("array2mem: Write @ 0x%08" PRIx32 ", w=%" PRId32 ", cnt=%" PRId32 ", failed",
+					  addr,
+					  width,
+					  count);
+			Jim_SetResult(interp, Jim_NewEmptyStringObj(interp));
+			Jim_AppendStrings(interp, Jim_GetResult(interp), "array2mem: cannot read memory", NULL);
+			e = JIM_ERR;
+			break;
+		}
+		addr += count * width;
+	}
+
+	free(buffer);
+
+	Jim_SetResult(interp, Jim_NewEmptyStringObj(interp));
+
+	return e;
 }
 
 /* FIX? should we propagate errors here rather than printing them
@@ -4546,23 +4476,23 @@
  */
 void target_handle_event(struct target *target, enum target_event e)
 {
-    struct target_event_action *teap;
-    
-    for (teap = target->event_action; teap != NULL; teap = teap->next) {
-        if (teap->event == e) {
-            LOG_DEBUG("target: (%d) %s (%s) event: %d (%s) action: %s",
-                      target->target_number,
-                      target_name(target),
-                      target_type_name(target),
-                      e,
-                      Jim_Nvp_value2name_simple(nvp_target_event, e)->name,
-                      Jim_GetString(teap->body, NULL));
-            if (Jim_EvalObj(teap->interp, teap->body) != JIM_OK) {
-                Jim_MakeErrorMessage(teap->interp);
-                command_print(NULL, "%s\n", Jim_GetString(Jim_GetResult(teap->interp), NULL));
-            }
-        }
-    }
+	struct target_event_action *teap;
+
+	for (teap = target->event_action; teap != NULL; teap = teap->next) {
+		if (teap->event == e) {
+			LOG_DEBUG("target: (%d) %s (%s) event: %d (%s) action: %s",
+					   target->target_number,
+					   target_name(target),
+					   target_type_name(target),
+					   e,
+					   Jim_Nvp_value2name_simple(nvp_target_event, e)->name,
+					   Jim_GetString(teap->body, NULL));
+			if (Jim_EvalObj(teap->interp, teap->body) != JIM_OK) {
+				Jim_MakeErrorMessage(teap->interp);
+				command_print(NULL, "%s\n", Jim_GetString(Jim_GetResult(teap->interp), NULL));
+			}
+		}
+	}
 }
 
 /**
@@ -4570,2016 +4500,2005 @@
  */
 bool target_has_event_action(struct target *target, enum target_event event)
 {
-    struct target_event_action *teap;
-    
-    for (teap = target->event_action; teap != NULL; teap = teap->next) {
-        if (teap->event == event)
-            return true;
-    }
-    return false;
+	struct target_event_action *teap;
+
+	for (teap = target->event_action; teap != NULL; teap = teap->next) {
+		if (teap->event == event)
+			return true;
+	}
+	return false;
 }
 
 enum target_cfg_param {
-    TCFG_TYPE,
-    TCFG_EVENT,
-    TCFG_WORK_AREA_VIRT,
-    TCFG_WORK_AREA_PHYS,
-    TCFG_WORK_AREA_SIZE,
-    TCFG_WORK_AREA_BACKUP,
-    TCFG_ENDIAN,
-    TCFG_COREID,
-    TCFG_CHAIN_POSITION,
-    TCFG_DBGBASE,
-    TCFG_CTIBASE,
-    TCFG_RTOS,
-    TCFG_DEFER_EXAMINE,
+	TCFG_TYPE,
+	TCFG_EVENT,
+	TCFG_WORK_AREA_VIRT,
+	TCFG_WORK_AREA_PHYS,
+	TCFG_WORK_AREA_SIZE,
+	TCFG_WORK_AREA_BACKUP,
+	TCFG_ENDIAN,
+	TCFG_COREID,
+	TCFG_CHAIN_POSITION,
+	TCFG_DBGBASE,
+	TCFG_CTIBASE,
+	TCFG_RTOS,
+	TCFG_DEFER_EXAMINE,
 };
 
 static Jim_Nvp nvp_config_opts[] = {
-    { .name = "-type",             .value = TCFG_TYPE },
-    { .name = "-event",            .value = TCFG_EVENT },
-    { .name = "-work-area-virt",   .value = TCFG_WORK_AREA_VIRT },
-    { .name = "-work-area-phys",   .value = TCFG_WORK_AREA_PHYS },
-    { .name = "-work-area-size",   .value = TCFG_WORK_AREA_SIZE },
-    { .name = "-work-area-backup", .value = TCFG_WORK_AREA_BACKUP },
-    { .name = "-endian" ,          .value = TCFG_ENDIAN },
-    { .name = "-coreid",           .value = TCFG_COREID },
-    { .name = "-chain-position",   .value = TCFG_CHAIN_POSITION },
-    { .name = "-dbgbase",          .value = TCFG_DBGBASE },
-    { .name = "-ctibase",          .value = TCFG_CTIBASE },
-    { .name = "-rtos",             .value = TCFG_RTOS },
-    { .name = "-defer-examine",    .value = TCFG_DEFER_EXAMINE },
-    { .name = NULL, .value = -1 }
+	{ .name = "-type",             .value = TCFG_TYPE },
+	{ .name = "-event",            .value = TCFG_EVENT },
+	{ .name = "-work-area-virt",   .value = TCFG_WORK_AREA_VIRT },
+	{ .name = "-work-area-phys",   .value = TCFG_WORK_AREA_PHYS },
+	{ .name = "-work-area-size",   .value = TCFG_WORK_AREA_SIZE },
+	{ .name = "-work-area-backup", .value = TCFG_WORK_AREA_BACKUP },
+	{ .name = "-endian" ,          .value = TCFG_ENDIAN },
+	{ .name = "-coreid",           .value = TCFG_COREID },
+	{ .name = "-chain-position",   .value = TCFG_CHAIN_POSITION },
+	{ .name = "-dbgbase",          .value = TCFG_DBGBASE },
+	{ .name = "-ctibase",          .value = TCFG_CTIBASE },
+	{ .name = "-rtos",             .value = TCFG_RTOS },
+	{ .name = "-defer-examine",    .value = TCFG_DEFER_EXAMINE },
+	{ .name = NULL, .value = -1 }
 };
 
 static int target_configure(Jim_GetOptInfo *goi, struct target *target)
 {
-    Jim_Nvp *n;
-    Jim_Obj *o;
-    jim_wide w;
-    int e;
-    
-    /* parse config or cget options ... */
-    while (goi->argc > 0) {
-        Jim_SetEmptyResult(goi->interp);
-        /* Jim_GetOpt_Debug(goi); */
-        
-        if (target->type->target_jim_configure) {
-            /* target defines a configure function */
-            /* target gets first dibs on parameters */
-            e = (*(target->type->target_jim_configure))(target, goi);
-            if (e == JIM_OK) {
-                /* more? */
-                continue;
-            }
-            if (e == JIM_ERR) {
-                /* An error */
-                return e;
-            }
-            /* otherwise we 'continue' below */
-        }
-        e = Jim_GetOpt_Nvp(goi, nvp_config_opts, &n);
-        if (e != JIM_OK) {
-            Jim_GetOpt_NvpUnknown(goi, nvp_config_opts, 0);
-            return e;
-        }
-        switch (n->value) {
-            case TCFG_TYPE:
-                /* not setable */
-                if (goi->isconfigure) {
-                    Jim_SetResultFormatted(goi->interp,
-                                           "not settable: %s", n->name);
-                    return JIM_ERR;
-                } else {
-                no_params:
-                    if (goi->argc != 0) {
-                        Jim_WrongNumArgs(goi->interp,
-                                         goi->argc, goi->argv,
-                                         "NO PARAMS");
-                        return JIM_ERR;
-                    }
-                }
-                Jim_SetResultString(goi->interp,
-                                    target_type_name(target), -1);
-                /* loop for more */
-                break;
-            case TCFG_EVENT:
-                if (goi->argc == 0) {
-                    Jim_WrongNumArgs(goi->interp, goi->argc, goi->argv, "-event ?event-name? ...");
-                    return JIM_ERR;
-                }
-                
-                e = Jim_GetOpt_Nvp(goi, nvp_target_event, &n);
-                if (e != JIM_OK) {
-                    Jim_GetOpt_NvpUnknown(goi, nvp_target_event, 1);
-                    return e;
-                }
-                
-                if (goi->isconfigure) {
-                    if (goi->argc != 1) {
-                        Jim_WrongNumArgs(goi->interp, goi->argc, goi->argv, "-event ?event-name? ?EVENT-BODY?");
-                        return JIM_ERR;
-                    }
-                } else {
-                    if (goi->argc != 0) {
-                        Jim_WrongNumArgs(goi->interp, goi->argc, goi->argv, "-event ?event-name?");
-                        return JIM_ERR;
-                    }
-                }
-                
-            {
-                struct target_event_action *teap;
-                
-                teap = target->event_action;
-                /* replace existing? */
-                while (teap) {
-                    if (teap->event == (enum target_event)n->value)
-                        break;
-                    teap = teap->next;
-                }
-                
-                if (goi->isconfigure) {
-                    bool replace = true;
-                    if (teap == NULL) {
-                        /* create new */
-                        teap = calloc(1, sizeof(*teap));
-                        replace = false;
-                    }
-                    teap->event = n->value;
-                    teap->interp = goi->interp;
-                    Jim_GetOpt_Obj(goi, &o);
-                    if (teap->body)
-                        Jim_DecrRefCount(teap->interp, teap->body);
-                    teap->body  = Jim_DuplicateObj(goi->interp, o);
-                    /*
-                     * FIXME:
-                     *     Tcl/TK - "tk events" have a nice feature.
-                     *     See the "BIND" command.
-                     *    We should support that here.
-                     *     You can specify %X and %Y in the event code.
-                     *     The idea is: %T - target name.
-                     *     The idea is: %N - target number
-                     *     The idea is: %E - event name.
-                     */
-                    Jim_IncrRefCount(teap->body);
-                    
-                    if (!replace) {
-                        /* add to head of event list */
-                        teap->next = target->event_action;
-                        target->event_action = teap;
-                    }
-                    Jim_SetEmptyResult(goi->interp);
-                } else {
-                    /* get */
-                    if (teap == NULL)
-                        Jim_SetEmptyResult(goi->interp);
-                    else
-                        Jim_SetResult(goi->interp, Jim_DuplicateObj(goi->interp, teap->body));
-                }
-            }
-                /* loop for more */
-                break;
-                
-            case TCFG_WORK_AREA_VIRT:
-                if (goi->isconfigure) {
-                    target_free_all_working_areas(target);
-                    e = Jim_GetOpt_Wide(goi, &w);
-                    if (e != JIM_OK)
-                        return e;
-                    target->working_area_virt = w;
-                    target->working_area_virt_spec = true;
-                } else {
-                    if (goi->argc != 0)
-                        goto no_params;
-                }
-                Jim_SetResult(goi->interp, Jim_NewIntObj(goi->interp, target->working_area_virt));
-                /* loop for more */
-                break;
-                
-            case TCFG_WORK_AREA_PHYS:
-                if (goi->isconfigure) {
-                    target_free_all_working_areas(target);
-                    e = Jim_GetOpt_Wide(goi, &w);
-                    if (e != JIM_OK)
-                        return e;
-                    target->working_area_phys = w;
-                    target->working_area_phys_spec = true;
-                } else {
-                    if (goi->argc != 0)
-                        goto no_params;
-                }
-                Jim_SetResult(goi->interp, Jim_NewIntObj(goi->interp, target->working_area_phys));
-                /* loop for more */
-                break;
-                
-            case TCFG_WORK_AREA_SIZE:
-                if (goi->isconfigure) {
-                    target_free_all_working_areas(target);
-                    e = Jim_GetOpt_Wide(goi, &w);
-                    if (e != JIM_OK)
-                        return e;
-                    target->working_area_size = w;
-                } else {
-                    if (goi->argc != 0)
-                        goto no_params;
-                }
-                Jim_SetResult(goi->interp, Jim_NewIntObj(goi->interp, target->working_area_size));
-                /* loop for more */
-                break;
-                
-            case TCFG_WORK_AREA_BACKUP:
-                if (goi->isconfigure) {
-                    target_free_all_working_areas(target);
-                    e = Jim_GetOpt_Wide(goi, &w);
-                    if (e != JIM_OK)
-                        return e;
-                    /* make this exactly 1 or 0 */
-                    target->backup_working_area = (!!w);
-                } else {
-                    if (goi->argc != 0)
-                        goto no_params;
-                }
-                Jim_SetResult(goi->interp, Jim_NewIntObj(goi->interp, target->backup_working_area));
-                /* loop for more e*/
-                break;
-                
-                
-            case TCFG_ENDIAN:
-                if (goi->isconfigure) {
-                    e = Jim_GetOpt_Nvp(goi, nvp_target_endian, &n);
-                    if (e != JIM_OK) {
-                        Jim_GetOpt_NvpUnknown(goi, nvp_target_endian, 1);
-                        return e;
-                    }
-                    target->endianness = n->value;
-                } else {
-                    if (goi->argc != 0)
-                        goto no_params;
-                }
-                n = Jim_Nvp_value2name_simple(nvp_target_endian, target->endianness);
-                if (n->name == NULL) {
-                    target->endianness = TARGET_LITTLE_ENDIAN;
-                    n = Jim_Nvp_value2name_simple(nvp_target_endian, target->endianness);
-                }
-                Jim_SetResultString(goi->interp, n->name, -1);
-                /* loop for more */
-                break;
-                
-            case TCFG_COREID:
-                if (goi->isconfigure) {
-                    e = Jim_GetOpt_Wide(goi, &w);
-                    if (e != JIM_OK)
-                        return e;
-                    target->coreid = (int32_t)w;
-                } else {
-                    if (goi->argc != 0)
-                        goto no_params;
-                }
-                Jim_SetResult(goi->interp, Jim_NewIntObj(goi->interp, target->working_area_size));
-                /* loop for more */
-                break;
-                
-            case TCFG_CHAIN_POSITION:
-                if (goi->isconfigure) {
-                    Jim_Obj *o_t;
-                    struct jtag_tap *tap;
-                    target_free_all_working_areas(target);
-                    e = Jim_GetOpt_Obj(goi, &o_t);
-                    if (e != JIM_OK)
-                        return e;
-                    tap = jtag_tap_by_jim_obj(goi->interp, o_t);
-                    if (tap == NULL)
-                        return JIM_ERR;
-                    /* make this exactly 1 or 0 */
-                    target->tap = tap;
-                } else {
-                    if (goi->argc != 0)
-                        goto no_params;
-                }
-                Jim_SetResultString(goi->interp, target->tap->dotted_name, -1);
-                /* loop for more e*/
-                break;
-            case TCFG_DBGBASE:
-                if (goi->isconfigure) {
-                    e = Jim_GetOpt_Wide(goi, &w);
-                    if (e != JIM_OK)
-                        return e;
-                    target->dbgbase = (uint32_t)w;
-                    target->dbgbase_set = true;
-                } else {
-                    if (goi->argc != 0)
-                        goto no_params;
-                }
-                Jim_SetResult(goi->interp, Jim_NewIntObj(goi->interp, target->dbgbase));
-                /* loop for more */
-                break;
-            case TCFG_CTIBASE:
-                if (goi->isconfigure) {
-                    e = Jim_GetOpt_Wide(goi, &w);
-                    if (e != JIM_OK)
-                        return e;
-                    target->ctibase = (uint32_t)w;
-                    target->ctibase_set = true;
-                } else {
-                    if (goi->argc != 0)
-                        goto no_params;
-                }
-                Jim_SetResult(goi->interp, Jim_NewIntObj(goi->interp, target->ctibase));
-                /* loop for more */
-                break;
-            case TCFG_RTOS:
-                /* RTOS */
-            {
-                int result = rtos_create(goi, target);
-                if (result != JIM_OK)
-                    return result;
-            }
-                /* loop for more */
-                break;
-                
-            case TCFG_DEFER_EXAMINE:
-                /* DEFER_EXAMINE */
-                target->defer_examine = true;
-                /* loop for more */
-                break;
-                
-        }
-    } /* while (goi->argc) */
-    
-    
-    /* done - we return */
-    return JIM_OK;
+	Jim_Nvp *n;
+	Jim_Obj *o;
+	jim_wide w;
+	int e;
+
+	/* parse config or cget options ... */
+	while (goi->argc > 0) {
+		Jim_SetEmptyResult(goi->interp);
+		/* Jim_GetOpt_Debug(goi); */
+
+		if (target->type->target_jim_configure) {
+			/* target defines a configure function */
+			/* target gets first dibs on parameters */
+			e = (*(target->type->target_jim_configure))(target, goi);
+			if (e == JIM_OK) {
+				/* more? */
+				continue;
+			}
+			if (e == JIM_ERR) {
+				/* An error */
+				return e;
+			}
+			/* otherwise we 'continue' below */
+		}
+		e = Jim_GetOpt_Nvp(goi, nvp_config_opts, &n);
+		if (e != JIM_OK) {
+			Jim_GetOpt_NvpUnknown(goi, nvp_config_opts, 0);
+			return e;
+		}
+		switch (n->value) {
+		case TCFG_TYPE:
+			/* not setable */
+			if (goi->isconfigure) {
+				Jim_SetResultFormatted(goi->interp,
+						"not settable: %s", n->name);
+				return JIM_ERR;
+			} else {
+no_params:
+				if (goi->argc != 0) {
+					Jim_WrongNumArgs(goi->interp,
+							goi->argc, goi->argv,
+							"NO PARAMS");
+					return JIM_ERR;
+				}
+			}
+			Jim_SetResultString(goi->interp,
+					target_type_name(target), -1);
+			/* loop for more */
+			break;
+		case TCFG_EVENT:
+			if (goi->argc == 0) {
+				Jim_WrongNumArgs(goi->interp, goi->argc, goi->argv, "-event ?event-name? ...");
+				return JIM_ERR;
+			}
+
+			e = Jim_GetOpt_Nvp(goi, nvp_target_event, &n);
+			if (e != JIM_OK) {
+				Jim_GetOpt_NvpUnknown(goi, nvp_target_event, 1);
+				return e;
+			}
+
+			if (goi->isconfigure) {
+				if (goi->argc != 1) {
+					Jim_WrongNumArgs(goi->interp, goi->argc, goi->argv, "-event ?event-name? ?EVENT-BODY?");
+					return JIM_ERR;
+				}
+			} else {
+				if (goi->argc != 0) {
+					Jim_WrongNumArgs(goi->interp, goi->argc, goi->argv, "-event ?event-name?");
+					return JIM_ERR;
+				}
+			}
+
+			{
+				struct target_event_action *teap;
+
+				teap = target->event_action;
+				/* replace existing? */
+				while (teap) {
+					if (teap->event == (enum target_event)n->value)
+						break;
+					teap = teap->next;
+				}
+
+				if (goi->isconfigure) {
+					bool replace = true;
+					if (teap == NULL) {
+						/* create new */
+						teap = calloc(1, sizeof(*teap));
+						replace = false;
+					}
+					teap->event = n->value;
+					teap->interp = goi->interp;
+					Jim_GetOpt_Obj(goi, &o);
+					if (teap->body)
+						Jim_DecrRefCount(teap->interp, teap->body);
+					teap->body  = Jim_DuplicateObj(goi->interp, o);
+					/*
+					 * FIXME:
+					 *     Tcl/TK - "tk events" have a nice feature.
+					 *     See the "BIND" command.
+					 *    We should support that here.
+					 *     You can specify %X and %Y in the event code.
+					 *     The idea is: %T - target name.
+					 *     The idea is: %N - target number
+					 *     The idea is: %E - event name.
+					 */
+					Jim_IncrRefCount(teap->body);
+
+					if (!replace) {
+						/* add to head of event list */
+						teap->next = target->event_action;
+						target->event_action = teap;
+					}
+					Jim_SetEmptyResult(goi->interp);
+				} else {
+					/* get */
+					if (teap == NULL)
+						Jim_SetEmptyResult(goi->interp);
+					else
+						Jim_SetResult(goi->interp, Jim_DuplicateObj(goi->interp, teap->body));
+				}
+			}
+			/* loop for more */
+			break;
+
+		case TCFG_WORK_AREA_VIRT:
+			if (goi->isconfigure) {
+				target_free_all_working_areas(target);
+				e = Jim_GetOpt_Wide(goi, &w);
+				if (e != JIM_OK)
+					return e;
+				target->working_area_virt = w;
+				target->working_area_virt_spec = true;
+			} else {
+				if (goi->argc != 0)
+					goto no_params;
+			}
+			Jim_SetResult(goi->interp, Jim_NewIntObj(goi->interp, target->working_area_virt));
+			/* loop for more */
+			break;
+
+		case TCFG_WORK_AREA_PHYS:
+			if (goi->isconfigure) {
+				target_free_all_working_areas(target);
+				e = Jim_GetOpt_Wide(goi, &w);
+				if (e != JIM_OK)
+					return e;
+				target->working_area_phys = w;
+				target->working_area_phys_spec = true;
+			} else {
+				if (goi->argc != 0)
+					goto no_params;
+			}
+			Jim_SetResult(goi->interp, Jim_NewIntObj(goi->interp, target->working_area_phys));
+			/* loop for more */
+			break;
+
+		case TCFG_WORK_AREA_SIZE:
+			if (goi->isconfigure) {
+				target_free_all_working_areas(target);
+				e = Jim_GetOpt_Wide(goi, &w);
+				if (e != JIM_OK)
+					return e;
+				target->working_area_size = w;
+			} else {
+				if (goi->argc != 0)
+					goto no_params;
+			}
+			Jim_SetResult(goi->interp, Jim_NewIntObj(goi->interp, target->working_area_size));
+			/* loop for more */
+			break;
+
+		case TCFG_WORK_AREA_BACKUP:
+			if (goi->isconfigure) {
+				target_free_all_working_areas(target);
+				e = Jim_GetOpt_Wide(goi, &w);
+				if (e != JIM_OK)
+					return e;
+				/* make this exactly 1 or 0 */
+				target->backup_working_area = (!!w);
+			} else {
+				if (goi->argc != 0)
+					goto no_params;
+			}
+			Jim_SetResult(goi->interp, Jim_NewIntObj(goi->interp, target->backup_working_area));
+			/* loop for more e*/
+			break;
+
+
+		case TCFG_ENDIAN:
+			if (goi->isconfigure) {
+				e = Jim_GetOpt_Nvp(goi, nvp_target_endian, &n);
+				if (e != JIM_OK) {
+					Jim_GetOpt_NvpUnknown(goi, nvp_target_endian, 1);
+					return e;
+				}
+				target->endianness = n->value;
+			} else {
+				if (goi->argc != 0)
+					goto no_params;
+			}
+			n = Jim_Nvp_value2name_simple(nvp_target_endian, target->endianness);
+			if (n->name == NULL) {
+				target->endianness = TARGET_LITTLE_ENDIAN;
+				n = Jim_Nvp_value2name_simple(nvp_target_endian, target->endianness);
+			}
+			Jim_SetResultString(goi->interp, n->name, -1);
+			/* loop for more */
+			break;
+
+		case TCFG_COREID:
+			if (goi->isconfigure) {
+				e = Jim_GetOpt_Wide(goi, &w);
+				if (e != JIM_OK)
+					return e;
+				target->coreid = (int32_t)w;
+			} else {
+				if (goi->argc != 0)
+					goto no_params;
+			}
+			Jim_SetResult(goi->interp, Jim_NewIntObj(goi->interp, target->working_area_size));
+			/* loop for more */
+			break;
+
+		case TCFG_CHAIN_POSITION:
+			if (goi->isconfigure) {
+				Jim_Obj *o_t;
+				struct jtag_tap *tap;
+				target_free_all_working_areas(target);
+				e = Jim_GetOpt_Obj(goi, &o_t);
+				if (e != JIM_OK)
+					return e;
+				tap = jtag_tap_by_jim_obj(goi->interp, o_t);
+				if (tap == NULL)
+					return JIM_ERR;
+				/* make this exactly 1 or 0 */
+				target->tap = tap;
+			} else {
+				if (goi->argc != 0)
+					goto no_params;
+			}
+			Jim_SetResultString(goi->interp, target->tap->dotted_name, -1);
+			/* loop for more e*/
+			break;
+		case TCFG_DBGBASE:
+			if (goi->isconfigure) {
+				e = Jim_GetOpt_Wide(goi, &w);
+				if (e != JIM_OK)
+					return e;
+				target->dbgbase = (uint32_t)w;
+				target->dbgbase_set = true;
+			} else {
+				if (goi->argc != 0)
+					goto no_params;
+			}
+			Jim_SetResult(goi->interp, Jim_NewIntObj(goi->interp, target->dbgbase));
+			/* loop for more */
+			break;
+		case TCFG_CTIBASE:
+			if (goi->isconfigure) {
+				e = Jim_GetOpt_Wide(goi, &w);
+				if (e != JIM_OK)
+					return e;
+				target->ctibase = (uint32_t)w;
+				target->ctibase_set = true;
+			} else {
+				if (goi->argc != 0)
+					goto no_params;
+			}
+			Jim_SetResult(goi->interp, Jim_NewIntObj(goi->interp, target->ctibase));
+			/* loop for more */
+			break;
+		case TCFG_RTOS:
+			/* RTOS */
+			{
+				int result = rtos_create(goi, target);
+				if (result != JIM_OK)
+					return result;
+			}
+			/* loop for more */
+			break;
+
+		case TCFG_DEFER_EXAMINE:
+			/* DEFER_EXAMINE */
+			target->defer_examine = true;
+			/* loop for more */
+			break;
+
+		}
+	} /* while (goi->argc) */
+
+
+		/* done - we return */
+	return JIM_OK;
 }
 
 static int jim_target_configure(Jim_Interp *interp, int argc, Jim_Obj * const *argv)
 {
-    Jim_GetOptInfo goi;
-    
-    Jim_GetOpt_Setup(&goi, interp, argc - 1, argv + 1);
-    goi.isconfigure = !strcmp(Jim_GetString(argv[0], NULL), "configure");
-#if BUILD_RISCV == 1
-    int need_args = 1 + goi.isconfigure;
-    if (goi.argc < need_args) {
-        Jim_WrongNumArgs(goi.interp, goi.argc, goi.argv,
-                         goi.isconfigure
-                         ? "missing: -option VALUE ..."
-                         : "missing: -option ...");
-            return JIM_ERR;
-        }
-#else
-        if (goi.argc < 1) {
-            Jim_WrongNumArgs(goi.interp, goi.argc, goi.argv,
-                             "missing: -option ...");
-            return JIM_ERR;
-        }
-#endif
-        struct target *target = Jim_CmdPrivData(goi.interp);
-        return target_configure(&goi, target);
-    }
-    
-    static int jim_target_mw(Jim_Interp *interp, int argc, Jim_Obj *const *argv)
-    {
-        const char *cmd_name = Jim_GetString(argv[0], NULL);
-        
-        Jim_GetOptInfo goi;
-        Jim_GetOpt_Setup(&goi, interp, argc - 1, argv + 1);
-        
-        if (goi.argc < 2 || goi.argc > 4) {
-            Jim_SetResultFormatted(goi.interp,
-                                   "usage: %s [phys] <address> <data> [<count>]", cmd_name);
-            return JIM_ERR;
-        }
-        
-        target_write_fn fn;
-        fn = target_write_memory;
-        
-        int e;
-        if (strcmp(Jim_GetString(argv[1], NULL), "phys") == 0) {
-            /* consume it */
-            struct Jim_Obj *obj;
-            e = Jim_GetOpt_Obj(&goi, &obj);
-            if (e != JIM_OK)
-                return e;
-            
-            fn = target_write_phys_memory;
-        }
-        
-        jim_wide a;
-        e = Jim_GetOpt_Wide(&goi, &a);
-        if (e != JIM_OK)
-            return e;
-        
-        jim_wide b;
-        e = Jim_GetOpt_Wide(&goi, &b);
-        if (e != JIM_OK)
-            return e;
-        
-        jim_wide c = 1;
-        if (goi.argc == 1) {
-            e = Jim_GetOpt_Wide(&goi, &c);
-            if (e != JIM_OK)
-                return e;
-        }
-        
-        /* all args must be consumed */
-        if (goi.argc != 0)
-            return JIM_ERR;
-        
-        struct target *target = Jim_CmdPrivData(goi.interp);
-        unsigned data_size;
-        if (strcasecmp(cmd_name, "mww") == 0)
-            data_size = 4;
-        else if (strcasecmp(cmd_name, "mwh") == 0)
-            data_size = 2;
-        else if (strcasecmp(cmd_name, "mwb") == 0)
-            data_size = 1;
-        else {
-            LOG_ERROR("command '%s' unknown: ", cmd_name);
-            return JIM_ERR;
-        }
-        
-        return (target_fill_mem(target, a, fn, data_size, b, c) == ERROR_OK) ? JIM_OK : JIM_ERR;
-    }
-    
-    /**
-     *  @brief Reads an array of words/halfwords/bytes from target memory starting at specified address.
-     *
-     *  Usage: mdw [phys] <address> [<count>] - for 32 bit reads
-     *         mdh [phys] <address> [<count>] - for 16 bit reads
-     *         mdb [phys] <address> [<count>] - for  8 bit reads
-     *
-     *  Count defaults to 1.
-     *
-     *  Calls target_read_memory or target_read_phys_memory depending on
-     *  the presence of the "phys" argument
-     *  Reads the target memory in blocks of max. 32 bytes, and returns an array of ints formatted
-     *  to int representation in base16.
-     *  Also outputs read data in a human readable form using command_print
-     *
-     *  @param phys if present target_read_phys_memory will be used instead of target_read_memory
-     *  @param address address where to start the read. May be specified in decimal or hex using the standard "0x" prefix
-     *  @param count optional count parameter to read an array of values. If not specified, defaults to 1.
-     *  @returns:  JIM_ERR on error or JIM_OK on success and sets the result string to an array of ascii formatted numbers
-     *  on success, with [<count>] number of elements.
-     *
-     *  In case of little endian target:
-     *      Example1: "mdw 0x00000000"  returns "10123456"
-     *      Exmaple2: "mdh 0x00000000 1" returns "3456"
-     *      Example3: "mdb 0x00000000" returns "56"
-     *      Example4: "mdh 0x00000000 2" returns "3456 1012"
-     *      Example5: "mdb 0x00000000 3" returns "56 34 12"
-     **/
-    static int jim_target_md(Jim_Interp *interp, int argc, Jim_Obj *const *argv)
-    {
-        const char *cmd_name = Jim_GetString(argv[0], NULL);
-        
-        Jim_GetOptInfo goi;
-        Jim_GetOpt_Setup(&goi, interp, argc - 1, argv + 1);
-        
-        if ((goi.argc < 1) || (goi.argc > 3)) {
-            Jim_SetResultFormatted(goi.interp,
-                                   "usage: %s [phys] <address> [<count>]", cmd_name);
-            return JIM_ERR;
-        }
-        
-        int (*fn)(struct target *target,
-                  target_addr_t address, uint32_t size, uint32_t count, uint8_t *buffer);
-        fn = target_read_memory;
-        
-        int e;
-        if (strcmp(Jim_GetString(argv[1], NULL), "phys") == 0) {
-            /* consume it */
-            struct Jim_Obj *obj;
-            e = Jim_GetOpt_Obj(&goi, &obj);
-            if (e != JIM_OK)
-                return e;
-            
-            fn = target_read_phys_memory;
-        }
-        
-        /* Read address parameter */
-        jim_wide addr;
-        e = Jim_GetOpt_Wide(&goi, &addr);
-        if (e != JIM_OK)
-            return JIM_ERR;
-        
-        /* If next parameter exists, read it out as the count parameter, if not, set it to 1 (default) */
-        jim_wide count;
-        if (goi.argc == 1) {
-            e = Jim_GetOpt_Wide(&goi, &count);
-            if (e != JIM_OK)
-                return JIM_ERR;
-        } else
-            count = 1;
-        
-        /* all args must be consumed */
-        if (goi.argc != 0)
-            return JIM_ERR;
-        
-        jim_wide dwidth = 1; /* shut up gcc */
-        if (strcasecmp(cmd_name, "mdw") == 0)
-            dwidth = 4;
-        else if (strcasecmp(cmd_name, "mdh") == 0)
-            dwidth = 2;
-        else if (strcasecmp(cmd_name, "mdb") == 0)
-            dwidth = 1;
-        else {
-            LOG_ERROR("command '%s' unknown: ", cmd_name);
-            return JIM_ERR;
-        }
-        
-        /* convert count to "bytes" */
-        int bytes = count * dwidth;
-        
-        struct target *target = Jim_CmdPrivData(goi.interp);
-        uint8_t  target_buf[32];
-        jim_wide x, y, z;
-        while (bytes > 0) {
-            y = (bytes < 16) ? bytes : 16; /* y = min(bytes, 16); */
-            
-            /* Try to read out next block */
-            e = fn(target, addr, dwidth, y / dwidth, target_buf);
-            
-            if (e != ERROR_OK) {
-                Jim_SetResultFormatted(interp, "error reading target @ 0x%08lx", (long)addr);
-                return JIM_ERR;
-            }
-            
-            command_print_sameline(NULL, "0x%08x ", (int)(addr));
-            switch (dwidth) {
-                case 4:
-                    for (x = 0; x < 16 && x < y; x += 4) {
-                        z = target_buffer_get_u32(target, &(target_buf[x]));
-                        command_print_sameline(NULL, "%08x ", (int)(z));
-                    }
-                    for (; (x < 16) ; x += 4)
-                        command_print_sameline(NULL, "         ");
-                    break;
-                case 2:
-                    for (x = 0; x < 16 && x < y; x += 2) {
-                        z = target_buffer_get_u16(target, &(target_buf[x]));
-                        command_print_sameline(NULL, "%04x ", (int)(z));
-                    }
-                    for (; (x < 16) ; x += 2)
-                        command_print_sameline(NULL, "     ");
-                    break;
-                case 1:
-                default:
-                    for (x = 0 ; (x < 16) && (x < y) ; x += 1) {
-                        z = target_buffer_get_u8(target, &(target_buf[x]));
-                        command_print_sameline(NULL, "%02x ", (int)(z));
-                    }
-                    for (; (x < 16) ; x += 1)
-                        command_print_sameline(NULL, "   ");
-                    break;
-            }
-            /* ascii-ify the bytes */
-            for (x = 0 ; x < y ; x++) {
-                if ((target_buf[x] >= 0x20) &&
-                    (target_buf[x] <= 0x7e)) {
-                    /* good */
-                } else {
-                    /* smack it */
-                    target_buf[x] = '.';
-                }
-            }
-            /* space pad  */
-            while (x < 16) {
-                target_buf[x] = ' ';
-                x++;
-            }
-            /* terminate */
-            target_buf[16] = 0;
-            /* print - with a newline */
-            command_print_sameline(NULL, "%s\n", target_buf);
-            /* NEXT... */
-            bytes -= 16;
-            addr += 16;
-        }
-        return JIM_OK;
-    }
-    
-    static int jim_target_mem2array(Jim_Interp *interp,
-                                    int argc, Jim_Obj *const *argv)
-    {
-        struct target *target = Jim_CmdPrivData(interp);
-        return target_mem2array(interp, target, argc - 1, argv + 1);
-    }
-    
-    static int jim_target_array2mem(Jim_Interp *interp,
-                                    int argc, Jim_Obj *const *argv)
-    {
-        struct target *target = Jim_CmdPrivData(interp);
-        return target_array2mem(interp, target, argc - 1, argv + 1);
-    }
-    
-    static int jim_target_tap_disabled(Jim_Interp *interp)
-    {
-        Jim_SetResultFormatted(interp, "[TAP is disabled]");
-        return JIM_ERR;
-    }
-    
-    static int jim_target_examine(Jim_Interp *interp, int argc, Jim_Obj *const *argv)
-    {
-        bool allow_defer = false;
-        
-        Jim_GetOptInfo goi;
-        Jim_GetOpt_Setup(&goi, interp, argc - 1, argv + 1);
-        if (goi.argc > 1) {
-            const char *cmd_name = Jim_GetString(argv[0], NULL);
-            Jim_SetResultFormatted(goi.interp,
-                                   "usage: %s ['allow-defer']", cmd_name);
-            return JIM_ERR;
-        }
-        if (goi.argc > 0 &&
-            strcmp(Jim_GetString(argv[1], NULL), "allow-defer") == 0) {
-            /* consume it */
-            struct Jim_Obj *obj;
-            int e = Jim_GetOpt_Obj(&goi, &obj);
-            if (e != JIM_OK)
-                return e;
-            allow_defer = true;
-        }
-        
-        struct target *target = Jim_CmdPrivData(interp);
-        if (!target->tap->enabled)
-            return jim_target_tap_disabled(interp);
-        
-        if (allow_defer && target->defer_examine) {
-            LOG_INFO("Deferring arp_examine of %s", target_name(target));
-            LOG_INFO("Use arp_examine command to examine it manually!");
-            return JIM_OK;
-        }
-        
-        int e = target->type->examine(target);
-        if (e != ERROR_OK)
-            return JIM_ERR;
-        return JIM_OK;
-    }
-    
-    static int jim_target_was_examined(Jim_Interp *interp, int argc, Jim_Obj * const *argv)
-    {
-        struct target *target = Jim_CmdPrivData(interp);
-        
-        Jim_SetResultBool(interp, target_was_examined(target));
-        return JIM_OK;
-    }
-    
-    static int jim_target_examine_deferred(Jim_Interp *interp, int argc, Jim_Obj * const *argv)
-    {
-        struct target *target = Jim_CmdPrivData(interp);
-        
-        Jim_SetResultBool(interp, target->defer_examine);
-        return JIM_OK;
-    }
-    
-    static int jim_target_halt_gdb(Jim_Interp *interp, int argc, Jim_Obj *const *argv)
-    {
-        if (argc != 1) {
-            Jim_WrongNumArgs(interp, 1, argv, "[no parameters]");
-            return JIM_ERR;
-        }
-        struct target *target = Jim_CmdPrivData(interp);
-        
-        if (target_call_event_callbacks(target, TARGET_EVENT_GDB_HALT) != ERROR_OK)
-            return JIM_ERR;
-        
-        return JIM_OK;
-    }
-    
-    static int jim_target_poll(Jim_Interp *interp, int argc, Jim_Obj *const *argv)
-    {
-        if (argc != 1) {
-            Jim_WrongNumArgs(interp, 1, argv, "[no parameters]");
-            return JIM_ERR;
-        }
-        struct target *target = Jim_CmdPrivData(interp);
-        if (!target->tap->enabled)
-            return jim_target_tap_disabled(interp);
-        
-        int e;
-        if (!(target_was_examined(target)))
-            e = ERROR_TARGET_NOT_EXAMINED;
-        else
-            e = target->type->poll(target);
-        if (e != ERROR_OK)
-            return JIM_ERR;
-        return JIM_OK;
-    }
-    
-    static int jim_target_reset(Jim_Interp *interp, int argc, Jim_Obj *const *argv)
-    {
-        Jim_GetOptInfo goi;
-        Jim_GetOpt_Setup(&goi, interp, argc - 1, argv + 1);
-        
-        if (goi.argc != 2) {
-            Jim_WrongNumArgs(interp, 0, argv,
-                             "([tT]|[fF]|assert|deassert) BOOL");
-            return JIM_ERR;
-        }
-        
-        Jim_Nvp *n;
-        int e = Jim_GetOpt_Nvp(&goi, nvp_assert, &n);
-        if (e != JIM_OK) {
-            Jim_GetOpt_NvpUnknown(&goi, nvp_assert, 1);
-            return e;
-        }
-        /* the halt or not param */
-        jim_wide a;
-        e = Jim_GetOpt_Wide(&goi, &a);
-        if (e != JIM_OK)
-            return e;
-        
-        struct target *target = Jim_CmdPrivData(goi.interp);
-        if (!target->tap->enabled)
-            return jim_target_tap_disabled(interp);
-        
-        if (!target->type->assert_reset || !target->type->deassert_reset) {
-            Jim_SetResultFormatted(interp,
-                                   "No target-specific reset for %s",
-                                   target_name(target));
-            return JIM_ERR;
-        }
-        
-        if (target->defer_examine)
-            target_reset_examined(target);
-        
-        /* determine if we should halt or not. */
-        target->reset_halt = !!a;
-        /* When this happens - all workareas are invalid. */
-        target_free_all_working_areas_restore(target, 0);
-        
-        /* do the assert */
-        if (n->value == NVP_ASSERT)
-            e = target->type->assert_reset(target);
-        else
-            e = target->type->deassert_reset(target);
-        return (e == ERROR_OK) ? JIM_OK : JIM_ERR;
-    }
-    
-    static int jim_target_halt(Jim_Interp *interp, int argc, Jim_Obj *const *argv)
-    {
-        if (argc != 1) {
-            Jim_WrongNumArgs(interp, 1, argv, "[no parameters]");
-            return JIM_ERR;
-        }
-        struct target *target = Jim_CmdPrivData(interp);
-        if (!target->tap->enabled)
-            return jim_target_tap_disabled(interp);
-        int e = target->type->halt(target);
-        return (e == ERROR_OK) ? JIM_OK : JIM_ERR;
-    }
-    
-    static int jim_target_wait_state(Jim_Interp *interp, int argc, Jim_Obj *const *argv)
-    {
-        Jim_GetOptInfo goi;
-        Jim_GetOpt_Setup(&goi, interp, argc - 1, argv + 1);
-        
-        /* params:  <name>  statename timeoutmsecs */
-        if (goi.argc != 2) {
-            const char *cmd_name = Jim_GetString(argv[0], NULL);
-            Jim_SetResultFormatted(goi.interp,
-                                   "%s <state_name> <timeout_in_msec>", cmd_name);
-            return JIM_ERR;
-        }
-        
-        Jim_Nvp *n;
-        int e = Jim_GetOpt_Nvp(&goi, nvp_target_state, &n);
-        if (e != JIM_OK) {
-            Jim_GetOpt_NvpUnknown(&goi, nvp_target_state, 1);
-            return e;
-        }
-        jim_wide a;
-        e = Jim_GetOpt_Wide(&goi, &a);
-        if (e != JIM_OK)
-            return e;
-        struct target *target = Jim_CmdPrivData(interp);
-        if (!target->tap->enabled)
-            return jim_target_tap_disabled(interp);
-        
-        e = target_wait_state(target, n->value, a);
-        if (e != ERROR_OK) {
-            Jim_Obj *eObj = Jim_NewIntObj(interp, e);
-            Jim_SetResultFormatted(goi.interp,
-                                   "target: %s wait %s fails (%#s) %s",
-                                   target_name(target), n->name,
-                                   eObj, target_strerror_safe(e));
-            Jim_FreeNewObj(interp, eObj);
-            return JIM_ERR;
-        }
-        return JIM_OK;
-    }
-    /* List for human, Events defined for this target.
-     * scripts/programs should use 'name cget -event NAME'
-     */
-    static int jim_target_event_list(Jim_Interp *interp, int argc, Jim_Obj *const *argv)
-    {
-        struct command_context *cmd_ctx = current_command_context(interp);
-        assert(cmd_ctx != NULL);
-        
-        struct target *target = Jim_CmdPrivData(interp);
-        struct target_event_action *teap = target->event_action;
-        command_print(cmd_ctx, "Event actions for target (%d) %s\n",
-                      target->target_number,
-                      target_name(target));
-        command_print(cmd_ctx, "%-25s | Body", "Event");
-        command_print(cmd_ctx, "------------------------- | "
-                      "----------------------------------------");
-        while (teap) {
-            Jim_Nvp *opt = Jim_Nvp_value2name_simple(nvp_target_event, teap->event);
-            command_print(cmd_ctx, "%-25s | %s",
-                          opt->name, Jim_GetString(teap->body, NULL));
-            teap = teap->next;
-        }
-        command_print(cmd_ctx, "***END***");
-        return JIM_OK;
-    }
-    static int jim_target_current_state(Jim_Interp *interp, int argc, Jim_Obj *const *argv)
-    {
-        if (argc != 1) {
-            Jim_WrongNumArgs(interp, 1, argv, "[no parameters]");
-            return JIM_ERR;
-        }
-        struct target *target = Jim_CmdPrivData(interp);
-        Jim_SetResultString(interp, target_state_name(target), -1);
-        return JIM_OK;
-    }
-    static int jim_target_invoke_event(Jim_Interp *interp, int argc, Jim_Obj *const *argv)
-    {
-        Jim_GetOptInfo goi;
-        Jim_GetOpt_Setup(&goi, interp, argc - 1, argv + 1);
-        if (goi.argc != 1) {
-            const char *cmd_name = Jim_GetString(argv[0], NULL);
-            Jim_SetResultFormatted(goi.interp, "%s <eventname>", cmd_name);
-            return JIM_ERR;
-        }
-        Jim_Nvp *n;
-        int e = Jim_GetOpt_Nvp(&goi, nvp_target_event, &n);
-        if (e != JIM_OK) {
-            Jim_GetOpt_NvpUnknown(&goi, nvp_target_event, 1);
-            return e;
-        }
-        struct target *target = Jim_CmdPrivData(interp);
-        target_handle_event(target, n->value);
-        return JIM_OK;
-    }
-    
-    static const struct command_registration target_instance_command_handlers[] = {
-        {
-            .name = "configure",
-            .mode = COMMAND_CONFIG,
-            .jim_handler = jim_target_configure,
-            .help  = "configure a new target for use",
-            .usage = "[target_attribute ...]",
-        },
-        {
-            .name = "cget",
-            .mode = COMMAND_ANY,
-            .jim_handler = jim_target_configure,
-            .help  = "returns the specified target attribute",
-            .usage = "target_attribute",
-        },
-        {
-            .name = "mww",
-            .mode = COMMAND_EXEC,
-            .jim_handler = jim_target_mw,
-            .help = "Write 32-bit word(s) to target memory",
-            .usage = "address data [count]",
-        },
-        {
-            .name = "mwh",
-            .mode = COMMAND_EXEC,
-            .jim_handler = jim_target_mw,
-            .help = "Write 16-bit half-word(s) to target memory",
-            .usage = "address data [count]",
-        },
-        {
-            .name = "mwb",
-            .mode = COMMAND_EXEC,
-            .jim_handler = jim_target_mw,
-            .help = "Write byte(s) to target memory",
-            .usage = "address data [count]",
-        },
-        {
-            .name = "mdw",
-            .mode = COMMAND_EXEC,
-            .jim_handler = jim_target_md,
-            .help = "Display target memory as 32-bit words",
-            .usage = "address [count]",
-        },
-        {
-            .name = "mdh",
-            .mode = COMMAND_EXEC,
-            .jim_handler = jim_target_md,
-            .help = "Display target memory as 16-bit half-words",
-            .usage = "address [count]",
-        },
-        {
-            .name = "mdb",
-            .mode = COMMAND_EXEC,
-            .jim_handler = jim_target_md,
-            .help = "Display target memory as 8-bit bytes",
-            .usage = "address [count]",
-        },
-        {
-            .name = "array2mem",
-            .mode = COMMAND_EXEC,
-            .jim_handler = jim_target_array2mem,
-            .help = "Writes Tcl array of 8/16/32 bit numbers "
-            "to target memory",
-            .usage = "arrayname bitwidth address count",
-        },
-        {
-            .name = "mem2array",
-            .mode = COMMAND_EXEC,
-            .jim_handler = jim_target_mem2array,
-            .help = "Loads Tcl array of 8/16/32 bit numbers "
-            "from target memory",
-            .usage = "arrayname bitwidth address count",
-        },
-        {
-            .name = "eventlist",
-            .mode = COMMAND_EXEC,
-            .jim_handler = jim_target_event_list,
-            .help = "displays a table of events defined for this target",
-        },
-        {
-            .name = "curstate",
-            .mode = COMMAND_EXEC,
-            .jim_handler = jim_target_current_state,
-            .help = "displays the current state of this target",
-        },
-        {
-            .name = "arp_examine",
-            .mode = COMMAND_EXEC,
-            .jim_handler = jim_target_examine,
-            .help = "used internally for reset processing",
-            .usage = "arp_examine ['allow-defer']",
-        },
-        {
-            .name = "was_examined",
-            .mode = COMMAND_EXEC,
-            .jim_handler = jim_target_was_examined,
-            .help = "used internally for reset processing",
-            .usage = "was_examined",
-        },
-        {
-            .name = "examine_deferred",
-            .mode = COMMAND_EXEC,
-            .jim_handler = jim_target_examine_deferred,
-            .help = "used internally for reset processing",
-            .usage = "examine_deferred",
-        },
-        {
-            .name = "arp_halt_gdb",
-            .mode = COMMAND_EXEC,
-            .jim_handler = jim_target_halt_gdb,
-            .help = "used internally for reset processing to halt GDB",
-        },
-        {
-            .name = "arp_poll",
-            .mode = COMMAND_EXEC,
-            .jim_handler = jim_target_poll,
-            .help = "used internally for reset processing",
-        },
-        {
-            .name = "arp_reset",
-            .mode = COMMAND_EXEC,
-            .jim_handler = jim_target_reset,
-            .help = "used internally for reset processing",
-        },
-        {
-            .name = "arp_halt",
-            .mode = COMMAND_EXEC,
-            .jim_handler = jim_target_halt,
-            .help = "used internally for reset processing",
-        },
-        {
-            .name = "arp_waitstate",
-            .mode = COMMAND_EXEC,
-            .jim_handler = jim_target_wait_state,
-            .help = "used internally for reset processing",
-        },
-        {
-            .name = "invoke-event",
-            .mode = COMMAND_EXEC,
-            .jim_handler = jim_target_invoke_event,
-            .help = "invoke handler for specified event",
-            .usage = "event_name",
-        },
-        COMMAND_REGISTRATION_DONE
-    };
-    
-    static int target_create(Jim_GetOptInfo *goi)
-    {
-        Jim_Obj *new_cmd;
-        Jim_Cmd *cmd;
-        const char *cp;
-        int e;
-        int x;
-        struct target *target;
-        struct command_context *cmd_ctx;
-        
-        cmd_ctx = current_command_context(goi->interp);
-        assert(cmd_ctx != NULL);
-        
-        if (goi->argc < 3) {
-            Jim_WrongNumArgs(goi->interp, 1, goi->argv, "?name? ?type? ..options...");
-            return JIM_ERR;
-        }
-        
-        /* COMMAND */
-        Jim_GetOpt_Obj(goi, &new_cmd);
-        /* does this command exist? */
-        cmd = Jim_GetCommand(goi->interp, new_cmd, JIM_ERRMSG);
-        if (cmd) {
-            cp = Jim_GetString(new_cmd, NULL);
-            Jim_SetResultFormatted(goi->interp, "Command/target: %s Exists", cp);
-            return JIM_ERR;
-        }
-        
-        /* TYPE */
-        e = Jim_GetOpt_String(goi, &cp, NULL);
-        if (e != JIM_OK)
-            return e;
-        struct transport *tr = get_current_transport();
-        if (tr->override_target) {
-            e = tr->override_target(&cp);
-            if (e != ERROR_OK) {
-                LOG_ERROR("The selected transport doesn't support this target");
-                return JIM_ERR;
-            }
-            LOG_INFO("The selected transport took over low-level target control. The results might differ compared to plain JTAG/SWD");
-        }
-        /* now does target type exist */
-        for (x = 0 ; target_types[x] ; x++) {
-            if (0 == strcmp(cp, target_types[x]->name)) {
-                /* found */
-                break;
-            }
-            
-            /* check for deprecated name */
-            if (target_types[x]->deprecated_name) {
-                if (0 == strcmp(cp, target_types[x]->deprecated_name)) {
-                    /* found */
-                    LOG_WARNING("target name is deprecated use: \'%s\'", target_types[x]->name);
-                    break;
-                }
-            }
-        }
-        if (target_types[x] == NULL) {
-            Jim_SetResultFormatted(goi->interp, "Unknown target type %s, try one of ", cp);
-            for (x = 0 ; target_types[x] ; x++) {
-                if (target_types[x + 1]) {
-                    Jim_AppendStrings(goi->interp,
-                                      Jim_GetResult(goi->interp),
-                                      target_types[x]->name,
-                                      ", ", NULL);
-                } else {
-                    Jim_AppendStrings(goi->interp,
-                                      Jim_GetResult(goi->interp),
-                                      " or ",
-                                      target_types[x]->name, NULL);
-                }
-            }
-            return JIM_ERR;
-        }
-        
-        /* Create it */
-        target = calloc(1, sizeof(struct target));
-        /* set target number */
-        target->target_number = new_target_number();
-        cmd_ctx->current_target = target->target_number;
-        
-        /* allocate memory for each unique target type */
-        target->type = calloc(1, sizeof(struct target_type));
-        
-        memcpy(target->type, target_types[x], sizeof(struct target_type));
-        
-        /* will be set by "-endian" */
-        target->endianness = TARGET_ENDIAN_UNKNOWN;
-        
-        /* default to first core, override with -coreid */
-        target->coreid = 0;
-        
-        target->working_area        = 0x0;
-        target->working_area_size   = 0x0;
-        target->working_areas       = NULL;
-        target->backup_working_area = 0;
-        
-        target->state               = TARGET_UNKNOWN;
-        target->debug_reason        = DBG_REASON_UNDEFINED;
-        target->reg_cache           = NULL;
-        target->breakpoints         = NULL;
-        target->watchpoints         = NULL;
-        target->next                = NULL;
-        target->arch_info           = NULL;
-        
-        target->display             = 1;
-        
-        target->halt_issued			= false;
-        
-        /* initialize trace information */
-        target->trace_info = calloc(1, sizeof(struct trace));
-        
-        target->dbgmsg          = NULL;
-        target->dbg_msg_enabled = 0;
-        
-        target->endianness = TARGET_ENDIAN_UNKNOWN;
-        
-        target->rtos = NULL;
-        target->rtos_auto_detect = false;
-        
-        /* Do the rest as "configure" options */
-        goi->isconfigure = 1;
-        e = target_configure(goi, target);
-        
-        if (target->tap == NULL) {
-            Jim_SetResultString(goi->interp, "-chain-position required when creating target", -1);
-            e = JIM_ERR;
-        }
-        
-        if (e != JIM_OK) {
-            free(target->type);
-            free(target);
-            return e;
-        }
-        
-        if (target->endianness == TARGET_ENDIAN_UNKNOWN) {
-            /* default endian to little if not specified */
-            target->endianness = TARGET_LITTLE_ENDIAN;
-        }
-        
-        cp = Jim_GetString(new_cmd, NULL);
-        target->cmd_name = strdup(cp);
-        
-        /* create the target specific commands */
-        if (target->type->commands) {
-            e = register_commands(cmd_ctx, NULL, target->type->commands);
-            if (ERROR_OK != e)
-                LOG_ERROR("unable to register '%s' commands", cp);
-        }
-        if (target->type->target_create)
-            (*(target->type->target_create))(target, goi->interp);
-        
-        /* append to end of list */
-        {
-            struct target **tpp;
-            tpp = &(all_targets);
-            while (*tpp)
-                tpp = &((*tpp)->next);
-            *tpp = target;
-        }
-        
-        /* now - create the new target name command */
-        const struct command_registration target_subcommands[] = {
-            {
-                .chain = target_instance_command_handlers,
-            },
-            {
-                .chain = target->type->commands,
-            },
-            COMMAND_REGISTRATION_DONE
-        };
-        const struct command_registration target_commands[] = {
-            {
-                .name = cp,
-                .mode = COMMAND_ANY,
-                .help = "target command group",
-                .usage = "",
-                .chain = target_subcommands,
-            },
-            COMMAND_REGISTRATION_DONE
-        };
-        e = register_commands(cmd_ctx, NULL, target_commands);
-        if (ERROR_OK != e)
-            return JIM_ERR;
-        
-        struct command *c = command_find_in_context(cmd_ctx, cp);
-        assert(c);
-        command_set_handler_data(c, target);
-        
-        return (ERROR_OK == e) ? JIM_OK : JIM_ERR;
-    }
-    
-    static int jim_target_current(Jim_Interp *interp, int argc, Jim_Obj *const *argv)
-    {
-        if (argc != 1) {
-            Jim_WrongNumArgs(interp, 1, argv, "Too many parameters");
-            return JIM_ERR;
-        }
-        struct command_context *cmd_ctx = current_command_context(interp);
-        assert(cmd_ctx != NULL);
-        
-        Jim_SetResultString(interp, target_name(get_current_target(cmd_ctx)), -1);
-        return JIM_OK;
-    }
-    
-    static int jim_target_types(Jim_Interp *interp, int argc, Jim_Obj *const *argv)
-    {
-        if (argc != 1) {
-            Jim_WrongNumArgs(interp, 1, argv, "Too many parameters");
-            return JIM_ERR;
-        }
-        Jim_SetResult(interp, Jim_NewListObj(interp, NULL, 0));
-        for (unsigned x = 0; NULL != target_types[x]; x++) {
-            Jim_ListAppendElement(interp, Jim_GetResult(interp),
-                                  Jim_NewStringObj(interp, target_types[x]->name, -1));
-        }
-        return JIM_OK;
-    }
-    
-    static int jim_target_names(Jim_Interp *interp, int argc, Jim_Obj *const *argv)
-    {
-        if (argc != 1) {
-            Jim_WrongNumArgs(interp, 1, argv, "Too many parameters");
-            return JIM_ERR;
-        }
-        Jim_SetResult(interp, Jim_NewListObj(interp, NULL, 0));
-        struct target *target = all_targets;
-        while (target) {
-            Jim_ListAppendElement(interp, Jim_GetResult(interp),
-                                  Jim_NewStringObj(interp, target_name(target), -1));
-            target = target->next;
-        }
-        return JIM_OK;
-    }
-    
-    static int jim_target_smp(Jim_Interp *interp, int argc, Jim_Obj *const *argv)
-    {
-        int i;
-        const char *targetname;
-        int retval, len;
-        struct target *target = (struct target *) NULL;
-        struct target_list *head, *curr, *new;
-        curr = (struct target_list *) NULL;
-        head = (struct target_list *) NULL;
-        
-        retval = 0;
-        LOG_DEBUG("%d", argc);
-        /* argv[1] = target to associate in smp
-         * argv[2] = target to assoicate in smp
-         * argv[3] ...
-         */
-        
-        for (i = 1; i < argc; i++) {
-            
-            targetname = Jim_GetString(argv[i], &len);
-            target = get_target(targetname);
-            LOG_DEBUG("%s ", targetname);
-            if (target) {
-                new = malloc(sizeof(struct target_list));
-                new->target = target;
-                new->next = (struct target_list *)NULL;
-                if (head == (struct target_list *)NULL) {
-                    head = new;
-                    curr = head;
-                } else {
-                    curr->next = new;
-                    curr = new;
-                }
-            }
-        }
-        /*  now parse the list of cpu and put the target in smp mode*/
-        curr = head;
-        
-        while (curr != (struct target_list *)NULL) {
-            target = curr->target;
-            target->smp = 1;
-            target->head = head;
-            curr = curr->next;
-        }
-        
-        if (target && target->rtos)
-            retval = rtos_smp_init(head->target);
-        
-        return retval;
-    }
-    
-    
-    static int jim_target_create(Jim_Interp *interp, int argc, Jim_Obj *const *argv)
-    {
-        Jim_GetOptInfo goi;
-        Jim_GetOpt_Setup(&goi, interp, argc - 1, argv + 1);
-        if (goi.argc < 3) {
-            Jim_WrongNumArgs(goi.interp, goi.argc, goi.argv,
-                             "<name> <target_type> [<target_options> ...]");
-            return JIM_ERR;
-        }
-        return target_create(&goi);
-    }
-    
-    static const struct command_registration target_subcommand_handlers[] = {
-        {
-            .name = "init",
-            .mode = COMMAND_CONFIG,
-            .handler = handle_target_init_command,
-            .help = "initialize targets",
-        },
-        {
-            .name = "create",
-            /* REVISIT this should be COMMAND_CONFIG ... */
-            .mode = COMMAND_ANY,
-            .jim_handler = jim_target_create,
-            .usage = "name type '-chain-position' name [options ...]",
-            .help = "Creates and selects a new target",
-        },
-        {
-            .name = "current",
-            .mode = COMMAND_ANY,
-            .jim_handler = jim_target_current,
-            .help = "Returns the currently selected target",
-        },
-        {
-            .name = "types",
-            .mode = COMMAND_ANY,
-            .jim_handler = jim_target_types,
-            .help = "Returns the available target types as "
-            "a list of strings",
-        },
-        {
-            .name = "names",
-            .mode = COMMAND_ANY,
-            .jim_handler = jim_target_names,
-            .help = "Returns the names of all targets as a list of strings",
-        },
-        {
-            .name = "smp",
-            .mode = COMMAND_ANY,
-            .jim_handler = jim_target_smp,
-            .usage = "targetname1 targetname2 ...",
-            .help = "gather several target in a smp list"
-        },
-        
-        COMMAND_REGISTRATION_DONE
-    };
-    
-    struct FastLoad {
-        target_addr_t address;
-        uint8_t *data;
-        int length;
-        
-    };
-    
-    static int fastload_num;
-    static struct FastLoad *fastload;
-    
-    static void free_fastload(void)
-    {
-        if (fastload != NULL) {
-            int i;
-            for (i = 0; i < fastload_num; i++) {
-                if (fastload[i].data)
-                    free(fastload[i].data);
-            }
-            free(fastload);
-            fastload = NULL;
-        }
-    }
-    
-    COMMAND_HANDLER(handle_fast_load_image_command)
-    {
-        uint8_t *buffer;
-        size_t buf_cnt;
-        uint32_t image_size;
-        target_addr_t min_address = 0;
-        target_addr_t max_address = -1;
-        int i;
-        
-        struct image image;
-        
-        int retval = CALL_COMMAND_HANDLER(parse_load_image_command_CMD_ARGV,
-                                          &image, &min_address, &max_address);
-        if (ERROR_OK != retval)
-            return retval;
-        
-        struct duration bench;
-        duration_start(&bench);
-        
-        retval = image_open(&image, CMD_ARGV[0], (CMD_ARGC >= 3) ? CMD_ARGV[2] : NULL);
-        if (retval != ERROR_OK)
-            return retval;
-        
-        image_size = 0x0;
-        retval = ERROR_OK;
-        fastload_num = image.num_sections;
-        fastload = malloc(sizeof(struct FastLoad)*image.num_sections);
-        if (fastload == NULL) {
-            command_print(CMD_CTX, "out of memory");
-            image_close(&image);
-            return ERROR_FAIL;
-        }
-        memset(fastload, 0, sizeof(struct FastLoad)*image.num_sections);
-        for (i = 0; i < image.num_sections; i++) {
-            buffer = malloc(image.sections[i].size);
-            if (buffer == NULL) {
-                command_print(CMD_CTX, "error allocating buffer for section (%d bytes)",
-                              (int)(image.sections[i].size));
-                retval = ERROR_FAIL;
-                break;
-            }
-            
-            retval = image_read_section(&image, i, 0x0, image.sections[i].size, buffer, &buf_cnt);
-            if (retval != ERROR_OK) {
-                free(buffer);
-                break;
-            }
-            
-            uint32_t offset = 0;
-            uint32_t length = buf_cnt;
-            
-            /* DANGER!!! beware of unsigned comparision here!!! */
-            
-            if ((image.sections[i].base_address + buf_cnt >= min_address) &&
-                (image.sections[i].base_address < max_address)) {
-                if (image.sections[i].base_address < min_address) {
-                    /* clip addresses below */
-                    offset += min_address-image.sections[i].base_address;
-                    length -= offset;
-                }
-                
-                if (image.sections[i].base_address + buf_cnt > max_address)
-                    length -= (image.sections[i].base_address + buf_cnt)-max_address;
-                
-                fastload[i].address = image.sections[i].base_address + offset;
-                fastload[i].data = malloc(length);
-                if (fastload[i].data == NULL) {
-                    free(buffer);
-                    command_print(CMD_CTX, "error allocating buffer for section (%" PRIu32 " bytes)",
-                                  length);
-                    retval = ERROR_FAIL;
-                    break;
-                }
-                memcpy(fastload[i].data, buffer + offset, length);
-                fastload[i].length = length;
-                
-                image_size += length;
-                command_print(CMD_CTX, "%u bytes written at address 0x%8.8x",
-                              (unsigned int)length,
-                              ((unsigned int)(image.sections[i].base_address + offset)));
-            }
-            
-            free(buffer);
-        }
-        
-        if ((ERROR_OK == retval) && (duration_measure(&bench) == ERROR_OK)) {
-            command_print(CMD_CTX, "Loaded %" PRIu32 " bytes "
-                          "in %fs (%0.3f KiB/s)", image_size,
-                          duration_elapsed(&bench), duration_kbps(&bench, image_size));
-            
-            command_print(CMD_CTX,
-                          "WARNING: image has not been loaded to target!"
-                          "You can issue a 'fast_load' to finish loading.");
-        }
-        
-        image_close(&image);
-        
-        if (retval != ERROR_OK)
-            free_fastload();
-        
-        return retval;
-    }
-    
-    COMMAND_HANDLER(handle_fast_load_command)
-    {
-        if (CMD_ARGC > 0)
-            return ERROR_COMMAND_SYNTAX_ERROR;
-        if (fastload == NULL) {
-            LOG_ERROR("No image in memory");
-            return ERROR_FAIL;
-        }
-        int i;
-        int64_t ms = timeval_ms();
-        int size = 0;
-        int retval = ERROR_OK;
-        for (i = 0; i < fastload_num; i++) {
-            struct target *target = get_current_target(CMD_CTX);
-            command_print(CMD_CTX, "Write to 0x%08x, length 0x%08x",
-                          (unsigned int)(fastload[i].address),
-                          (unsigned int)(fastload[i].length));
-            retval = target_write_buffer(target, fastload[i].address, fastload[i].length, fastload[i].data);
-            if (retval != ERROR_OK)
-                break;
-            size += fastload[i].length;
-        }
-        if (retval == ERROR_OK) {
-            int64_t after = timeval_ms();
-            command_print(CMD_CTX, "Loaded image %f kBytes/s", (float)(size/1024.0)/((float)(after-ms)/1000.0));
-        }
-        return retval;
-    }
-    
-    static const struct command_registration target_command_handlers[] = {
-        {
-            .name = "targets",
-            .handler = handle_targets_command,
-            .mode = COMMAND_ANY,
-            .help = "change current default target (one parameter) "
-            "or prints table of all targets (no parameters)",
-            .usage = "[target]",
-        },
-        {
-            .name = "target",
-            .mode = COMMAND_CONFIG,
-            .help = "configure target",
-            
-            .chain = target_subcommand_handlers,
-        },
-        COMMAND_REGISTRATION_DONE
-    };
-    
-    int target_register_commands(struct command_context *cmd_ctx)
-    {
-        return register_commands(cmd_ctx, NULL, target_command_handlers);
-    }
-    
-    static bool target_reset_nag = true;
-    
-    bool get_target_reset_nag(void)
-    {
-        return target_reset_nag;
-    }
-    
-    COMMAND_HANDLER(handle_target_reset_nag)
-    {
-        return CALL_COMMAND_HANDLER(handle_command_parse_bool,
-                                    &target_reset_nag, "Nag after each reset about options to improve "
-                                    "performance");
-    }
-    
-    COMMAND_HANDLER(handle_ps_command)
-    {
-        struct target *target = get_current_target(CMD_CTX);
-        char *display;
-        if (target->state != TARGET_HALTED) {
-            LOG_INFO("target not halted !!");
-            return ERROR_OK;
-        }
-        
-        if ((target->rtos) && (target->rtos->type)
-            && (target->rtos->type->ps_command)) {
-            display = target->rtos->type->ps_command(target);
-            command_print(CMD_CTX, "%s", display);
-            free(display);
-            return ERROR_OK;
-        } else {
-            LOG_INFO("failed");
-            return ERROR_TARGET_FAILURE;
-        }
-    }
-    
-    static void binprint(struct command_context *cmd_ctx, const char *text, const uint8_t *buf, int size)
-    {
-        if (text != NULL)
-            command_print_sameline(cmd_ctx, "%s", text);
-        for (int i = 0; i < size; i++)
-            command_print_sameline(cmd_ctx, " %02x", buf[i]);
-        command_print(cmd_ctx, " ");
-    }
-    
-    COMMAND_HANDLER(handle_test_mem_access_command)
-    {
-        struct target *target = get_current_target(CMD_CTX);
-        uint32_t test_size;
-        int retval = ERROR_OK;
-        
-        if (target->state != TARGET_HALTED) {
-            LOG_INFO("target not halted !!");
-            return ERROR_FAIL;
-        }
-        
-        if (CMD_ARGC != 1)
-            return ERROR_COMMAND_SYNTAX_ERROR;
-        
-        COMMAND_PARSE_NUMBER(u32, CMD_ARGV[0], test_size);
-        
-        /* Test reads */
-        size_t num_bytes = test_size + 4;
-        
-        struct working_area *wa = NULL;
-        retval = target_alloc_working_area(target, num_bytes, &wa);
-        if (retval != ERROR_OK) {
-            LOG_ERROR("Not enough working area");
-            return ERROR_FAIL;
-        }
-        
-        uint8_t *test_pattern = malloc(num_bytes);
-        
-        for (size_t i = 0; i < num_bytes; i++)
-            test_pattern[i] = rand();
-        
-        retval = target_write_memory(target, wa->address, 1, num_bytes, test_pattern);
-        if (retval != ERROR_OK) {
-            LOG_ERROR("Test pattern write failed");
-            goto out;
-        }
-        
-        for (int host_offset = 0; host_offset <= 1; host_offset++) {
-            for (int size = 1; size <= 4; size *= 2) {
-                for (int offset = 0; offset < 4; offset++) {
-                    uint32_t count = test_size / size;
-                    size_t host_bufsiz = (count + 2) * size + host_offset;
-                    uint8_t *read_ref = malloc(host_bufsiz);
-                    uint8_t *read_buf = malloc(host_bufsiz);
-                    
-                    for (size_t i = 0; i < host_bufsiz; i++) {
-                        read_ref[i] = rand();
-                        read_buf[i] = read_ref[i];
-                    }
-                    command_print_sameline(CMD_CTX,
-                                           "Test read %" PRIu32 " x %d @ %d to %saligned buffer: ", count,
-                                           size, offset, host_offset ? "un" : "");
-                    
-                    struct duration bench;
-                    duration_start(&bench);
-                    
-                    retval = target_read_memory(target, wa->address + offset, size, count,
-                                                read_buf + size + host_offset);
-                    
-                    duration_measure(&bench);
-                    
-                    if (retval == ERROR_TARGET_UNALIGNED_ACCESS) {
-                        command_print(CMD_CTX, "Unsupported alignment");
-                        goto next;
-                    } else if (retval != ERROR_OK) {
-                        command_print(CMD_CTX, "Memory read failed");
-                        goto next;
-                    }
-                    
-                    /* replay on host */
-                    memcpy(read_ref + size + host_offset, test_pattern + offset, count * size);
-                    
-                    /* check result */
-                    int result = memcmp(read_ref, read_buf, host_bufsiz);
-                    if (result == 0) {
-                        command_print(CMD_CTX, "Pass in %fs (%0.3f KiB/s)",
-                                      duration_elapsed(&bench),
-                                      duration_kbps(&bench, count * size));
-                    } else {
-                        command_print(CMD_CTX, "Compare failed");
-                        binprint(CMD_CTX, "ref:", read_ref, host_bufsiz);
-                        binprint(CMD_CTX, "buf:", read_buf, host_bufsiz);
-                    }
-                next:
-                    free(read_ref);
-                    free(read_buf);
-                }
-            }
-        }
-        
-    out:
-        free(test_pattern);
-        
-        if (wa != NULL)
-            target_free_working_area(target, wa);
-        
-        /* Test writes */
-        num_bytes = test_size + 4 + 4 + 4;
-        
-        retval = target_alloc_working_area(target, num_bytes, &wa);
-        if (retval != ERROR_OK) {
-            LOG_ERROR("Not enough working area");
-            return ERROR_FAIL;
-        }
-        
-        test_pattern = malloc(num_bytes);
-        
-        for (size_t i = 0; i < num_bytes; i++)
-            test_pattern[i] = rand();
-        
-        for (int host_offset = 0; host_offset <= 1; host_offset++) {
-            for (int size = 1; size <= 4; size *= 2) {
-                for (int offset = 0; offset < 4; offset++) {
-                    uint32_t count = test_size / size;
-                    size_t host_bufsiz = count * size + host_offset;
-                    uint8_t *read_ref = malloc(num_bytes);
-                    uint8_t *read_buf = malloc(num_bytes);
-                    uint8_t *write_buf = malloc(host_bufsiz);
-                    
-                    for (size_t i = 0; i < host_bufsiz; i++)
-                        write_buf[i] = rand();
-                    command_print_sameline(CMD_CTX,
-                                           "Test write %" PRIu32 " x %d @ %d from %saligned buffer: ", count,
-                                           size, offset, host_offset ? "un" : "");
-                    
-                    retval = target_write_memory(target, wa->address, 1, num_bytes, test_pattern);
-                    if (retval != ERROR_OK) {
-                        command_print(CMD_CTX, "Test pattern write failed");
-                        goto nextw;
-                    }
-                    
-                    /* replay on host */
-                    memcpy(read_ref, test_pattern, num_bytes);
-                    memcpy(read_ref + size + offset, write_buf + host_offset, count * size);
-                    
-                    struct duration bench;
-                    duration_start(&bench);
-                    
-                    retval = target_write_memory(target, wa->address + size + offset, size, count,
-                                                 write_buf + host_offset);
-                    
-                    duration_measure(&bench);
-                    
-                    if (retval == ERROR_TARGET_UNALIGNED_ACCESS) {
-                        command_print(CMD_CTX, "Unsupported alignment");
-                        goto nextw;
-                    } else if (retval != ERROR_OK) {
-                        command_print(CMD_CTX, "Memory write failed");
-                        goto nextw;
-                    }
-                    
-                    /* read back */
-                    retval = target_read_memory(target, wa->address, 1, num_bytes, read_buf);
-                    if (retval != ERROR_OK) {
-                        command_print(CMD_CTX, "Test pattern write failed");
-                        goto nextw;
-                    }
-                    
-                    /* check result */
-                    int result = memcmp(read_ref, read_buf, num_bytes);
-                    if (result == 0) {
-                        command_print(CMD_CTX, "Pass in %fs (%0.3f KiB/s)",
-                                      duration_elapsed(&bench),
-                                      duration_kbps(&bench, count * size));
-                    } else {
-                        command_print(CMD_CTX, "Compare failed");
-                        binprint(CMD_CTX, "ref:", read_ref, num_bytes);
-                        binprint(CMD_CTX, "buf:", read_buf, num_bytes);
-                    }
-                nextw:
-                    free(read_ref);
-                    free(read_buf);
-                }
-            }
-        }
-        
-        free(test_pattern);
-        
-        if (wa != NULL)
-            target_free_working_area(target, wa);
-        return retval;
-    }
-    
-    static const struct command_registration target_exec_command_handlers[] = {
-        {
-            .name = "fast_load_image",
-            .handler = handle_fast_load_image_command,
-            .mode = COMMAND_ANY,
-            .help = "Load image into server memory for later use by "
-            "fast_load; primarily for profiling",
-            .usage = "filename address ['bin'|'ihex'|'elf'|'s19'] "
-            "[min_address [max_length]]",
-        },
-        {
-            .name = "fast_load",
-            .handler = handle_fast_load_command,
-            .mode = COMMAND_EXEC,
-            .help = "loads active fast load image to current target "
-            "- mainly for profiling purposes",
-            .usage = "",
-        },
-        {
-            .name = "profile",
-            .handler = handle_profile_command,
-            .mode = COMMAND_EXEC,
-            .usage = "seconds filename [start end]",
-            .help = "profiling samples the CPU PC",
-        },
-        /** @todo don't register virt2phys() unless target supports it */
-        {
-            .name = "virt2phys",
-            .handler = handle_virt2phys_command,
-            .mode = COMMAND_ANY,
-            .help = "translate a virtual address into a physical address",
-            .usage = "virtual_address",
-        },
-        {
-            .name = "reg",
-            .handler = handle_reg_command,
-            .mode = COMMAND_EXEC,
-            .help = "display (reread from target with \"force\") or set a register; "
-            "with no arguments, displays all registers and their values",
-            .usage = "[(register_number|register_name) [(value|'force')]]",
-        },
-        {
-            .name = "poll",
-            .handler = handle_poll_command,
-            .mode = COMMAND_EXEC,
-            .help = "poll target state; or reconfigure background polling",
-            .usage = "['on'|'off']",
-        },
-        {
-            .name = "wait_halt",
-            .handler = handle_wait_halt_command,
-            .mode = COMMAND_EXEC,
-            .help = "wait up to the specified number of milliseconds "
-            "(default 5000) for a previously requested halt",
-            .usage = "[milliseconds]",
-        },
-        {
-            .name = "halt",
-            .handler = handle_halt_command,
-            .mode = COMMAND_EXEC,
-            .help = "request target to halt, then wait up to the specified"
-            "number of milliseconds (default 5000) for it to complete",
-            .usage = "[milliseconds]",
-        },
-        {
-            .name = "resume",
-            .handler = handle_resume_command,
-            .mode = COMMAND_EXEC,
-            .help =	"resume target execution from current PC or address",
-            .usage = "[address]",
-        },
-        {
-            .name = "reset",
-            .handler = handle_reset_command,
-            .mode = COMMAND_EXEC,
-            .usage = "[run|halt|init]",
-            .help = "Reset all targets into the specified mode."
-            "Default reset mode is run, if not given.",
-        },
-        {
-            .name = "soft_reset_halt",
-            .handler = handle_soft_reset_halt_command,
-            .mode = COMMAND_EXEC,
-            .usage = "",
-            .help = "halt the target and do a soft reset",
-        },
-        {
-            .name = "step",
-            .handler = handle_step_command,
-            .mode = COMMAND_EXEC,
-            .help =	"step one instruction from current PC or address",
-            .usage = "[address]",
-        },
-        {
-            .name = "mdd",
-            .handler = handle_md_command,
-            .mode = COMMAND_EXEC,
-            .help = "display memory words",
-            .usage = "['phys'] address [count]",
-        },
-        {
-            .name = "mdw",
-            .handler = handle_md_command,
-            .mode = COMMAND_EXEC,
-            .help = "display memory words",
-            .usage = "['phys'] address [count]",
-        },
-        {
-            .name = "mdh",
-            .handler = handle_md_command,
-            .mode = COMMAND_EXEC,
-            .help = "display memory half-words",
-            .usage = "['phys'] address [count]",
-        },
-        {
-            .name = "mdb",
-            .handler = handle_md_command,
-            .mode = COMMAND_EXEC,
-            .help = "display memory bytes",
-            .usage = "['phys'] address [count]",
-        },
-        {
-            .name = "mwd",
-            .handler = handle_mw_command,
-            .mode = COMMAND_EXEC,
-            .help = "write memory word",
-            .usage = "['phys'] address value [count]",
-        },
-        {
-            .name = "mww",
-            .handler = handle_mw_command,
-            .mode = COMMAND_EXEC,
-            .help = "write memory word",
-            .usage = "['phys'] address value [count]",
-        },
-        {
-            .name = "mwh",
-            .handler = handle_mw_command,
-            .mode = COMMAND_EXEC,
-            .help = "write memory half-word",
-            .usage = "['phys'] address value [count]",
-        },
-        {
-            .name = "mwb",
-            .handler = handle_mw_command,
-            .mode = COMMAND_EXEC,
-            .help = "write memory byte",
-            .usage = "['phys'] address value [count]",
-        },
-        {
-            .name = "bp",
-            .handler = handle_bp_command,
-            .mode = COMMAND_EXEC,
-            .help = "list or set hardware or software breakpoint",
-            .usage = "<address> [<asid>]<length> ['hw'|'hw_ctx']",
-        },
-        {
-            .name = "rbp",
-            .handler = handle_rbp_command,
-            .mode = COMMAND_EXEC,
-            .help = "remove breakpoint",
-            .usage = "address",
-        },
-        {
-            .name = "wp",
-            .handler = handle_wp_command,
-            .mode = COMMAND_EXEC,
-            .help = "list (no params) or create watchpoints",
-            .usage = "[address length [('r'|'w'|'a') value [mask]]]",
-        },
-        {
-            .name = "rwp",
-            .handler = handle_rwp_command,
-            .mode = COMMAND_EXEC,
-            .help = "remove watchpoint",
-            .usage = "address",
-        },
-        {
-            .name = "load_image",
-            .handler = handle_load_image_command,
-            .mode = COMMAND_EXEC,
-            .usage = "filename address ['bin'|'ihex'|'elf'|'s19'] "
-            "[min_address] [max_length]",
-        },
-        {
-            .name = "dump_image",
-            .handler = handle_dump_image_command,
-            .mode = COMMAND_EXEC,
-            .usage = "filename address size",
-        },
-        {
-            .name = "verify_image_checksum",
-            .handler = handle_verify_image_checksum_command,
-            .mode = COMMAND_EXEC,
-            .usage = "filename [offset [type]]",
-        },
-        {
-            .name = "verify_image",
-            .handler = handle_verify_image_command,
-            .mode = COMMAND_EXEC,
-            .usage = "filename [offset [type]]",
-        },
-        {
-            .name = "test_image",
-            .handler = handle_test_image_command,
-            .mode = COMMAND_EXEC,
-            .usage = "filename [offset [type]]",
-        },
-        {
-            .name = "mem2array",
-            .mode = COMMAND_EXEC,
-            .jim_handler = jim_mem2array,
-            .help = "read 8/16/32 bit memory and return as a TCL array "
-            "for script processing",
-            .usage = "arrayname bitwidth address count",
-        },
-        {
-            .name = "array2mem",
-            .mode = COMMAND_EXEC,
-            .jim_handler = jim_array2mem,
-            .help = "convert a TCL array to memory locations "
-            "and write the 8/16/32 bit values",
-            .usage = "arrayname bitwidth address count",
-        },
-        {
-            .name = "reset_nag",
-            .handler = handle_target_reset_nag,
-            .mode = COMMAND_ANY,
-            .help = "Nag after each reset about options that could have been "
-            "enabled to improve performance. ",
-            .usage = "['enable'|'disable']",
-        },
-        {
-            .name = "ps",
-            .handler = handle_ps_command,
-            .mode = COMMAND_EXEC,
-            .help = "list all tasks ",
-            .usage = " ",
-        },
-        {
-            .name = "test_mem_access",
-            .handler = handle_test_mem_access_command,
-            .mode = COMMAND_EXEC,
-            .help = "Test the target's memory access functions",
-            .usage = "size",
-        },
-        
-        COMMAND_REGISTRATION_DONE
-    };
-    static int target_register_user_commands(struct command_context *cmd_ctx)
-    {
-        int retval = ERROR_OK;
-        retval = target_request_register_commands(cmd_ctx);
-        if (retval != ERROR_OK)
-            return retval;
-        
-        retval = trace_register_commands(cmd_ctx);
-        if (retval != ERROR_OK)
-            return retval;
-        
-        
-        return register_commands(cmd_ctx, NULL, target_exec_command_handlers);
-    }+	Jim_GetOptInfo goi;
+
+	Jim_GetOpt_Setup(&goi, interp, argc - 1, argv + 1);
+	goi.isconfigure = !strcmp(Jim_GetString(argv[0], NULL), "configure");
+	if (goi.argc < 1) {
+		Jim_WrongNumArgs(goi.interp, goi.argc, goi.argv,
+				 "missing: -option ...");
+		return JIM_ERR;
+	}
+	struct target *target = Jim_CmdPrivData(goi.interp);
+	return target_configure(&goi, target);
+}
+
+static int jim_target_mw(Jim_Interp *interp, int argc, Jim_Obj *const *argv)
+{
+	const char *cmd_name = Jim_GetString(argv[0], NULL);
+
+	Jim_GetOptInfo goi;
+	Jim_GetOpt_Setup(&goi, interp, argc - 1, argv + 1);
+
+	if (goi.argc < 2 || goi.argc > 4) {
+		Jim_SetResultFormatted(goi.interp,
+				"usage: %s [phys] <address> <data> [<count>]", cmd_name);
+		return JIM_ERR;
+	}
+
+	target_write_fn fn;
+	fn = target_write_memory;
+
+	int e;
+	if (strcmp(Jim_GetString(argv[1], NULL), "phys") == 0) {
+		/* consume it */
+		struct Jim_Obj *obj;
+		e = Jim_GetOpt_Obj(&goi, &obj);
+		if (e != JIM_OK)
+			return e;
+
+		fn = target_write_phys_memory;
+	}
+
+	jim_wide a;
+	e = Jim_GetOpt_Wide(&goi, &a);
+	if (e != JIM_OK)
+		return e;
+
+	jim_wide b;
+	e = Jim_GetOpt_Wide(&goi, &b);
+	if (e != JIM_OK)
+		return e;
+
+	jim_wide c = 1;
+	if (goi.argc == 1) {
+		e = Jim_GetOpt_Wide(&goi, &c);
+		if (e != JIM_OK)
+			return e;
+	}
+
+	/* all args must be consumed */
+	if (goi.argc != 0)
+		return JIM_ERR;
+
+	struct target *target = Jim_CmdPrivData(goi.interp);
+	unsigned data_size;
+	if (strcasecmp(cmd_name, "mww") == 0)
+		data_size = 4;
+	else if (strcasecmp(cmd_name, "mwh") == 0)
+		data_size = 2;
+	else if (strcasecmp(cmd_name, "mwb") == 0)
+		data_size = 1;
+	else {
+		LOG_ERROR("command '%s' unknown: ", cmd_name);
+		return JIM_ERR;
+	}
+
+	return (target_fill_mem(target, a, fn, data_size, b, c) == ERROR_OK) ? JIM_OK : JIM_ERR;
+}
+
+/**
+*  @brief Reads an array of words/halfwords/bytes from target memory starting at specified address.
+*
+*  Usage: mdw [phys] <address> [<count>] - for 32 bit reads
+*         mdh [phys] <address> [<count>] - for 16 bit reads
+*         mdb [phys] <address> [<count>] - for  8 bit reads
+*
+*  Count defaults to 1.
+*
+*  Calls target_read_memory or target_read_phys_memory depending on
+*  the presence of the "phys" argument
+*  Reads the target memory in blocks of max. 32 bytes, and returns an array of ints formatted
+*  to int representation in base16.
+*  Also outputs read data in a human readable form using command_print
+*
+*  @param phys if present target_read_phys_memory will be used instead of target_read_memory
+*  @param address address where to start the read. May be specified in decimal or hex using the standard "0x" prefix
+*  @param count optional count parameter to read an array of values. If not specified, defaults to 1.
+*  @returns:  JIM_ERR on error or JIM_OK on success and sets the result string to an array of ascii formatted numbers
+*  on success, with [<count>] number of elements.
+*
+*  In case of little endian target:
+*      Example1: "mdw 0x00000000"  returns "10123456"
+*      Exmaple2: "mdh 0x00000000 1" returns "3456"
+*      Example3: "mdb 0x00000000" returns "56"
+*      Example4: "mdh 0x00000000 2" returns "3456 1012"
+*      Example5: "mdb 0x00000000 3" returns "56 34 12"
+**/
+static int jim_target_md(Jim_Interp *interp, int argc, Jim_Obj *const *argv)
+{
+	const char *cmd_name = Jim_GetString(argv[0], NULL);
+
+	Jim_GetOptInfo goi;
+	Jim_GetOpt_Setup(&goi, interp, argc - 1, argv + 1);
+
+	if ((goi.argc < 1) || (goi.argc > 3)) {
+		Jim_SetResultFormatted(goi.interp,
+				"usage: %s [phys] <address> [<count>]", cmd_name);
+		return JIM_ERR;
+	}
+
+	int (*fn)(struct target *target,
+			target_addr_t address, uint32_t size, uint32_t count, uint8_t *buffer);
+	fn = target_read_memory;
+
+	int e;
+	if (strcmp(Jim_GetString(argv[1], NULL), "phys") == 0) {
+		/* consume it */
+		struct Jim_Obj *obj;
+		e = Jim_GetOpt_Obj(&goi, &obj);
+		if (e != JIM_OK)
+			return e;
+
+		fn = target_read_phys_memory;
+	}
+
+	/* Read address parameter */
+	jim_wide addr;
+	e = Jim_GetOpt_Wide(&goi, &addr);
+	if (e != JIM_OK)
+		return JIM_ERR;
+
+	/* If next parameter exists, read it out as the count parameter, if not, set it to 1 (default) */
+	jim_wide count;
+	if (goi.argc == 1) {
+		e = Jim_GetOpt_Wide(&goi, &count);
+		if (e != JIM_OK)
+			return JIM_ERR;
+	} else
+		count = 1;
+
+	/* all args must be consumed */
+	if (goi.argc != 0)
+		return JIM_ERR;
+
+	jim_wide dwidth = 1; /* shut up gcc */
+	if (strcasecmp(cmd_name, "mdw") == 0)
+		dwidth = 4;
+	else if (strcasecmp(cmd_name, "mdh") == 0)
+		dwidth = 2;
+	else if (strcasecmp(cmd_name, "mdb") == 0)
+		dwidth = 1;
+	else {
+		LOG_ERROR("command '%s' unknown: ", cmd_name);
+		return JIM_ERR;
+	}
+
+	/* convert count to "bytes" */
+	int bytes = count * dwidth;
+
+	struct target *target = Jim_CmdPrivData(goi.interp);
+	uint8_t  target_buf[32];
+	jim_wide x, y, z;
+	while (bytes > 0) {
+		y = (bytes < 16) ? bytes : 16; /* y = min(bytes, 16); */
+
+		/* Try to read out next block */
+		e = fn(target, addr, dwidth, y / dwidth, target_buf);
+
+		if (e != ERROR_OK) {
+			Jim_SetResultFormatted(interp, "error reading target @ 0x%08lx", (long)addr);
+			return JIM_ERR;
+		}
+
+		command_print_sameline(NULL, "0x%08x ", (int)(addr));
+		switch (dwidth) {
+		case 4:
+			for (x = 0; x < 16 && x < y; x += 4) {
+				z = target_buffer_get_u32(target, &(target_buf[x]));
+				command_print_sameline(NULL, "%08x ", (int)(z));
+			}
+			for (; (x < 16) ; x += 4)
+				command_print_sameline(NULL, "         ");
+			break;
+		case 2:
+			for (x = 0; x < 16 && x < y; x += 2) {
+				z = target_buffer_get_u16(target, &(target_buf[x]));
+				command_print_sameline(NULL, "%04x ", (int)(z));
+			}
+			for (; (x < 16) ; x += 2)
+				command_print_sameline(NULL, "     ");
+			break;
+		case 1:
+		default:
+			for (x = 0 ; (x < 16) && (x < y) ; x += 1) {
+				z = target_buffer_get_u8(target, &(target_buf[x]));
+				command_print_sameline(NULL, "%02x ", (int)(z));
+			}
+			for (; (x < 16) ; x += 1)
+				command_print_sameline(NULL, "   ");
+			break;
+		}
+		/* ascii-ify the bytes */
+		for (x = 0 ; x < y ; x++) {
+			if ((target_buf[x] >= 0x20) &&
+				(target_buf[x] <= 0x7e)) {
+				/* good */
+			} else {
+				/* smack it */
+				target_buf[x] = '.';
+			}
+		}
+		/* space pad  */
+		while (x < 16) {
+			target_buf[x] = ' ';
+			x++;
+		}
+		/* terminate */
+		target_buf[16] = 0;
+		/* print - with a newline */
+		command_print_sameline(NULL, "%s\n", target_buf);
+		/* NEXT... */
+		bytes -= 16;
+		addr += 16;
+	}
+	return JIM_OK;
+}
+
+static int jim_target_mem2array(Jim_Interp *interp,
+		int argc, Jim_Obj *const *argv)
+{
+	struct target *target = Jim_CmdPrivData(interp);
+	return target_mem2array(interp, target, argc - 1, argv + 1);
+}
+
+static int jim_target_array2mem(Jim_Interp *interp,
+		int argc, Jim_Obj *const *argv)
+{
+	struct target *target = Jim_CmdPrivData(interp);
+	return target_array2mem(interp, target, argc - 1, argv + 1);
+}
+
+static int jim_target_tap_disabled(Jim_Interp *interp)
+{
+	Jim_SetResultFormatted(interp, "[TAP is disabled]");
+	return JIM_ERR;
+}
+
+static int jim_target_examine(Jim_Interp *interp, int argc, Jim_Obj *const *argv)
+{
+	bool allow_defer = false;
+
+	Jim_GetOptInfo goi;
+	Jim_GetOpt_Setup(&goi, interp, argc - 1, argv + 1);
+	if (goi.argc > 1) {
+		const char *cmd_name = Jim_GetString(argv[0], NULL);
+		Jim_SetResultFormatted(goi.interp,
+				"usage: %s ['allow-defer']", cmd_name);
+		return JIM_ERR;
+	}
+	if (goi.argc > 0 &&
+	    strcmp(Jim_GetString(argv[1], NULL), "allow-defer") == 0) {
+		/* consume it */
+		struct Jim_Obj *obj;
+		int e = Jim_GetOpt_Obj(&goi, &obj);
+		if (e != JIM_OK)
+			return e;
+		allow_defer = true;
+	}
+
+	struct target *target = Jim_CmdPrivData(interp);
+	if (!target->tap->enabled)
+		return jim_target_tap_disabled(interp);
+
+	if (allow_defer && target->defer_examine) {
+		LOG_INFO("Deferring arp_examine of %s", target_name(target));
+		LOG_INFO("Use arp_examine command to examine it manually!");
+		return JIM_OK;
+	}
+
+	int e = target->type->examine(target);
+	if (e != ERROR_OK)
+		return JIM_ERR;
+	return JIM_OK;
+}
+
+static int jim_target_was_examined(Jim_Interp *interp, int argc, Jim_Obj * const *argv)
+{
+	struct target *target = Jim_CmdPrivData(interp);
+
+	Jim_SetResultBool(interp, target_was_examined(target));
+	return JIM_OK;
+}
+
+static int jim_target_examine_deferred(Jim_Interp *interp, int argc, Jim_Obj * const *argv)
+{
+	struct target *target = Jim_CmdPrivData(interp);
+
+	Jim_SetResultBool(interp, target->defer_examine);
+	return JIM_OK;
+}
+
+static int jim_target_halt_gdb(Jim_Interp *interp, int argc, Jim_Obj *const *argv)
+{
+	if (argc != 1) {
+		Jim_WrongNumArgs(interp, 1, argv, "[no parameters]");
+		return JIM_ERR;
+	}
+	struct target *target = Jim_CmdPrivData(interp);
+
+	if (target_call_event_callbacks(target, TARGET_EVENT_GDB_HALT) != ERROR_OK)
+		return JIM_ERR;
+
+	return JIM_OK;
+}
+
+static int jim_target_poll(Jim_Interp *interp, int argc, Jim_Obj *const *argv)
+{
+	if (argc != 1) {
+		Jim_WrongNumArgs(interp, 1, argv, "[no parameters]");
+		return JIM_ERR;
+	}
+	struct target *target = Jim_CmdPrivData(interp);
+	if (!target->tap->enabled)
+		return jim_target_tap_disabled(interp);
+
+	int e;
+	if (!(target_was_examined(target)))
+		e = ERROR_TARGET_NOT_EXAMINED;
+	else
+		e = target->type->poll(target);
+	if (e != ERROR_OK)
+		return JIM_ERR;
+	return JIM_OK;
+}
+
+static int jim_target_reset(Jim_Interp *interp, int argc, Jim_Obj *const *argv)
+{
+	Jim_GetOptInfo goi;
+	Jim_GetOpt_Setup(&goi, interp, argc - 1, argv + 1);
+
+	if (goi.argc != 2) {
+		Jim_WrongNumArgs(interp, 0, argv,
+				"([tT]|[fF]|assert|deassert) BOOL");
+		return JIM_ERR;
+	}
+
+	Jim_Nvp *n;
+	int e = Jim_GetOpt_Nvp(&goi, nvp_assert, &n);
+	if (e != JIM_OK) {
+		Jim_GetOpt_NvpUnknown(&goi, nvp_assert, 1);
+		return e;
+	}
+	/* the halt or not param */
+	jim_wide a;
+	e = Jim_GetOpt_Wide(&goi, &a);
+	if (e != JIM_OK)
+		return e;
+
+	struct target *target = Jim_CmdPrivData(goi.interp);
+	if (!target->tap->enabled)
+		return jim_target_tap_disabled(interp);
+
+	if (!target->type->assert_reset || !target->type->deassert_reset) {
+		Jim_SetResultFormatted(interp,
+				"No target-specific reset for %s",
+				target_name(target));
+		return JIM_ERR;
+	}
+
+	if (target->defer_examine)
+		target_reset_examined(target);
+
+	/* determine if we should halt or not. */
+	target->reset_halt = !!a;
+	/* When this happens - all workareas are invalid. */
+	target_free_all_working_areas_restore(target, 0);
+
+	/* do the assert */
+	if (n->value == NVP_ASSERT)
+		e = target->type->assert_reset(target);
+	else
+		e = target->type->deassert_reset(target);
+	return (e == ERROR_OK) ? JIM_OK : JIM_ERR;
+}
+
+static int jim_target_halt(Jim_Interp *interp, int argc, Jim_Obj *const *argv)
+{
+	if (argc != 1) {
+		Jim_WrongNumArgs(interp, 1, argv, "[no parameters]");
+		return JIM_ERR;
+	}
+	struct target *target = Jim_CmdPrivData(interp);
+	if (!target->tap->enabled)
+		return jim_target_tap_disabled(interp);
+	int e = target->type->halt(target);
+	return (e == ERROR_OK) ? JIM_OK : JIM_ERR;
+}
+
+static int jim_target_wait_state(Jim_Interp *interp, int argc, Jim_Obj *const *argv)
+{
+	Jim_GetOptInfo goi;
+	Jim_GetOpt_Setup(&goi, interp, argc - 1, argv + 1);
+
+	/* params:  <name>  statename timeoutmsecs */
+	if (goi.argc != 2) {
+		const char *cmd_name = Jim_GetString(argv[0], NULL);
+		Jim_SetResultFormatted(goi.interp,
+				"%s <state_name> <timeout_in_msec>", cmd_name);
+		return JIM_ERR;
+	}
+
+	Jim_Nvp *n;
+	int e = Jim_GetOpt_Nvp(&goi, nvp_target_state, &n);
+	if (e != JIM_OK) {
+		Jim_GetOpt_NvpUnknown(&goi, nvp_target_state, 1);
+		return e;
+	}
+	jim_wide a;
+	e = Jim_GetOpt_Wide(&goi, &a);
+	if (e != JIM_OK)
+		return e;
+	struct target *target = Jim_CmdPrivData(interp);
+	if (!target->tap->enabled)
+		return jim_target_tap_disabled(interp);
+
+	e = target_wait_state(target, n->value, a);
+	if (e != ERROR_OK) {
+		Jim_Obj *eObj = Jim_NewIntObj(interp, e);
+		Jim_SetResultFormatted(goi.interp,
+				"target: %s wait %s fails (%#s) %s",
+				target_name(target), n->name,
+				eObj, target_strerror_safe(e));
+		Jim_FreeNewObj(interp, eObj);
+		return JIM_ERR;
+	}
+	return JIM_OK;
+}
+/* List for human, Events defined for this target.
+ * scripts/programs should use 'name cget -event NAME'
+ */
+static int jim_target_event_list(Jim_Interp *interp, int argc, Jim_Obj *const *argv)
+{
+	struct command_context *cmd_ctx = current_command_context(interp);
+	assert(cmd_ctx != NULL);
+
+	struct target *target = Jim_CmdPrivData(interp);
+	struct target_event_action *teap = target->event_action;
+	command_print(cmd_ctx, "Event actions for target (%d) %s\n",
+				   target->target_number,
+				   target_name(target));
+	command_print(cmd_ctx, "%-25s | Body", "Event");
+	command_print(cmd_ctx, "------------------------- | "
+			"----------------------------------------");
+	while (teap) {
+		Jim_Nvp *opt = Jim_Nvp_value2name_simple(nvp_target_event, teap->event);
+		command_print(cmd_ctx, "%-25s | %s",
+				opt->name, Jim_GetString(teap->body, NULL));
+		teap = teap->next;
+	}
+	command_print(cmd_ctx, "***END***");
+	return JIM_OK;
+}
+static int jim_target_current_state(Jim_Interp *interp, int argc, Jim_Obj *const *argv)
+{
+	if (argc != 1) {
+		Jim_WrongNumArgs(interp, 1, argv, "[no parameters]");
+		return JIM_ERR;
+	}
+	struct target *target = Jim_CmdPrivData(interp);
+	Jim_SetResultString(interp, target_state_name(target), -1);
+	return JIM_OK;
+}
+static int jim_target_invoke_event(Jim_Interp *interp, int argc, Jim_Obj *const *argv)
+{
+	Jim_GetOptInfo goi;
+	Jim_GetOpt_Setup(&goi, interp, argc - 1, argv + 1);
+	if (goi.argc != 1) {
+		const char *cmd_name = Jim_GetString(argv[0], NULL);
+		Jim_SetResultFormatted(goi.interp, "%s <eventname>", cmd_name);
+		return JIM_ERR;
+	}
+	Jim_Nvp *n;
+	int e = Jim_GetOpt_Nvp(&goi, nvp_target_event, &n);
+	if (e != JIM_OK) {
+		Jim_GetOpt_NvpUnknown(&goi, nvp_target_event, 1);
+		return e;
+	}
+	struct target *target = Jim_CmdPrivData(interp);
+	target_handle_event(target, n->value);
+	return JIM_OK;
+}
+
+static const struct command_registration target_instance_command_handlers[] = {
+	{
+		.name = "configure",
+		.mode = COMMAND_CONFIG,
+		.jim_handler = jim_target_configure,
+		.help  = "configure a new target for use",
+		.usage = "[target_attribute ...]",
+	},
+	{
+		.name = "cget",
+		.mode = COMMAND_ANY,
+		.jim_handler = jim_target_configure,
+		.help  = "returns the specified target attribute",
+		.usage = "target_attribute",
+	},
+	{
+		.name = "mww",
+		.mode = COMMAND_EXEC,
+		.jim_handler = jim_target_mw,
+		.help = "Write 32-bit word(s) to target memory",
+		.usage = "address data [count]",
+	},
+	{
+		.name = "mwh",
+		.mode = COMMAND_EXEC,
+		.jim_handler = jim_target_mw,
+		.help = "Write 16-bit half-word(s) to target memory",
+		.usage = "address data [count]",
+	},
+	{
+		.name = "mwb",
+		.mode = COMMAND_EXEC,
+		.jim_handler = jim_target_mw,
+		.help = "Write byte(s) to target memory",
+		.usage = "address data [count]",
+	},
+	{
+		.name = "mdw",
+		.mode = COMMAND_EXEC,
+		.jim_handler = jim_target_md,
+		.help = "Display target memory as 32-bit words",
+		.usage = "address [count]",
+	},
+	{
+		.name = "mdh",
+		.mode = COMMAND_EXEC,
+		.jim_handler = jim_target_md,
+		.help = "Display target memory as 16-bit half-words",
+		.usage = "address [count]",
+	},
+	{
+		.name = "mdb",
+		.mode = COMMAND_EXEC,
+		.jim_handler = jim_target_md,
+		.help = "Display target memory as 8-bit bytes",
+		.usage = "address [count]",
+	},
+	{
+		.name = "array2mem",
+		.mode = COMMAND_EXEC,
+		.jim_handler = jim_target_array2mem,
+		.help = "Writes Tcl array of 8/16/32 bit numbers "
+			"to target memory",
+		.usage = "arrayname bitwidth address count",
+	},
+	{
+		.name = "mem2array",
+		.mode = COMMAND_EXEC,
+		.jim_handler = jim_target_mem2array,
+		.help = "Loads Tcl array of 8/16/32 bit numbers "
+			"from target memory",
+		.usage = "arrayname bitwidth address count",
+	},
+	{
+		.name = "eventlist",
+		.mode = COMMAND_EXEC,
+		.jim_handler = jim_target_event_list,
+		.help = "displays a table of events defined for this target",
+	},
+	{
+		.name = "curstate",
+		.mode = COMMAND_EXEC,
+		.jim_handler = jim_target_current_state,
+		.help = "displays the current state of this target",
+	},
+	{
+		.name = "arp_examine",
+		.mode = COMMAND_EXEC,
+		.jim_handler = jim_target_examine,
+		.help = "used internally for reset processing",
+		.usage = "arp_examine ['allow-defer']",
+	},
+	{
+		.name = "was_examined",
+		.mode = COMMAND_EXEC,
+		.jim_handler = jim_target_was_examined,
+		.help = "used internally for reset processing",
+		.usage = "was_examined",
+	},
+	{
+		.name = "examine_deferred",
+		.mode = COMMAND_EXEC,
+		.jim_handler = jim_target_examine_deferred,
+		.help = "used internally for reset processing",
+		.usage = "examine_deferred",
+	},
+	{
+		.name = "arp_halt_gdb",
+		.mode = COMMAND_EXEC,
+		.jim_handler = jim_target_halt_gdb,
+		.help = "used internally for reset processing to halt GDB",
+	},
+	{
+		.name = "arp_poll",
+		.mode = COMMAND_EXEC,
+		.jim_handler = jim_target_poll,
+		.help = "used internally for reset processing",
+	},
+	{
+		.name = "arp_reset",
+		.mode = COMMAND_EXEC,
+		.jim_handler = jim_target_reset,
+		.help = "used internally for reset processing",
+	},
+	{
+		.name = "arp_halt",
+		.mode = COMMAND_EXEC,
+		.jim_handler = jim_target_halt,
+		.help = "used internally for reset processing",
+	},
+	{
+		.name = "arp_waitstate",
+		.mode = COMMAND_EXEC,
+		.jim_handler = jim_target_wait_state,
+		.help = "used internally for reset processing",
+	},
+	{
+		.name = "invoke-event",
+		.mode = COMMAND_EXEC,
+		.jim_handler = jim_target_invoke_event,
+		.help = "invoke handler for specified event",
+		.usage = "event_name",
+	},
+	COMMAND_REGISTRATION_DONE
+};
+
+static int target_create(Jim_GetOptInfo *goi)
+{
+	Jim_Obj *new_cmd;
+	Jim_Cmd *cmd;
+	const char *cp;
+	int e;
+	int x;
+	struct target *target;
+	struct command_context *cmd_ctx;
+
+	cmd_ctx = current_command_context(goi->interp);
+	assert(cmd_ctx != NULL);
+
+	if (goi->argc < 3) {
+		Jim_WrongNumArgs(goi->interp, 1, goi->argv, "?name? ?type? ..options...");
+		return JIM_ERR;
+	}
+
+	/* COMMAND */
+	Jim_GetOpt_Obj(goi, &new_cmd);
+	/* does this command exist? */
+	cmd = Jim_GetCommand(goi->interp, new_cmd, JIM_ERRMSG);
+	if (cmd) {
+		cp = Jim_GetString(new_cmd, NULL);
+		Jim_SetResultFormatted(goi->interp, "Command/target: %s Exists", cp);
+		return JIM_ERR;
+	}
+
+	/* TYPE */
+	e = Jim_GetOpt_String(goi, &cp, NULL);
+	if (e != JIM_OK)
+		return e;
+	struct transport *tr = get_current_transport();
+	if (tr->override_target) {
+		e = tr->override_target(&cp);
+		if (e != ERROR_OK) {
+			LOG_ERROR("The selected transport doesn't support this target");
+			return JIM_ERR;
+		}
+		LOG_INFO("The selected transport took over low-level target control. The results might differ compared to plain JTAG/SWD");
+	}
+	/* now does target type exist */
+	for (x = 0 ; target_types[x] ; x++) {
+		if (0 == strcmp(cp, target_types[x]->name)) {
+			/* found */
+			break;
+		}
+
+		/* check for deprecated name */
+		if (target_types[x]->deprecated_name) {
+			if (0 == strcmp(cp, target_types[x]->deprecated_name)) {
+				/* found */
+				LOG_WARNING("target name is deprecated use: \'%s\'", target_types[x]->name);
+				break;
+			}
+		}
+	}
+	if (target_types[x] == NULL) {
+		Jim_SetResultFormatted(goi->interp, "Unknown target type %s, try one of ", cp);
+		for (x = 0 ; target_types[x] ; x++) {
+			if (target_types[x + 1]) {
+				Jim_AppendStrings(goi->interp,
+								   Jim_GetResult(goi->interp),
+								   target_types[x]->name,
+								   ", ", NULL);
+			} else {
+				Jim_AppendStrings(goi->interp,
+								   Jim_GetResult(goi->interp),
+								   " or ",
+								   target_types[x]->name, NULL);
+			}
+		}
+		return JIM_ERR;
+	}
+
+	/* Create it */
+	target = calloc(1, sizeof(struct target));
+	/* set target number */
+	target->target_number = new_target_number();
+	cmd_ctx->current_target = target->target_number;
+
+	/* allocate memory for each unique target type */
+	target->type = calloc(1, sizeof(struct target_type));
+
+	memcpy(target->type, target_types[x], sizeof(struct target_type));
+
+	/* will be set by "-endian" */
+	target->endianness = TARGET_ENDIAN_UNKNOWN;
+
+	/* default to first core, override with -coreid */
+	target->coreid = 0;
+
+	target->working_area        = 0x0;
+	target->working_area_size   = 0x0;
+	target->working_areas       = NULL;
+	target->backup_working_area = 0;
+
+	target->state               = TARGET_UNKNOWN;
+	target->debug_reason        = DBG_REASON_UNDEFINED;
+	target->reg_cache           = NULL;
+	target->breakpoints         = NULL;
+	target->watchpoints         = NULL;
+	target->next                = NULL;
+	target->arch_info           = NULL;
+
+	target->display             = 1;
+
+	target->halt_issued			= false;
+
+	/* initialize trace information */
+	target->trace_info = calloc(1, sizeof(struct trace));
+
+	target->dbgmsg          = NULL;
+	target->dbg_msg_enabled = 0;
+
+	target->endianness = TARGET_ENDIAN_UNKNOWN;
+
+	target->rtos = NULL;
+	target->rtos_auto_detect = false;
+
+	/* Do the rest as "configure" options */
+	goi->isconfigure = 1;
+	e = target_configure(goi, target);
+
+	if (target->tap == NULL) {
+		Jim_SetResultString(goi->interp, "-chain-position required when creating target", -1);
+		e = JIM_ERR;
+	}
+
+	if (e != JIM_OK) {
+		free(target->type);
+		free(target);
+		return e;
+	}
+
+	if (target->endianness == TARGET_ENDIAN_UNKNOWN) {
+		/* default endian to little if not specified */
+		target->endianness = TARGET_LITTLE_ENDIAN;
+	}
+
+	cp = Jim_GetString(new_cmd, NULL);
+	target->cmd_name = strdup(cp);
+
+	/* create the target specific commands */
+	if (target->type->commands) {
+		e = register_commands(cmd_ctx, NULL, target->type->commands);
+		if (ERROR_OK != e)
+			LOG_ERROR("unable to register '%s' commands", cp);
+	}
+	if (target->type->target_create)
+		(*(target->type->target_create))(target, goi->interp);
+
+	/* append to end of list */
+	{
+		struct target **tpp;
+		tpp = &(all_targets);
+		while (*tpp)
+			tpp = &((*tpp)->next);
+		*tpp = target;
+	}
+
+	/* now - create the new target name command */
+	const struct command_registration target_subcommands[] = {
+		{
+			.chain = target_instance_command_handlers,
+		},
+		{
+			.chain = target->type->commands,
+		},
+		COMMAND_REGISTRATION_DONE
+	};
+	const struct command_registration target_commands[] = {
+		{
+			.name = cp,
+			.mode = COMMAND_ANY,
+			.help = "target command group",
+			.usage = "",
+			.chain = target_subcommands,
+		},
+		COMMAND_REGISTRATION_DONE
+	};
+	e = register_commands(cmd_ctx, NULL, target_commands);
+	if (ERROR_OK != e)
+		return JIM_ERR;
+
+	struct command *c = command_find_in_context(cmd_ctx, cp);
+	assert(c);
+	command_set_handler_data(c, target);
+
+	return (ERROR_OK == e) ? JIM_OK : JIM_ERR;
+}
+
+static int jim_target_current(Jim_Interp *interp, int argc, Jim_Obj *const *argv)
+{
+	if (argc != 1) {
+		Jim_WrongNumArgs(interp, 1, argv, "Too many parameters");
+		return JIM_ERR;
+	}
+	struct command_context *cmd_ctx = current_command_context(interp);
+	assert(cmd_ctx != NULL);
+
+	Jim_SetResultString(interp, target_name(get_current_target(cmd_ctx)), -1);
+	return JIM_OK;
+}
+
+static int jim_target_types(Jim_Interp *interp, int argc, Jim_Obj *const *argv)
+{
+	if (argc != 1) {
+		Jim_WrongNumArgs(interp, 1, argv, "Too many parameters");
+		return JIM_ERR;
+	}
+	Jim_SetResult(interp, Jim_NewListObj(interp, NULL, 0));
+	for (unsigned x = 0; NULL != target_types[x]; x++) {
+		Jim_ListAppendElement(interp, Jim_GetResult(interp),
+			Jim_NewStringObj(interp, target_types[x]->name, -1));
+	}
+	return JIM_OK;
+}
+
+static int jim_target_names(Jim_Interp *interp, int argc, Jim_Obj *const *argv)
+{
+	if (argc != 1) {
+		Jim_WrongNumArgs(interp, 1, argv, "Too many parameters");
+		return JIM_ERR;
+	}
+	Jim_SetResult(interp, Jim_NewListObj(interp, NULL, 0));
+	struct target *target = all_targets;
+	while (target) {
+		Jim_ListAppendElement(interp, Jim_GetResult(interp),
+			Jim_NewStringObj(interp, target_name(target), -1));
+		target = target->next;
+	}
+	return JIM_OK;
+}
+
+static int jim_target_smp(Jim_Interp *interp, int argc, Jim_Obj *const *argv)
+{
+	int i;
+	const char *targetname;
+	int retval, len;
+	struct target *target = (struct target *) NULL;
+	struct target_list *head, *curr, *new;
+	curr = (struct target_list *) NULL;
+	head = (struct target_list *) NULL;
+
+	retval = 0;
+	LOG_DEBUG("%d", argc);
+	/* argv[1] = target to associate in smp
+	 * argv[2] = target to assoicate in smp
+	 * argv[3] ...
+	 */
+
+	for (i = 1; i < argc; i++) {
+
+		targetname = Jim_GetString(argv[i], &len);
+		target = get_target(targetname);
+		LOG_DEBUG("%s ", targetname);
+		if (target) {
+			new = malloc(sizeof(struct target_list));
+			new->target = target;
+			new->next = (struct target_list *)NULL;
+			if (head == (struct target_list *)NULL) {
+				head = new;
+				curr = head;
+			} else {
+				curr->next = new;
+				curr = new;
+			}
+		}
+	}
+	/*  now parse the list of cpu and put the target in smp mode*/
+	curr = head;
+
+	while (curr != (struct target_list *)NULL) {
+		target = curr->target;
+		target->smp = 1;
+		target->head = head;
+		curr = curr->next;
+	}
+
+	if (target && target->rtos)
+		retval = rtos_smp_init(head->target);
+
+	return retval;
+}
+
+
+static int jim_target_create(Jim_Interp *interp, int argc, Jim_Obj *const *argv)
+{
+	Jim_GetOptInfo goi;
+	Jim_GetOpt_Setup(&goi, interp, argc - 1, argv + 1);
+	if (goi.argc < 3) {
+		Jim_WrongNumArgs(goi.interp, goi.argc, goi.argv,
+			"<name> <target_type> [<target_options> ...]");
+		return JIM_ERR;
+	}
+	return target_create(&goi);
+}
+
+static const struct command_registration target_subcommand_handlers[] = {
+	{
+		.name = "init",
+		.mode = COMMAND_CONFIG,
+		.handler = handle_target_init_command,
+		.help = "initialize targets",
+	},
+	{
+		.name = "create",
+		/* REVISIT this should be COMMAND_CONFIG ... */
+		.mode = COMMAND_ANY,
+		.jim_handler = jim_target_create,
+		.usage = "name type '-chain-position' name [options ...]",
+		.help = "Creates and selects a new target",
+	},
+	{
+		.name = "current",
+		.mode = COMMAND_ANY,
+		.jim_handler = jim_target_current,
+		.help = "Returns the currently selected target",
+	},
+	{
+		.name = "types",
+		.mode = COMMAND_ANY,
+		.jim_handler = jim_target_types,
+		.help = "Returns the available target types as "
+				"a list of strings",
+	},
+	{
+		.name = "names",
+		.mode = COMMAND_ANY,
+		.jim_handler = jim_target_names,
+		.help = "Returns the names of all targets as a list of strings",
+	},
+	{
+		.name = "smp",
+		.mode = COMMAND_ANY,
+		.jim_handler = jim_target_smp,
+		.usage = "targetname1 targetname2 ...",
+		.help = "gather several target in a smp list"
+	},
+
+	COMMAND_REGISTRATION_DONE
+};
+
+struct FastLoad {
+	target_addr_t address;
+	uint8_t *data;
+	int length;
+
+};
+
+static int fastload_num;
+static struct FastLoad *fastload;
+
+static void free_fastload(void)
+{
+	if (fastload != NULL) {
+		int i;
+		for (i = 0; i < fastload_num; i++) {
+			if (fastload[i].data)
+				free(fastload[i].data);
+		}
+		free(fastload);
+		fastload = NULL;
+	}
+}
+
+COMMAND_HANDLER(handle_fast_load_image_command)
+{
+	uint8_t *buffer;
+	size_t buf_cnt;
+	uint32_t image_size;
+	target_addr_t min_address = 0;
+	target_addr_t max_address = -1;
+	int i;
+
+	struct image image;
+
+	int retval = CALL_COMMAND_HANDLER(parse_load_image_command_CMD_ARGV,
+			&image, &min_address, &max_address);
+	if (ERROR_OK != retval)
+		return retval;
+
+	struct duration bench;
+	duration_start(&bench);
+
+	retval = image_open(&image, CMD_ARGV[0], (CMD_ARGC >= 3) ? CMD_ARGV[2] : NULL);
+	if (retval != ERROR_OK)
+		return retval;
+
+	image_size = 0x0;
+	retval = ERROR_OK;
+	fastload_num = image.num_sections;
+	fastload = malloc(sizeof(struct FastLoad)*image.num_sections);
+	if (fastload == NULL) {
+		command_print(CMD_CTX, "out of memory");
+		image_close(&image);
+		return ERROR_FAIL;
+	}
+	memset(fastload, 0, sizeof(struct FastLoad)*image.num_sections);
+	for (i = 0; i < image.num_sections; i++) {
+		buffer = malloc(image.sections[i].size);
+		if (buffer == NULL) {
+			command_print(CMD_CTX, "error allocating buffer for section (%d bytes)",
+						  (int)(image.sections[i].size));
+			retval = ERROR_FAIL;
+			break;
+		}
+
+		retval = image_read_section(&image, i, 0x0, image.sections[i].size, buffer, &buf_cnt);
+		if (retval != ERROR_OK) {
+			free(buffer);
+			break;
+		}
+
+		uint32_t offset = 0;
+		uint32_t length = buf_cnt;
+
+		/* DANGER!!! beware of unsigned comparision here!!! */
+
+		if ((image.sections[i].base_address + buf_cnt >= min_address) &&
+				(image.sections[i].base_address < max_address)) {
+			if (image.sections[i].base_address < min_address) {
+				/* clip addresses below */
+				offset += min_address-image.sections[i].base_address;
+				length -= offset;
+			}
+
+			if (image.sections[i].base_address + buf_cnt > max_address)
+				length -= (image.sections[i].base_address + buf_cnt)-max_address;
+
+			fastload[i].address = image.sections[i].base_address + offset;
+			fastload[i].data = malloc(length);
+			if (fastload[i].data == NULL) {
+				free(buffer);
+				command_print(CMD_CTX, "error allocating buffer for section (%" PRIu32 " bytes)",
+							  length);
+				retval = ERROR_FAIL;
+				break;
+			}
+			memcpy(fastload[i].data, buffer + offset, length);
+			fastload[i].length = length;
+
+			image_size += length;
+			command_print(CMD_CTX, "%u bytes written at address 0x%8.8x",
+						  (unsigned int)length,
+						  ((unsigned int)(image.sections[i].base_address + offset)));
+		}
+
+		free(buffer);
+	}
+
+	if ((ERROR_OK == retval) && (duration_measure(&bench) == ERROR_OK)) {
+		command_print(CMD_CTX, "Loaded %" PRIu32 " bytes "
+				"in %fs (%0.3f KiB/s)", image_size,
+				duration_elapsed(&bench), duration_kbps(&bench, image_size));
+
+		command_print(CMD_CTX,
+				"WARNING: image has not been loaded to target!"
+				"You can issue a 'fast_load' to finish loading.");
+	}
+
+	image_close(&image);
+
+	if (retval != ERROR_OK)
+		free_fastload();
+
+	return retval;
+}
+
+COMMAND_HANDLER(handle_fast_load_command)
+{
+	if (CMD_ARGC > 0)
+		return ERROR_COMMAND_SYNTAX_ERROR;
+	if (fastload == NULL) {
+		LOG_ERROR("No image in memory");
+		return ERROR_FAIL;
+	}
+	int i;
+	int64_t ms = timeval_ms();
+	int size = 0;
+	int retval = ERROR_OK;
+	for (i = 0; i < fastload_num; i++) {
+		struct target *target = get_current_target(CMD_CTX);
+		command_print(CMD_CTX, "Write to 0x%08x, length 0x%08x",
+					  (unsigned int)(fastload[i].address),
+					  (unsigned int)(fastload[i].length));
+		retval = target_write_buffer(target, fastload[i].address, fastload[i].length, fastload[i].data);
+		if (retval != ERROR_OK)
+			break;
+		size += fastload[i].length;
+	}
+	if (retval == ERROR_OK) {
+		int64_t after = timeval_ms();
+		command_print(CMD_CTX, "Loaded image %f kBytes/s", (float)(size/1024.0)/((float)(after-ms)/1000.0));
+	}
+	return retval;
+}
+
+static const struct command_registration target_command_handlers[] = {
+	{
+		.name = "targets",
+		.handler = handle_targets_command,
+		.mode = COMMAND_ANY,
+		.help = "change current default target (one parameter) "
+			"or prints table of all targets (no parameters)",
+		.usage = "[target]",
+	},
+	{
+		.name = "target",
+		.mode = COMMAND_CONFIG,
+		.help = "configure target",
+
+		.chain = target_subcommand_handlers,
+	},
+	COMMAND_REGISTRATION_DONE
+};
+
+int target_register_commands(struct command_context *cmd_ctx)
+{
+	return register_commands(cmd_ctx, NULL, target_command_handlers);
+}
+
+static bool target_reset_nag = true;
+
+bool get_target_reset_nag(void)
+{
+	return target_reset_nag;
+}
+
+COMMAND_HANDLER(handle_target_reset_nag)
+{
+	return CALL_COMMAND_HANDLER(handle_command_parse_bool,
+			&target_reset_nag, "Nag after each reset about options to improve "
+			"performance");
+}
+
+COMMAND_HANDLER(handle_ps_command)
+{
+	struct target *target = get_current_target(CMD_CTX);
+	char *display;
+	if (target->state != TARGET_HALTED) {
+		LOG_INFO("target not halted !!");
+		return ERROR_OK;
+	}
+
+	if ((target->rtos) && (target->rtos->type)
+			&& (target->rtos->type->ps_command)) {
+		display = target->rtos->type->ps_command(target);
+		command_print(CMD_CTX, "%s", display);
+		free(display);
+		return ERROR_OK;
+	} else {
+		LOG_INFO("failed");
+		return ERROR_TARGET_FAILURE;
+	}
+}
+
+static void binprint(struct command_context *cmd_ctx, const char *text, const uint8_t *buf, int size)
+{
+	if (text != NULL)
+		command_print_sameline(cmd_ctx, "%s", text);
+	for (int i = 0; i < size; i++)
+		command_print_sameline(cmd_ctx, " %02x", buf[i]);
+	command_print(cmd_ctx, " ");
+}
+
+COMMAND_HANDLER(handle_test_mem_access_command)
+{
+	struct target *target = get_current_target(CMD_CTX);
+	uint32_t test_size;
+	int retval = ERROR_OK;
+
+	if (target->state != TARGET_HALTED) {
+		LOG_INFO("target not halted !!");
+		return ERROR_FAIL;
+	}
+
+	if (CMD_ARGC != 1)
+		return ERROR_COMMAND_SYNTAX_ERROR;
+
+	COMMAND_PARSE_NUMBER(u32, CMD_ARGV[0], test_size);
+
+	/* Test reads */
+	size_t num_bytes = test_size + 4;
+
+	struct working_area *wa = NULL;
+	retval = target_alloc_working_area(target, num_bytes, &wa);
+	if (retval != ERROR_OK) {
+		LOG_ERROR("Not enough working area");
+		return ERROR_FAIL;
+	}
+
+	uint8_t *test_pattern = malloc(num_bytes);
+
+	for (size_t i = 0; i < num_bytes; i++)
+		test_pattern[i] = rand();
+
+	retval = target_write_memory(target, wa->address, 1, num_bytes, test_pattern);
+	if (retval != ERROR_OK) {
+		LOG_ERROR("Test pattern write failed");
+		goto out;
+	}
+
+	for (int host_offset = 0; host_offset <= 1; host_offset++) {
+		for (int size = 1; size <= 4; size *= 2) {
+			for (int offset = 0; offset < 4; offset++) {
+				uint32_t count = test_size / size;
+				size_t host_bufsiz = (count + 2) * size + host_offset;
+				uint8_t *read_ref = malloc(host_bufsiz);
+				uint8_t *read_buf = malloc(host_bufsiz);
+
+				for (size_t i = 0; i < host_bufsiz; i++) {
+					read_ref[i] = rand();
+					read_buf[i] = read_ref[i];
+				}
+				command_print_sameline(CMD_CTX,
+						"Test read %" PRIu32 " x %d @ %d to %saligned buffer: ", count,
+						size, offset, host_offset ? "un" : "");
+
+				struct duration bench;
+				duration_start(&bench);
+
+				retval = target_read_memory(target, wa->address + offset, size, count,
+						read_buf + size + host_offset);
+
+				duration_measure(&bench);
+
+				if (retval == ERROR_TARGET_UNALIGNED_ACCESS) {
+					command_print(CMD_CTX, "Unsupported alignment");
+					goto next;
+				} else if (retval != ERROR_OK) {
+					command_print(CMD_CTX, "Memory read failed");
+					goto next;
+				}
+
+				/* replay on host */
+				memcpy(read_ref + size + host_offset, test_pattern + offset, count * size);
+
+				/* check result */
+				int result = memcmp(read_ref, read_buf, host_bufsiz);
+				if (result == 0) {
+					command_print(CMD_CTX, "Pass in %fs (%0.3f KiB/s)",
+							duration_elapsed(&bench),
+							duration_kbps(&bench, count * size));
+				} else {
+					command_print(CMD_CTX, "Compare failed");
+					binprint(CMD_CTX, "ref:", read_ref, host_bufsiz);
+					binprint(CMD_CTX, "buf:", read_buf, host_bufsiz);
+				}
+next:
+				free(read_ref);
+				free(read_buf);
+			}
+		}
+	}
+
+out:
+	free(test_pattern);
+
+	if (wa != NULL)
+		target_free_working_area(target, wa);
+
+	/* Test writes */
+	num_bytes = test_size + 4 + 4 + 4;
+
+	retval = target_alloc_working_area(target, num_bytes, &wa);
+	if (retval != ERROR_OK) {
+		LOG_ERROR("Not enough working area");
+		return ERROR_FAIL;
+	}
+
+	test_pattern = malloc(num_bytes);
+
+	for (size_t i = 0; i < num_bytes; i++)
+		test_pattern[i] = rand();
+
+	for (int host_offset = 0; host_offset <= 1; host_offset++) {
+		for (int size = 1; size <= 4; size *= 2) {
+			for (int offset = 0; offset < 4; offset++) {
+				uint32_t count = test_size / size;
+				size_t host_bufsiz = count * size + host_offset;
+				uint8_t *read_ref = malloc(num_bytes);
+				uint8_t *read_buf = malloc(num_bytes);
+				uint8_t *write_buf = malloc(host_bufsiz);
+
+				for (size_t i = 0; i < host_bufsiz; i++)
+					write_buf[i] = rand();
+				command_print_sameline(CMD_CTX,
+						"Test write %" PRIu32 " x %d @ %d from %saligned buffer: ", count,
+						size, offset, host_offset ? "un" : "");
+
+				retval = target_write_memory(target, wa->address, 1, num_bytes, test_pattern);
+				if (retval != ERROR_OK) {
+					command_print(CMD_CTX, "Test pattern write failed");
+					goto nextw;
+				}
+
+				/* replay on host */
+				memcpy(read_ref, test_pattern, num_bytes);
+				memcpy(read_ref + size + offset, write_buf + host_offset, count * size);
+
+				struct duration bench;
+				duration_start(&bench);
+
+				retval = target_write_memory(target, wa->address + size + offset, size, count,
+						write_buf + host_offset);
+
+				duration_measure(&bench);
+
+				if (retval == ERROR_TARGET_UNALIGNED_ACCESS) {
+					command_print(CMD_CTX, "Unsupported alignment");
+					goto nextw;
+				} else if (retval != ERROR_OK) {
+					command_print(CMD_CTX, "Memory write failed");
+					goto nextw;
+				}
+
+				/* read back */
+				retval = target_read_memory(target, wa->address, 1, num_bytes, read_buf);
+				if (retval != ERROR_OK) {
+					command_print(CMD_CTX, "Test pattern write failed");
+					goto nextw;
+				}
+
+				/* check result */
+				int result = memcmp(read_ref, read_buf, num_bytes);
+				if (result == 0) {
+					command_print(CMD_CTX, "Pass in %fs (%0.3f KiB/s)",
+							duration_elapsed(&bench),
+							duration_kbps(&bench, count * size));
+				} else {
+					command_print(CMD_CTX, "Compare failed");
+					binprint(CMD_CTX, "ref:", read_ref, num_bytes);
+					binprint(CMD_CTX, "buf:", read_buf, num_bytes);
+				}
+nextw:
+				free(read_ref);
+				free(read_buf);
+			}
+		}
+	}
+
+	free(test_pattern);
+
+	if (wa != NULL)
+		target_free_working_area(target, wa);
+	return retval;
+}
+
+static const struct command_registration target_exec_command_handlers[] = {
+	{
+		.name = "fast_load_image",
+		.handler = handle_fast_load_image_command,
+		.mode = COMMAND_ANY,
+		.help = "Load image into server memory for later use by "
+			"fast_load; primarily for profiling",
+		.usage = "filename address ['bin'|'ihex'|'elf'|'s19'] "
+			"[min_address [max_length]]",
+	},
+	{
+		.name = "fast_load",
+		.handler = handle_fast_load_command,
+		.mode = COMMAND_EXEC,
+		.help = "loads active fast load image to current target "
+			"- mainly for profiling purposes",
+		.usage = "",
+	},
+	{
+		.name = "profile",
+		.handler = handle_profile_command,
+		.mode = COMMAND_EXEC,
+		.usage = "seconds filename [start end]",
+		.help = "profiling samples the CPU PC",
+	},
+	/** @todo don't register virt2phys() unless target supports it */
+	{
+		.name = "virt2phys",
+		.handler = handle_virt2phys_command,
+		.mode = COMMAND_ANY,
+		.help = "translate a virtual address into a physical address",
+		.usage = "virtual_address",
+	},
+	{
+		.name = "reg",
+		.handler = handle_reg_command,
+		.mode = COMMAND_EXEC,
+		.help = "display (reread from target with \"force\") or set a register; "
+			"with no arguments, displays all registers and their values",
+		.usage = "[(register_number|register_name) [(value|'force')]]",
+	},
+	{
+		.name = "poll",
+		.handler = handle_poll_command,
+		.mode = COMMAND_EXEC,
+		.help = "poll target state; or reconfigure background polling",
+		.usage = "['on'|'off']",
+	},
+	{
+		.name = "wait_halt",
+		.handler = handle_wait_halt_command,
+		.mode = COMMAND_EXEC,
+		.help = "wait up to the specified number of milliseconds "
+			"(default 5000) for a previously requested halt",
+		.usage = "[milliseconds]",
+	},
+	{
+		.name = "halt",
+		.handler = handle_halt_command,
+		.mode = COMMAND_EXEC,
+		.help = "request target to halt, then wait up to the specified"
+			"number of milliseconds (default 5000) for it to complete",
+		.usage = "[milliseconds]",
+	},
+	{
+		.name = "resume",
+		.handler = handle_resume_command,
+		.mode = COMMAND_EXEC,
+		.help =	"resume target execution from current PC or address",
+		.usage = "[address]",
+	},
+	{
+		.name = "reset",
+		.handler = handle_reset_command,
+		.mode = COMMAND_EXEC,
+		.usage = "[run|halt|init]",
+		.help = "Reset all targets into the specified mode."
+			"Default reset mode is run, if not given.",
+	},
+	{
+		.name = "soft_reset_halt",
+		.handler = handle_soft_reset_halt_command,
+		.mode = COMMAND_EXEC,
+		.usage = "",
+		.help = "halt the target and do a soft reset",
+	},
+	{
+		.name = "step",
+		.handler = handle_step_command,
+		.mode = COMMAND_EXEC,
+		.help =	"step one instruction from current PC or address",
+		.usage = "[address]",
+	},
+	{
+		.name = "mdd",
+		.handler = handle_md_command,
+		.mode = COMMAND_EXEC,
+		.help = "display memory words",
+		.usage = "['phys'] address [count]",
+	},
+	{
+		.name = "mdw",
+		.handler = handle_md_command,
+		.mode = COMMAND_EXEC,
+		.help = "display memory words",
+		.usage = "['phys'] address [count]",
+	},
+	{
+		.name = "mdh",
+		.handler = handle_md_command,
+		.mode = COMMAND_EXEC,
+		.help = "display memory half-words",
+		.usage = "['phys'] address [count]",
+	},
+	{
+		.name = "mdb",
+		.handler = handle_md_command,
+		.mode = COMMAND_EXEC,
+		.help = "display memory bytes",
+		.usage = "['phys'] address [count]",
+	},
+	{
+		.name = "mwd",
+		.handler = handle_mw_command,
+		.mode = COMMAND_EXEC,
+		.help = "write memory word",
+		.usage = "['phys'] address value [count]",
+	},
+	{
+		.name = "mww",
+		.handler = handle_mw_command,
+		.mode = COMMAND_EXEC,
+		.help = "write memory word",
+		.usage = "['phys'] address value [count]",
+	},
+	{
+		.name = "mwh",
+		.handler = handle_mw_command,
+		.mode = COMMAND_EXEC,
+		.help = "write memory half-word",
+		.usage = "['phys'] address value [count]",
+	},
+	{
+		.name = "mwb",
+		.handler = handle_mw_command,
+		.mode = COMMAND_EXEC,
+		.help = "write memory byte",
+		.usage = "['phys'] address value [count]",
+	},
+	{
+		.name = "bp",
+		.handler = handle_bp_command,
+		.mode = COMMAND_EXEC,
+		.help = "list or set hardware or software breakpoint",
+		.usage = "<address> [<asid>]<length> ['hw'|'hw_ctx']",
+	},
+	{
+		.name = "rbp",
+		.handler = handle_rbp_command,
+		.mode = COMMAND_EXEC,
+		.help = "remove breakpoint",
+		.usage = "address",
+	},
+	{
+		.name = "wp",
+		.handler = handle_wp_command,
+		.mode = COMMAND_EXEC,
+		.help = "list (no params) or create watchpoints",
+		.usage = "[address length [('r'|'w'|'a') value [mask]]]",
+	},
+	{
+		.name = "rwp",
+		.handler = handle_rwp_command,
+		.mode = COMMAND_EXEC,
+		.help = "remove watchpoint",
+		.usage = "address",
+	},
+	{
+		.name = "load_image",
+		.handler = handle_load_image_command,
+		.mode = COMMAND_EXEC,
+		.usage = "filename address ['bin'|'ihex'|'elf'|'s19'] "
+			"[min_address] [max_length]",
+	},
+	{
+		.name = "dump_image",
+		.handler = handle_dump_image_command,
+		.mode = COMMAND_EXEC,
+		.usage = "filename address size",
+	},
+	{
+		.name = "verify_image_checksum",
+		.handler = handle_verify_image_checksum_command,
+		.mode = COMMAND_EXEC,
+		.usage = "filename [offset [type]]",
+	},
+	{
+		.name = "verify_image",
+		.handler = handle_verify_image_command,
+		.mode = COMMAND_EXEC,
+		.usage = "filename [offset [type]]",
+	},
+	{
+		.name = "test_image",
+		.handler = handle_test_image_command,
+		.mode = COMMAND_EXEC,
+		.usage = "filename [offset [type]]",
+	},
+	{
+		.name = "mem2array",
+		.mode = COMMAND_EXEC,
+		.jim_handler = jim_mem2array,
+		.help = "read 8/16/32 bit memory and return as a TCL array "
+			"for script processing",
+		.usage = "arrayname bitwidth address count",
+	},
+	{
+		.name = "array2mem",
+		.mode = COMMAND_EXEC,
+		.jim_handler = jim_array2mem,
+		.help = "convert a TCL array to memory locations "
+			"and write the 8/16/32 bit values",
+		.usage = "arrayname bitwidth address count",
+	},
+	{
+		.name = "reset_nag",
+		.handler = handle_target_reset_nag,
+		.mode = COMMAND_ANY,
+		.help = "Nag after each reset about options that could have been "
+				"enabled to improve performance. ",
+		.usage = "['enable'|'disable']",
+	},
+	{
+		.name = "ps",
+		.handler = handle_ps_command,
+		.mode = COMMAND_EXEC,
+		.help = "list all tasks ",
+		.usage = " ",
+	},
+	{
+		.name = "test_mem_access",
+		.handler = handle_test_mem_access_command,
+		.mode = COMMAND_EXEC,
+		.help = "Test the target's memory access functions",
+		.usage = "size",
+	},
+
+	COMMAND_REGISTRATION_DONE
+};
+static int target_register_user_commands(struct command_context *cmd_ctx)
+{
+	int retval = ERROR_OK;
+	retval = target_request_register_commands(cmd_ctx);
+	if (retval != ERROR_OK)
+		return retval;
+
+	retval = trace_register_commands(cmd_ctx);
+	if (retval != ERROR_OK)
+		return retval;
+
+
+	return register_commands(cmd_ctx, NULL, target_exec_command_handlers);
+}