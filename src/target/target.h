--- conflicted
+++ resolved
@@ -33,9 +33,6 @@
 
 #include <helper/list.h>
 
-// [GNU MCU Eclipse]
-#include "semihosting_common.h"
-
 struct reg;
 struct trace;
 struct command_context;
@@ -208,16 +205,9 @@
 
 	/* file-I/O information for host to do syscall */
 	struct gdb_fileio_info *fileio_info;
-<<<<<<< HEAD
-    
-    // [GNU MCU Eclipse]
-    /* The semihosting information, extracted from the ARM target */
-    struct semihosting *semihosting;
-=======
 
 	/* The semihosting information, extracted from the target. */
 	struct semihosting *semihosting;
->>>>>>> 32f6d6a8
 };
 
 struct target_list {
